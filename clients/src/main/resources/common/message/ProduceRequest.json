--- conflicted
+++ resolved
@@ -36,11 +36,7 @@
   //
   // Version 10 is the same as version 9 (KIP-951).
   //
-<<<<<<< HEAD
-  // Version 11 adds support for new error code ABORTABLE_TRANSACTION (KIP-890).
-=======
   // Version 11 adds support for new error code TRANSACTION_ABORTABLE (KIP-890).
->>>>>>> 0971924e
   "validVersions": "0-11",
   "deprecatedVersions": "0-6",
   "flexibleVersions": "9+",
