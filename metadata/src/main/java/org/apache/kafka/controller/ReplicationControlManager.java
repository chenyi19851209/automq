/*
 * Licensed to the Apache Software Foundation (ASF) under one or more
 * contributor license agreements. See the NOTICE file distributed with
 * this work for additional information regarding copyright ownership.
 * The ASF licenses this file to You under the Apache License, Version 2.0
 * (the "License"); you may not use this file except in compliance with
 * the License. You may obtain a copy of the License at
 *
 *    http://www.apache.org/licenses/LICENSE-2.0
 *
 * Unless required by applicable law or agreed to in writing, software
 * distributed under the License is distributed on an "AS IS" BASIS,
 * WITHOUT WARRANTIES OR CONDITIONS OF ANY KIND, either express or implied.
 * See the License for the specific language governing permissions and
 * limitations under the License.
 */

package org.apache.kafka.controller;

import io.netty.util.HashedWheelTimer;
import io.netty.util.Timeout;
import io.netty.util.Timer;
import java.nio.charset.StandardCharsets;
import java.util.AbstractMap;
import java.util.OptionalLong;
import java.util.concurrent.ConcurrentHashMap;
import java.util.concurrent.TimeUnit;
import org.apache.kafka.clients.admin.AlterConfigOp.OpType;
import org.apache.kafka.clients.admin.ConfigEntry;
import org.apache.kafka.common.DirectoryId;
import org.apache.kafka.common.ElectionType;
import org.apache.kafka.common.TopicPartition;
import org.apache.kafka.common.Uuid;
import org.apache.kafka.common.config.ConfigResource;
import org.apache.kafka.common.config.TopicConfig;
import org.apache.kafka.common.errors.ApiException;
import org.apache.kafka.common.errors.BrokerIdNotRegisteredException;
import org.apache.kafka.common.errors.InvalidPartitionsException;
import org.apache.kafka.common.errors.InvalidReplicaAssignmentException;
import org.apache.kafka.common.errors.InvalidReplicationFactorException;
import org.apache.kafka.common.errors.InvalidRequestException;
import org.apache.kafka.common.errors.InvalidTopicException;
import org.apache.kafka.common.errors.NoReassignmentInProgressException;
import org.apache.kafka.common.errors.PolicyViolationException;
import org.apache.kafka.common.errors.ThrottlingQuotaExceededException;
import org.apache.kafka.common.errors.UnknownServerException;
import org.apache.kafka.common.errors.UnknownTopicIdException;
import org.apache.kafka.common.errors.UnknownTopicOrPartitionException;
import org.apache.kafka.common.errors.UnsupportedVersionException;
import org.apache.kafka.common.es.ElasticStreamSwitch;
import org.apache.kafka.common.internals.Topic;
import org.apache.kafka.common.message.AlterPartitionRequestData;
import org.apache.kafka.common.message.AlterPartitionRequestData.BrokerState;
import org.apache.kafka.common.message.AlterPartitionResponseData;
import org.apache.kafka.common.message.AlterPartitionReassignmentsRequestData;
import org.apache.kafka.common.message.AlterPartitionReassignmentsRequestData.ReassignablePartition;
import org.apache.kafka.common.message.AlterPartitionReassignmentsRequestData.ReassignableTopic;
import org.apache.kafka.common.message.AlterPartitionReassignmentsResponseData;
import org.apache.kafka.common.message.AlterPartitionReassignmentsResponseData.ReassignablePartitionResponse;
import org.apache.kafka.common.message.AlterPartitionReassignmentsResponseData.ReassignableTopicResponse;
import org.apache.kafka.common.message.AssignReplicasToDirsRequestData;
import org.apache.kafka.common.message.AssignReplicasToDirsResponseData;
import org.apache.kafka.common.message.BrokerHeartbeatRequestData;
import org.apache.kafka.common.message.CreatePartitionsRequestData.CreatePartitionsTopic;
import org.apache.kafka.common.message.CreatePartitionsResponseData.CreatePartitionsTopicResult;
import org.apache.kafka.common.message.CreateTopicsRequestData;
import org.apache.kafka.common.message.CreateTopicsRequestData.CreatableReplicaAssignment;
import org.apache.kafka.common.message.CreateTopicsRequestData.CreatableTopic;
import org.apache.kafka.common.message.CreateTopicsRequestData.CreatableTopicCollection;
import org.apache.kafka.common.message.CreateTopicsRequestData.CreateableTopicConfigCollection;
import org.apache.kafka.common.message.CreateTopicsResponseData;
import org.apache.kafka.common.message.CreateTopicsResponseData.CreatableTopicResult;
import org.apache.kafka.common.message.ElectLeadersRequestData;
import org.apache.kafka.common.message.ElectLeadersRequestData.TopicPartitions;
import org.apache.kafka.common.message.ElectLeadersResponseData;
import org.apache.kafka.common.message.ElectLeadersResponseData.PartitionResult;
import org.apache.kafka.common.message.ElectLeadersResponseData.ReplicaElectionResult;
import org.apache.kafka.common.message.ListPartitionReassignmentsRequestData.ListPartitionReassignmentsTopics;
import org.apache.kafka.common.message.ListPartitionReassignmentsResponseData;
import org.apache.kafka.common.message.ListPartitionReassignmentsResponseData.OngoingPartitionReassignment;
import org.apache.kafka.common.message.ListPartitionReassignmentsResponseData.OngoingTopicReassignment;
import org.apache.kafka.common.metadata.BrokerRegistrationChangeRecord;
import org.apache.kafka.common.metadata.FenceBrokerRecord;
import org.apache.kafka.common.metadata.KVRecord;
import org.apache.kafka.common.metadata.PartitionChangeRecord;
import org.apache.kafka.common.metadata.PartitionRecord;
import org.apache.kafka.common.metadata.RemoveTopicRecord;
import org.apache.kafka.common.metadata.TopicRecord;
import org.apache.kafka.common.metadata.UnfenceBrokerRecord;
import org.apache.kafka.common.metadata.UnregisterBrokerRecord;
import org.apache.kafka.common.protocol.Errors;
import org.apache.kafka.common.requests.AlterPartitionRequest;
import org.apache.kafka.common.requests.ApiError;
import org.apache.kafka.common.utils.LogContext;
import org.apache.kafka.controller.es.AutoMQCreateTopicPolicy;
import org.apache.kafka.controller.es.CreatePartitionPolicy;
import org.apache.kafka.controller.es.ElasticCreatePartitionPolicy;
import org.apache.kafka.controller.es.LoadAwarePartitionLeaderSelector;
import org.apache.kafka.controller.es.PartitionLeaderSelector;
import org.apache.kafka.controller.stream.TopicDeletion;
import org.apache.kafka.image.writer.ImageWriterOptions;
import org.apache.kafka.metadata.BrokerHeartbeatReply;
import org.apache.kafka.metadata.BrokerRegistration;
import org.apache.kafka.metadata.BrokerRegistrationFencingChange;
import org.apache.kafka.metadata.BrokerRegistrationInControlledShutdownChange;
import org.apache.kafka.metadata.KafkaConfigSchema;
import org.apache.kafka.metadata.LeaderRecoveryState;
import org.apache.kafka.metadata.PartitionRegistration;
import org.apache.kafka.metadata.Replicas;
import org.apache.kafka.metadata.placement.ClusterDescriber;
import org.apache.kafka.metadata.placement.PartitionAssignment;
import org.apache.kafka.metadata.placement.PlacementSpec;
import org.apache.kafka.metadata.placement.TopicAssignment;
import org.apache.kafka.metadata.placement.UsableBroker;
import org.apache.kafka.server.common.ApiMessageAndVersion;
import org.apache.kafka.server.common.TopicIdPartition;
import org.apache.kafka.server.mutable.BoundedList;
import org.apache.kafka.server.policy.CreateTopicPolicy;
import org.apache.kafka.timeline.SnapshotRegistry;
import org.apache.kafka.timeline.TimelineHashMap;
import org.apache.kafka.timeline.TimelineHashSet;
import org.slf4j.Logger;

import java.util.AbstractMap.SimpleImmutableEntry;
import java.util.ArrayList;
import java.util.Arrays;
import java.util.Collection;
import java.util.Collections;
import java.util.HashMap;
import java.util.HashSet;
import java.util.Iterator;
import java.util.List;
import java.util.ListIterator;
import java.util.Map.Entry;
import java.util.Map;
import java.util.Objects;
import java.util.Optional;
import java.util.OptionalInt;
import java.util.Set;
import java.util.function.IntPredicate;
import java.util.function.Supplier;
import java.util.stream.Collectors;

import static org.apache.kafka.clients.admin.AlterConfigOp.OpType.SET;
import static org.apache.kafka.common.config.ConfigResource.Type.TOPIC;
import static org.apache.kafka.common.config.TopicConfig.MIN_IN_SYNC_REPLICAS_CONFIG;
import static org.apache.kafka.common.protocol.Errors.FENCED_LEADER_EPOCH;
import static org.apache.kafka.common.protocol.Errors.INELIGIBLE_REPLICA;
import static org.apache.kafka.common.protocol.Errors.INVALID_REQUEST;
import static org.apache.kafka.common.protocol.Errors.INVALID_UPDATE_VERSION;
import static org.apache.kafka.common.protocol.Errors.NEW_LEADER_ELECTED;
import static org.apache.kafka.common.protocol.Errors.NONE;
import static org.apache.kafka.common.protocol.Errors.NOT_CONTROLLER;
import static org.apache.kafka.common.protocol.Errors.NO_REASSIGNMENT_IN_PROGRESS;
import static org.apache.kafka.common.protocol.Errors.OPERATION_NOT_ATTEMPTED;
import static org.apache.kafka.common.protocol.Errors.TOPIC_AUTHORIZATION_FAILED;
import static org.apache.kafka.common.protocol.Errors.UNKNOWN_TOPIC_ID;
import static org.apache.kafka.common.protocol.Errors.UNKNOWN_TOPIC_OR_PARTITION;
import static org.apache.kafka.controller.PartitionReassignmentReplicas.isReassignmentInProgress;
import static org.apache.kafka.controller.QuorumController.MAX_RECORDS_PER_USER_OP;
import static org.apache.kafka.metadata.LeaderConstants.NO_LEADER;
import static org.apache.kafka.metadata.LeaderConstants.NO_LEADER_CHANGE;


/**
 * The ReplicationControlManager is the part of the controller which deals with topics
 * and partitions. It is responsible for managing the in-sync replica set and leader
 * of each partition, as well as administrative tasks like creating or deleting topics.
 */
public class ReplicationControlManager {
    static final int MAX_ELECTIONS_PER_IMBALANCE = 1_000;

    static class Builder {
        private SnapshotRegistry snapshotRegistry = null;
        private LogContext logContext = null;
        private short defaultReplicationFactor = (short) 3;
        private int defaultNumPartitions = 1;

        private int defaultMinIsr = 1;
        private int maxElectionsPerImbalance = MAX_ELECTIONS_PER_IMBALANCE;
        private ConfigurationControlManager configurationControl = null;
        private ClusterControlManager clusterControl = null;
        private Optional<CreateTopicPolicy> createTopicPolicy = Optional.empty();
        private FeatureControlManager featureControl = null;
        private boolean eligibleLeaderReplicasEnabled = false;
        private Controller quorumController = null;

        Builder setSnapshotRegistry(SnapshotRegistry snapshotRegistry) {
            this.snapshotRegistry = snapshotRegistry;
            return this;
        }

        Builder setLogContext(LogContext logContext) {
            this.logContext = logContext;
            return this;
        }

        Builder setDefaultReplicationFactor(short defaultReplicationFactor) {
            this.defaultReplicationFactor = defaultReplicationFactor;
            return this;
        }

        Builder setDefaultNumPartitions(int defaultNumPartitions) {
            this.defaultNumPartitions = defaultNumPartitions;
            return this;
        }

        Builder setDefaultMinIsr(int defaultMinIsr) {
            this.defaultMinIsr = defaultMinIsr;
            return this;
        }

        Builder setEligibleLeaderReplicasEnabled(boolean eligibleLeaderReplicasEnabled) {
            this.eligibleLeaderReplicasEnabled = eligibleLeaderReplicasEnabled;
            return this;
        }

        Builder setMaxElectionsPerImbalance(int maxElectionsPerImbalance) {
            this.maxElectionsPerImbalance = maxElectionsPerImbalance;
            return this;
        }

        Builder setConfigurationControl(ConfigurationControlManager configurationControl) {
            this.configurationControl = configurationControl;
            return this;
        }

        Builder setClusterControl(ClusterControlManager clusterControl) {
            this.clusterControl = clusterControl;
            return this;
        }

        Builder setCreateTopicPolicy(Optional<CreateTopicPolicy> createTopicPolicy) {
            this.createTopicPolicy = createTopicPolicy;
            return this;
        }

        public Builder setFeatureControl(FeatureControlManager featureControl) {
            this.featureControl = featureControl;
            return this;
        }

        // AutoMQ for Kafka inject start
        public Builder setQuorumController(Controller quorumController) {
            this.quorumController = quorumController;
            return this;
        }
        // AutoMQ for Kafka inject end

        ReplicationControlManager build() {
            if (configurationControl == null) {
                throw new IllegalStateException("Configuration control must be set before building");
            } else if (clusterControl == null) {
                throw new IllegalStateException("Cluster control must be set before building");
            }
            if (logContext == null) logContext = new LogContext();
            if (snapshotRegistry == null) snapshotRegistry = configurationControl.snapshotRegistry();
            if (featureControl == null) {
                throw new IllegalStateException("FeatureControlManager must not be null");
            }
            return new ReplicationControlManager(snapshotRegistry,
                logContext,
                defaultReplicationFactor,
                defaultNumPartitions,
                defaultMinIsr,
                maxElectionsPerImbalance,
                eligibleLeaderReplicasEnabled,
                configurationControl,
                clusterControl,
                createTopicPolicy,
                featureControl,
                // AutoMQ for Kafka inject start
                quorumController
                // AutoMQ for Kafka inject end
            );
        }
    }

    class KRaftClusterDescriber implements ClusterDescriber {
        @Override
        public Iterator<UsableBroker> usableBrokers() {
            return clusterControl.usableBrokers();
        }

        @Override
        public Uuid defaultDir(int brokerId) {
            if (featureControl.metadataVersion().isDirectoryAssignmentSupported()) {
                return clusterControl.defaultDir(brokerId);
            } else {
                return DirectoryId.MIGRATING;
            }
        }
    }

    public static class TopicControlInfo {
        private final String name;
        private final Uuid id;
        private final TimelineHashMap<Integer, PartitionRegistration> parts;

        TopicControlInfo(String name, SnapshotRegistry snapshotRegistry, Uuid id) {
            this.name = name;
            this.id = id;
            this.parts = new TimelineHashMap<>(snapshotRegistry, 0);
        }

        public String name() {
            return name;
        }

        public Uuid topicId() {
            return id;
        }

        public int numPartitions(long epoch) {
            return parts.size(epoch);
        }
    }

    /**
     * Translate a CreateableTopicConfigCollection to a map from string to string.
     */
    static Map<String, String> translateCreationConfigs(CreateableTopicConfigCollection collection) {
        HashMap<String, String> result = new HashMap<>();
        collection.forEach(config -> result.put(config.name(), config.value()));
        return Collections.unmodifiableMap(result);
    }

    private final SnapshotRegistry snapshotRegistry;
    private final Logger log;

    /**
     * The KIP-464 default replication factor that is used if a CreateTopics request does
     * not specify one.
     */
    private final short defaultReplicationFactor;

    /**
     * The KIP-464 default number of partitions that is used if a CreateTopics request does
     * not specify a number of partitions.
     */
    private final int defaultNumPartitions;

    /**
     * The default min ISR that is used if a CreateTopics request does not specify one.
     */
    private final int defaultMinIsr;

    /**
     * True if eligible leader replicas is enabled.
     */
    private final boolean eligibleLeaderReplicasEnabled;

    /**
     * Maximum number of leader elections to perform during one partition leader balancing operation.
     */
    private final int maxElectionsPerImbalance;

    /**
     * A reference to the controller's configuration control manager.
     */
    private final ConfigurationControlManager configurationControl;

    /**
     * A reference to the controller's cluster control manager.
     */
    private final ClusterControlManager clusterControl;

    /**
     * The policy to use to validate that topic assignments are valid, if one is present.
     */
    private final Optional<CreateTopicPolicy> createTopicPolicy;


    // AutoMQ for Kafka inject start

    /**
     * The policy that must be validated before creating a topic.
     */
    private final CreateTopicPolicy autoMQCreateTopicPolicy = new AutoMQCreateTopicPolicy();

    /**
     * The policy to use to validate that partition assignments are valid, if one is present.
     */
    private final Optional<CreatePartitionPolicy> createPartitionPolicy = Optional.of(new ElasticCreatePartitionPolicy());

    /**
     * The quorum controller
     */
    private final Controller quorumController;
    // AutoMQ for Kafka inject end


    /**
     * The feature control manager.
     */
    private final FeatureControlManager featureControl;

    /**
     * Maps topic names to topic UUIDs.
     */
    private final TimelineHashMap<String, Uuid> topicsByName;

    /**
     * We try to prevent topics from being created if their names would collide with
     * existing topics when periods in the topic name are replaced with underscores.
     * The reason for this is that some per-topic metrics do replace periods with
     * underscores, and would therefore be ambiguous otherwise.
     *
     * This map is from normalized topic name to a set of topic names. So if we had two
     * topics named foo.bar and foo_bar this map would contain
     * a mapping from foo_bar to a set containing foo.bar and foo_bar.
     *
     * Since we reject topic creations that would collide, under normal conditions the
     * sets in this map should only have a size of 1. However, if the cluster was
     * upgraded from a version prior to KAFKA-13743, it may be possible to have more
     * values here, since colliding topic names will be "grandfathered in."
     */
    private final TimelineHashMap<String, TimelineHashSet<String>> topicsWithCollisionChars;

    /**
     * Maps topic UUIDs to structures containing topic information, including partitions.
     */
    private final TimelineHashMap<Uuid, TopicControlInfo> topics;

    /**
     * A map of broker IDs to the partitions that the broker is in the ISR for.
     */
    private final BrokersToIsrs brokersToIsrs;

    /**
     * A map of broker IDs to the partitions that the broker is in the ELR for.
     * Note that, a broker should not be in both brokersToIsrs and brokersToElrs.
     */
    private final BrokersToElrs brokersToElrs;

    /**
     * A map from topic IDs to the partitions in the topic which are reassigning.
     */
    private final TimelineHashMap<Uuid, int[]> reassigningTopics;

    /**
     * The set of topic partitions for which the leader is not the preferred leader.
     */
    private final TimelineHashSet<TopicIdPartition> imbalancedPartitions;

    /**
     * A map from registered directory IDs to the partitions that are stored in that directory.
     */
    private final TimelineHashMap<Uuid, TimelineHashSet<TopicIdPartition>> directoriesToPartitions;

    /**
     * A ClusterDescriber which supplies cluster information to our ReplicaPlacer.
     */
    final KRaftClusterDescriber clusterDescriber = new KRaftClusterDescriber();


    // AutoMQ for Kafka inject start
    private static final int PARTITION_RE_ELECT_LEADER_TIMEOUT_SECS = 10;
    /**
     * Partition reassignment elect timeout for each partition.
     */
    private final Map<TopicPartition, Timeout> partitionReElectTimeouts = new ConcurrentHashMap<>();
    /**
     * Timer for partition reassignment elect timeout.
     */
    private final Timer timer = new HashedWheelTimer(1, TimeUnit.SECONDS);
    // AutoMQ for Kafka inject end

    private ReplicationControlManager(
        SnapshotRegistry snapshotRegistry,
        LogContext logContext,
        short defaultReplicationFactor,
        int defaultNumPartitions,
        int defaultMinIsr,
        int maxElectionsPerImbalance,
        boolean eligibleLeaderReplicasEnabled,
        ConfigurationControlManager configurationControl,
        ClusterControlManager clusterControl,
        Optional<CreateTopicPolicy> createTopicPolicy,
        FeatureControlManager featureControl,
        Controller quorumController
    ) {
        this.snapshotRegistry = snapshotRegistry;
        this.log = logContext.logger(ReplicationControlManager.class);
        this.defaultReplicationFactor = defaultReplicationFactor;
        this.defaultNumPartitions = defaultNumPartitions;
        this.defaultMinIsr = defaultMinIsr;
        this.maxElectionsPerImbalance = maxElectionsPerImbalance;
        this.eligibleLeaderReplicasEnabled = eligibleLeaderReplicasEnabled;
        this.configurationControl = configurationControl;
        this.createTopicPolicy = createTopicPolicy;
        this.featureControl = featureControl;
        this.clusterControl = clusterControl;
        this.topicsByName = new TimelineHashMap<>(snapshotRegistry, 0);
        this.topicsWithCollisionChars = new TimelineHashMap<>(snapshotRegistry, 0);
        this.topics = new TimelineHashMap<>(snapshotRegistry, 0);
        this.brokersToIsrs = new BrokersToIsrs(snapshotRegistry);
        this.brokersToElrs = new BrokersToElrs(snapshotRegistry);
        this.reassigningTopics = new TimelineHashMap<>(snapshotRegistry, 0);
        this.imbalancedPartitions = new TimelineHashSet<>(snapshotRegistry, 0);
        this.directoriesToPartitions = new TimelineHashMap<>(snapshotRegistry, 0);
        this.quorumController = quorumController;
    }

    public void replay(TopicRecord record) {
        Uuid existingUuid = topicsByName.put(record.name(), record.topicId());
        if (existingUuid != null) {
            // We don't currently support sending a second TopicRecord for the same topic name...
            // unless, of course, there is a RemoveTopicRecord in between.
            if (existingUuid.equals(record.topicId())) {
                throw new RuntimeException("Found duplicate TopicRecord for " + record.name() +
                        " with topic ID " + record.topicId());
            } else {
                throw new RuntimeException("Found duplicate TopicRecord for " + record.name() +
                        " with a different ID than before. Previous ID was " + existingUuid +
                        " and new ID is " + record.topicId());
            }
        }
        if (Topic.hasCollisionChars(record.name())) {
            String normalizedName = Topic.unifyCollisionChars(record.name());
            TimelineHashSet<String> topicNames = topicsWithCollisionChars.get(normalizedName);
            if (topicNames == null) {
                topicNames = new TimelineHashSet<>(snapshotRegistry, 1);
                topicsWithCollisionChars.put(normalizedName, topicNames);
            }
            topicNames.add(record.name());
        }
        topics.put(record.topicId(),
            new TopicControlInfo(record.name(), snapshotRegistry, record.topicId()));
        log.info("Replayed TopicRecord for topic {} with topic ID {}.", record.name(), record.topicId());
    }

    public void replay(PartitionRecord record) {
        TopicControlInfo topicInfo = topics.get(record.topicId());
        if (topicInfo == null) {
            throw new RuntimeException("Tried to create partition " + record.topicId() +
                ":" + record.partitionId() + ", but no topic with that ID was found.");
        }
        PartitionRegistration newPartInfo = new PartitionRegistration(record);
        PartitionRegistration prevPartInfo = topicInfo.parts.get(record.partitionId());
        String description = topicInfo.name + "-" + record.partitionId() +
            " with topic ID " + record.topicId();
        if (prevPartInfo == null) {
            log.info("Replayed PartitionRecord for new partition {} and {}.", description,
                    newPartInfo);
            topicInfo.parts.put(record.partitionId(), newPartInfo);
            updatePartitionInfo(record.topicId(), record.partitionId(), null, newPartInfo);
            updatePartitionDirectories(record.topicId(), record.partitionId(), null, newPartInfo.directories);
            updateReassigningTopicsIfNeeded(record.topicId(), record.partitionId(),
                    false,  isReassignmentInProgress(newPartInfo));
        } else if (!newPartInfo.equals(prevPartInfo)) {
            log.info("Replayed PartitionRecord for existing partition {} and {}.", description,
                    newPartInfo);
            newPartInfo.maybeLogPartitionChange(log, description, prevPartInfo);
            topicInfo.parts.put(record.partitionId(), newPartInfo);
            updatePartitionInfo(record.topicId(), record.partitionId(), prevPartInfo, newPartInfo);
            updatePartitionDirectories(record.topicId(), record.partitionId(), prevPartInfo.directories, newPartInfo.directories);
            updateReassigningTopicsIfNeeded(record.topicId(), record.partitionId(),
                    isReassignmentInProgress(prevPartInfo), isReassignmentInProgress(newPartInfo));
        }

        if (newPartInfo.hasPreferredLeader()) {
            imbalancedPartitions.remove(new TopicIdPartition(record.topicId(), record.partitionId()));
        } else {
            imbalancedPartitions.add(new TopicIdPartition(record.topicId(), record.partitionId()));
        }
    }

    private void updateReassigningTopicsIfNeeded(Uuid topicId, int partitionId,
                                                 boolean wasReassigning, boolean isReassigning) {
        if (!wasReassigning) {
            if (isReassigning) {
                int[] prevReassigningParts = reassigningTopics.getOrDefault(topicId, Replicas.NONE);
                reassigningTopics.put(topicId, Replicas.copyWith(prevReassigningParts, partitionId));
            }
        } else if (!isReassigning) {
            int[] prevReassigningParts = reassigningTopics.getOrDefault(topicId, Replicas.NONE);
            int[] newReassigningParts = Replicas.copyWithout(prevReassigningParts, partitionId);
            if (newReassigningParts.length == 0) {
                reassigningTopics.remove(topicId);
            } else {
                reassigningTopics.put(topicId, newReassigningParts);
            }
        }
    }

    public void replay(PartitionChangeRecord record) {
        TopicControlInfo topicInfo = topics.get(record.topicId());
        if (topicInfo == null) {
            throw new RuntimeException("Tried to create partition " + record.topicId() +
                ":" + record.partitionId() + ", but no topic with that ID was found.");
        }
        PartitionRegistration prevPartitionInfo = topicInfo.parts.get(record.partitionId());
        if (prevPartitionInfo == null) {
            throw new RuntimeException("Tried to create partition " + record.topicId() +
                ":" + record.partitionId() + ", but no partition with that id was found.");
        }
        PartitionRegistration newPartitionInfo = prevPartitionInfo.merge(record);
        updateReassigningTopicsIfNeeded(record.topicId(), record.partitionId(),
                isReassignmentInProgress(prevPartitionInfo), isReassignmentInProgress(newPartitionInfo));
        topicInfo.parts.put(record.partitionId(), newPartitionInfo);
        updatePartitionInfo(record.topicId(), record.partitionId(), prevPartitionInfo, newPartitionInfo);
        updatePartitionDirectories(record.topicId(), record.partitionId(), prevPartitionInfo.directories, newPartitionInfo.directories);
        String topicPart = topicInfo.name + "-" + record.partitionId() + " with topic ID " +
            record.topicId();
        newPartitionInfo.maybeLogPartitionChange(log, topicPart, prevPartitionInfo);

        if (newPartitionInfo.hasPreferredLeader()) {
            imbalancedPartitions.remove(new TopicIdPartition(record.topicId(), record.partitionId()));
        } else {
            imbalancedPartitions.add(new TopicIdPartition(record.topicId(), record.partitionId()));
        }

        if (record.removingReplicas() != null || record.addingReplicas() != null) {
            log.info("Replayed partition assignment change {} for topic {}", record, topicInfo.name);
        } else if (log.isDebugEnabled()) {
            log.debug("Replayed partition change {} for topic {}", record, topicInfo.name);
        }
    }

    public void replay(RemoveTopicRecord record) {
        // Remove this topic from the topics map and the topicsByName map.
        TopicControlInfo topic = topics.remove(record.topicId());
        if (topic == null) {
            throw new UnknownTopicIdException("Can't find topic with ID " + record.topicId() +
                " to remove.");
        }
        topicsByName.remove(topic.name);
        if (Topic.hasCollisionChars(topic.name)) {
            String normalizedName = Topic.unifyCollisionChars(topic.name);
            TimelineHashSet<String> colliding = topicsWithCollisionChars.get(normalizedName);
            if (colliding != null) {
                colliding.remove(topic.name);
                if (colliding.isEmpty()) {
                    topicsWithCollisionChars.remove(normalizedName);
                }
            }
        }
        reassigningTopics.remove(record.topicId());

        // Delete the configurations associated with this topic.
        configurationControl.deleteTopicConfigs(topic.name);

        for (Map.Entry<Integer, PartitionRegistration> entry : topic.parts.entrySet()) {
            int partitionId = entry.getKey();
            PartitionRegistration partition = entry.getValue();

            // Remove the entries for this topic in brokersToIsrs.
            for (int i = 0; i < partition.isr.length; i++) {
                brokersToIsrs.removeTopicEntryForBroker(topic.id, partition.isr[i]);
                updatePartitionDirectories(topic.id, partitionId, partition.directories, null);
            }

            for (int elrMember : partition.elr) {
                brokersToElrs.removeTopicEntryForBroker(topic.id, elrMember);
            }

            imbalancedPartitions.remove(new TopicIdPartition(record.topicId(), partitionId));
        }
        brokersToIsrs.removeTopicEntryForBroker(topic.id, NO_LEADER);

        log.info("Replayed RemoveTopicRecord for topic {} with ID {}.", topic.name, record.topicId());
    }

    ControllerResult<CreateTopicsResponseData> createTopics(
        ControllerRequestContext context,
        CreateTopicsRequestData request,
        Set<String> describable
    ) {
        Map<String, ApiError> topicErrors = new HashMap<>();
        List<ApiMessageAndVersion> records = BoundedList.newArrayBacked(MAX_RECORDS_PER_USER_OP);

        // Check the topic names.
        validateNewTopicNames(topicErrors, request.topics(), topicsWithCollisionChars);

        // Identify topics that already exist and mark them with the appropriate error
        request.topics().stream().filter(creatableTopic -> topicsByName.containsKey(creatableTopic.name()))
                .forEach(t -> topicErrors.put(t.name(), new ApiError(Errors.TOPIC_ALREADY_EXISTS,
                    "Topic '" + t.name() + "' already exists.")));

        // Verify that the configurations for the new topics are OK, and figure out what
        // configurations should be created.
        Map<ConfigResource, Map<String, Entry<OpType, String>>> configChanges =
            computeConfigChanges(topicErrors, request.topics());

        // Try to create whatever topics are needed.
        Map<String, CreatableTopicResult> successes = new HashMap<>();
        for (CreatableTopic topic : request.topics()) {
            if (topicErrors.containsKey(topic.name())) continue;
            // Figure out what ConfigRecords should be created, if any.
            ConfigResource configResource = new ConfigResource(TOPIC, topic.name());

            // AutoMQ for Kafka inject start
            Map<String, Entry<OpType, String>> keyToOps = configChanges.computeIfAbsent(configResource, key -> new HashMap<>());
            // First, we pass topic replication factor through log config.
            int replicationFactor = topic.replicationFactor() == -1 ?
                defaultReplicationFactor : topic.replicationFactor();

            if (ElasticStreamSwitch.isEnabled()) {
                // MIN_IN_SYNC_REPLICAS should be forced to 1 since replication factor is 1 (see createTopic method).
                keyToOps.put(TopicConfig.MIN_IN_SYNC_REPLICAS_CONFIG, new AbstractMap.SimpleEntry<>(OpType.SET, String.valueOf(1)));

                // Then, we force replication factor to 1 here since "replicas" on broker layer can only be 1.
                if (replicationFactor != 1) {
                    topic.setReplicationFactor((short) 1);
                    log.info("force replication factor to 1 for create topic {}, the real replication factor is decided by elastic stream", topic.name());
                }
            }

            List<ApiMessageAndVersion> configRecords;
            ControllerResult<ApiError> configResult =
                configurationControl.incrementalAlterConfig(configResource, keyToOps, true);
            if (configResult.response().isFailure()) {
                topicErrors.put(topic.name(), configResult.response());
                continue;
            } else {
                configRecords = configResult.records();
            }
            // AutoMQ for Kafka inject end

            ApiError error;
            try {
                error = createTopic(context, topic, records, successes, configRecords, describable.contains(topic.name()));
            } catch (ApiException e) {
                error = ApiError.fromThrowable(e);
            }
            if (error.isFailure()) {
                topicErrors.put(topic.name(), error);
            }
        }

        // Create responses for all topics.
        CreateTopicsResponseData data = new CreateTopicsResponseData();
        StringBuilder resultsBuilder = new StringBuilder();
        String resultsPrefix = "";
        for (CreatableTopic topic : request.topics()) {
            ApiError error = topicErrors.get(topic.name());
            if (error != null) {
                data.topics().add(new CreatableTopicResult().
                    setName(topic.name()).
                    setErrorCode(error.error().code()).
                    setErrorMessage(error.message()));
                resultsBuilder.append(resultsPrefix).append(topic).append(": ").
                    append(error.error()).append(" (").append(error.message()).append(")");
                resultsPrefix = ", ";
                continue;
            }
            CreatableTopicResult result = successes.get(topic.name());
            data.topics().add(result);
            resultsBuilder.append(resultsPrefix).append(topic).append(": ").
                append("SUCCESS");
            resultsPrefix = ", ";
        }
        if (request.validateOnly()) {
            log.info("Validate-only CreateTopics result(s): {}", resultsBuilder);
            return ControllerResult.atomicOf(Collections.emptyList(), data);
        } else {
            log.info("CreateTopics result(s): {}", resultsBuilder);
            return ControllerResult.atomicOf(records, data);
        }
    }

    private ApiError createTopic(ControllerRequestContext context,
                                 CreatableTopic topic,
                                 List<ApiMessageAndVersion> records,
                                 Map<String, CreatableTopicResult> successes,
                                 List<ApiMessageAndVersion> configRecords,
                                 boolean authorizedToReturnConfigs) {
        Map<String, String> creationConfigs = translateCreationConfigs(topic.configs());
        Map<Integer, PartitionRegistration> newParts = new HashMap<>();
        if (!topic.assignments().isEmpty()) {
            if (topic.replicationFactor() != -1) {
                return new ApiError(INVALID_REQUEST,
                    "A manual partition assignment was specified, but replication " +
                    "factor was not set to -1.");
            }
            if (topic.numPartitions() != -1) {
                return new ApiError(INVALID_REQUEST,
                    "A manual partition assignment was specified, but numPartitions " +
                        "was not set to -1.");
            }
            OptionalInt replicationFactor = OptionalInt.empty();
            for (CreatableReplicaAssignment assignment : topic.assignments()) {
                if (newParts.containsKey(assignment.partitionIndex())) {
                    return new ApiError(Errors.INVALID_REPLICA_ASSIGNMENT,
                        "Found multiple manual partition assignments for partition " +
                            assignment.partitionIndex());
                }
                PartitionAssignment partitionAssignment = new PartitionAssignment(assignment.brokerIds(), clusterDescriber);
                validateManualPartitionAssignment(partitionAssignment, replicationFactor);
                replicationFactor = OptionalInt.of(assignment.brokerIds().size());
                List<Integer> isr = assignment.brokerIds().stream().
                    filter(clusterControl::isActive).collect(Collectors.toList());
                if (isr.isEmpty()) {
                    return new ApiError(Errors.INVALID_REPLICA_ASSIGNMENT,
                        "All brokers specified in the manual partition assignment for " +
                        "partition " + assignment.partitionIndex() + " are fenced or in controlled shutdown.");
                }
                newParts.put(
                    assignment.partitionIndex(),
                    buildPartitionRegistration(partitionAssignment, isr)
                );
            }
            for (int i = 0; i < newParts.size(); i++) {
                if (!newParts.containsKey(i)) {
                    return new ApiError(Errors.INVALID_REPLICA_ASSIGNMENT,
                            "partitions should be a consecutive 0-based integer sequence");
                }
            }
            ApiError error = maybeCheckCreateTopicPolicy(() -> {
                Map<Integer, List<Integer>> assignments = new HashMap<>();
                newParts.forEach((key, value) -> assignments.put(key, Replicas.toList(value.replicas)));
                return new CreateTopicPolicy.RequestMetadata(
                    topic.name(), null, null, assignments, creationConfigs);
            });
            if (error.isFailure()) return error;
        } else if (topic.replicationFactor() < -1 || topic.replicationFactor() == 0) {
            return new ApiError(Errors.INVALID_REPLICATION_FACTOR,
                "Replication factor must be larger than 0, or -1 to use the default value.");
        } else if (topic.numPartitions() < -1 || topic.numPartitions() == 0) {
            return new ApiError(Errors.INVALID_PARTITIONS,
                "Number of partitions was set to an invalid non-positive value.");
        } else {
            int numPartitions = topic.numPartitions() == -1 ?
                defaultNumPartitions : topic.numPartitions();
            short replicationFactor = topic.replicationFactor() == -1 ?
                defaultReplicationFactor : topic.replicationFactor();
            try {
                TopicAssignment topicAssignment = clusterControl.replicaPlacer().place(new PlacementSpec(
                    0,
                    numPartitions,
                    replicationFactor
                ), clusterDescriber);
                for (int partitionId = 0; partitionId < topicAssignment.assignments().size(); partitionId++) {
                    PartitionAssignment partitionAssignment = topicAssignment.assignments().get(partitionId);
                    List<Integer> isr = partitionAssignment.replicas().stream().
                        filter(clusterControl::isActive).collect(Collectors.toList());
                    // If the ISR is empty, it means that all brokers are fenced or
                    // in controlled shutdown. To be consistent with the replica placer,
                    // we reject the create topic request with INVALID_REPLICATION_FACTOR.
                    if (isr.isEmpty()) {
                        return new ApiError(Errors.INVALID_REPLICATION_FACTOR,
                            "Unable to replicate the partition " + replicationFactor +
                                " time(s): All brokers are currently fenced or in controlled shutdown.");
                    }
                    newParts.put(
                        partitionId,
                        buildPartitionRegistration(partitionAssignment, isr)
                    );
                }
            } catch (InvalidReplicationFactorException e) {
                return new ApiError(Errors.INVALID_REPLICATION_FACTOR,
                    "Unable to replicate the partition " + replicationFactor +
                        " time(s): " + e.getMessage());
            }
            ApiError error = maybeCheckCreateTopicPolicy(() -> new CreateTopicPolicy.RequestMetadata(
                topic.name(), numPartitions, replicationFactor, null, creationConfigs));
            if (error.isFailure()) return error;
        }
        int numPartitions = newParts.size();
        try {
            context.applyPartitionChangeQuota(numPartitions); // check controller mutation quota
        } catch (ThrottlingQuotaExceededException e) {
            log.debug("Topic creation of {} partitions not allowed because quota is violated. Delay time: {}",
                numPartitions, e.throttleTimeMs());
            return ApiError.fromThrowable(e);
        }
        Uuid topicId = Uuid.randomUuid();
        CreatableTopicResult result = new CreatableTopicResult().
            setName(topic.name()).
            setTopicId(topicId).
            setErrorCode(NONE.code()).
            setErrorMessage(null);
        if (authorizedToReturnConfigs) {
            Map<String, ConfigEntry> effectiveConfig = configurationControl.
                computeEffectiveTopicConfigs(creationConfigs);
            List<String> configNames = new ArrayList<>(effectiveConfig.keySet());
            configNames.sort(String::compareTo);
            for (String configName : configNames) {
                ConfigEntry entry = effectiveConfig.get(configName);
                result.configs().add(new CreateTopicsResponseData.CreatableTopicConfigs().
                    setName(entry.name()).
                    setValue(entry.isSensitive() ? null : entry.value()).
                    setReadOnly(entry.isReadOnly()).
                    setConfigSource(KafkaConfigSchema.translateConfigSource(entry.source()).id()).
                    setIsSensitive(entry.isSensitive()));
            }
            result.setNumPartitions(numPartitions);
            result.setReplicationFactor((short) newParts.values().iterator().next().replicas.length);
            result.setTopicConfigErrorCode(NONE.code());
        } else {
            result.setTopicConfigErrorCode(TOPIC_AUTHORIZATION_FAILED.code());
        }
        successes.put(topic.name(), result);
        records.add(new ApiMessageAndVersion(new TopicRecord().
            setName(topic.name()).
            setTopicId(topicId), (short) 0));
        // ConfigRecords go after TopicRecord but before PartitionRecord(s).
        records.addAll(configRecords);
        for (Entry<Integer, PartitionRegistration> partEntry : newParts.entrySet()) {
            int partitionIndex = partEntry.getKey();
            PartitionRegistration info = partEntry.getValue();
            records.add(info.toRecord(topicId, partitionIndex, new ImageWriterOptions.Builder().
                    setMetadataVersion(featureControl.metadataVersion()).
                    build()));
        }
        return ApiError.NONE;
    }

    private static PartitionRegistration buildPartitionRegistration(
        PartitionAssignment partitionAssignment,
        List<Integer> isr
    ) {
        return new PartitionRegistration.Builder().
            setReplicas(Replicas.toArray(partitionAssignment.replicas())).
            setDirectories(Uuid.toArray(partitionAssignment.directories())).
            setIsr(Replicas.toArray(isr)).
            setLeader(isr.get(0)).
            setLeaderRecoveryState(LeaderRecoveryState.RECOVERED).
            setLeaderEpoch(0).
            setPartitionEpoch(0).
            build();
    }

    private ApiError maybeCheckCreateTopicPolicy(Supplier<CreateTopicPolicy.RequestMetadata> supplier) {
        // AutoMQ for Kafka inject start
        try {
            autoMQCreateTopicPolicy.validate(supplier.get());
            createTopicPolicy.ifPresent(topicPolicy -> topicPolicy.validate(supplier.get()));
        } catch (PolicyViolationException e) {
            return new ApiError(Errors.POLICY_VIOLATION, e.getMessage());
        }
        // AutoMQ for Kafka inject end

        return ApiError.NONE;
    }

    private void maybeCheckCreatePartitionPolicy(CreatePartitionPolicy.RequestMetadata requestMetadata) throws PolicyViolationException {
        createPartitionPolicy.ifPresent(policy -> policy.validate(requestMetadata));
    }

    static void validateNewTopicNames(Map<String, ApiError> topicErrors,
                                      CreatableTopicCollection topics,
                                      Map<String, ? extends Set<String>> topicsWithCollisionChars) {
        for (CreatableTopic topic : topics) {
            if (topicErrors.containsKey(topic.name())) continue;
            try {
                Topic.validate(topic.name());
            } catch (InvalidTopicException e) {
                topicErrors.put(topic.name(),
                    new ApiError(Errors.INVALID_TOPIC_EXCEPTION, e.getMessage()));
            }
            if (Topic.hasCollisionChars(topic.name())) {
                String normalizedName = Topic.unifyCollisionChars(topic.name());
                Set<String> colliding = topicsWithCollisionChars.get(normalizedName);
                if (colliding != null) {
                    topicErrors.put(topic.name(), new ApiError(Errors.INVALID_TOPIC_EXCEPTION,
                        "Topic '" + topic.name() + "' collides with existing topic: " +
                            colliding.iterator().next()));
                }
            }
        }
    }

    static Map<ConfigResource, Map<String, Entry<OpType, String>>>
            computeConfigChanges(Map<String, ApiError> topicErrors,
                                 CreatableTopicCollection topics) {
        Map<ConfigResource, Map<String, Entry<OpType, String>>> configChanges = new HashMap<>();
        for (CreatableTopic topic : topics) {
            if (topicErrors.containsKey(topic.name())) continue;
            Map<String, Entry<OpType, String>> topicConfigs = new HashMap<>();
            List<String> nullConfigs = new ArrayList<>();
            for (CreateTopicsRequestData.CreateableTopicConfig config : topic.configs()) {
                if (config.value() == null) {
                    nullConfigs.add(config.name());
                } else {
                    topicConfigs.put(config.name(), new SimpleImmutableEntry<>(SET, config.value()));
                }
            }
            if (!nullConfigs.isEmpty()) {
                topicErrors.put(topic.name(), new ApiError(Errors.INVALID_CONFIG,
                    "Null value not supported for topic configs: " + String.join(",", nullConfigs)));
            } else if (!topicConfigs.isEmpty()) {
                configChanges.put(new ConfigResource(TOPIC, topic.name()), topicConfigs);
            }
        }
        return configChanges;
    }

    Map<String, ResultOrError<Uuid>> findTopicIds(long offset, Collection<String> names) {
        Map<String, ResultOrError<Uuid>> results = new HashMap<>(names.size());
        for (String name : names) {
            if (name == null) {
                results.put(null, new ResultOrError<>(INVALID_REQUEST, "Invalid null topic name."));
            } else {
                Uuid id = topicsByName.get(name, offset);
                if (id == null) {
                    results.put(name, new ResultOrError<>(
                        new ApiError(UNKNOWN_TOPIC_OR_PARTITION)));
                } else {
                    results.put(name, new ResultOrError<>(id));
                }
            }
        }
        return results;
    }

    Map<String, Uuid> findAllTopicIds(long offset) {
        HashMap<String, Uuid> result = new HashMap<>(topicsByName.size(offset));
        for (Entry<String, Uuid> entry : topicsByName.entrySet(offset)) {
            result.put(entry.getKey(), entry.getValue());
        }
        return result;
    }

    Map<Uuid, ResultOrError<String>> findTopicNames(long offset, Collection<Uuid> ids) {
        Map<Uuid, ResultOrError<String>> results = new HashMap<>(ids.size());
        for (Uuid id : ids) {
            if (id == null || id.equals(Uuid.ZERO_UUID)) {
                results.put(id, new ResultOrError<>(new ApiError(INVALID_REQUEST,
                    "Attempt to find topic with invalid topicId " + id)));
            } else {
                TopicControlInfo topic = topics.get(id, offset);
                if (topic == null) {
                    results.put(id, new ResultOrError<>(new ApiError(UNKNOWN_TOPIC_ID)));
                } else {
                    results.put(id, new ResultOrError<>(topic.name));
                }
            }
        }
        return results;
    }

    ControllerResult<Map<Uuid, ApiError>> deleteTopics(ControllerRequestContext context, Collection<Uuid> ids) {
        Map<Uuid, ApiError> results = new HashMap<>(ids.size());
        List<ApiMessageAndVersion> records =
                BoundedList.newArrayBacked(MAX_RECORDS_PER_USER_OP, ids.size());
        for (Uuid id : ids) {
            try {
                deleteTopic(context, id, records);
                results.put(id, ApiError.NONE);
            } catch (ApiException e) {
                results.put(id, ApiError.fromThrowable(e));
            } catch (Exception e) {
                log.error("Unexpected deleteTopics error for {}", id, e);
                results.put(id, ApiError.fromThrowable(e));
            }
        }
        return ControllerResult.atomicOf(records, results);
    }

    void deleteTopic(ControllerRequestContext context, Uuid id, List<ApiMessageAndVersion> records) {
        TopicControlInfo topic = topics.get(id);
        if (topic == null) {
            throw new UnknownTopicIdException(UNKNOWN_TOPIC_ID.message());
        }
        int numPartitions = topic.parts.size();
        try {
            context.applyPartitionChangeQuota(numPartitions); // check controller mutation quota
        } catch (ThrottlingQuotaExceededException e) {
            // log a message and rethrow the exception
            log.debug("Topic deletion of {} partitions not allowed because quota is violated. Delay time: {}",
                numPartitions, e.throttleTimeMs());
            throw e;
        }
        records.add(new ApiMessageAndVersion(new RemoveTopicRecord().
            setTopicId(id), (short) 0));

        // AutoMQ inject start
        if (featureControl.autoMQVersion().isTopicCleanupByControllerSupported()) {
            records.add(new ApiMessageAndVersion(
                new KVRecord().setKeyValues(
                    List.of(new KVRecord.KeyValue()
                        .setKey(TopicDeletion.TOPIC_DELETION_PREFIX + id.toString())
                        .setValue(Integer.toString(TopicDeletion.Status.PENDING.value()).getBytes(StandardCharsets.UTF_8))
                    )
                ),
                (short) 0));
        }
        // AutoMQ inject end

    }

    // VisibleForTesting
    PartitionRegistration getPartition(Uuid topicId, int partitionId) {
        TopicControlInfo topic = topics.get(topicId);
        if (topic == null) {
            return null;
        }
        return topic.parts.get(partitionId);
    }

    public TopicControlInfo getTopic(Uuid topicId) {
        return topics.get(topicId);
    }

    public Uuid getTopicId(String name) {
        return topicsByName.get(name);
    }

    // VisibleForTesting
    BrokersToIsrs brokersToIsrs() {
        return brokersToIsrs;
    }

    // VisibleForTesting
    BrokersToElrs brokersToElrs() {
        return brokersToElrs;
    }

    // VisibleForTesting
    TimelineHashSet<TopicIdPartition> imbalancedPartitions() {
        return imbalancedPartitions;
    }

    boolean isElrEnabled() {
        return eligibleLeaderReplicasEnabled && featureControl.metadataVersion().isElrSupported();
    }

    ControllerResult<AlterPartitionResponseData> alterPartition(
        ControllerRequestContext context,
        AlterPartitionRequestData request
    ) {
        short requestVersion = context.requestHeader().requestApiVersion();
        clusterControl.checkBrokerEpoch(request.brokerId(), request.brokerEpoch());
        AlterPartitionResponseData response = new AlterPartitionResponseData();
        List<ApiMessageAndVersion> records = new ArrayList<>();
        for (AlterPartitionRequestData.TopicData topicData : request.topics()) {
            AlterPartitionResponseData.TopicData responseTopicData =
                new AlterPartitionResponseData.TopicData().
                    setTopicName(topicData.topicName()).
                    setTopicId(topicData.topicId());
            response.topics().add(responseTopicData);

            Uuid topicId = requestVersion > 1 ? topicData.topicId() : topicsByName.get(topicData.topicName());
            if (topicId == null || topicId.equals(Uuid.ZERO_UUID) || !topics.containsKey(topicId)) {
                Errors error = requestVersion > 1 ? UNKNOWN_TOPIC_ID : UNKNOWN_TOPIC_OR_PARTITION;
                for (AlterPartitionRequestData.PartitionData partitionData : topicData.partitions()) {
                    responseTopicData.partitions().add(new AlterPartitionResponseData.PartitionData().
                        setPartitionIndex(partitionData.partitionIndex()).
                        setErrorCode(error.code()));
                }
                log.info("Rejecting AlterPartition request for unknown topic ID {} or name {}.",
                    topicData.topicId(), topicData.topicName());
                continue;
            }

            TopicControlInfo topic = topics.get(topicId);
            for (AlterPartitionRequestData.PartitionData partitionData : topicData.partitions()) {
                if (requestVersion < 3) {
                    partitionData.setNewIsrWithEpochs(
                        AlterPartitionRequest.newIsrToSimpleNewIsrWithBrokerEpochs(partitionData.newIsr())
                    );
                }

                int partitionId = partitionData.partitionIndex();
                PartitionRegistration partition = topic.parts.get(partitionId);

                Errors validationError = validateAlterPartitionData(
                    request.brokerId(),
                    topic,
                    partitionId,
                    partition,
                    context.requestHeader().requestApiVersion(),
                    partitionData);

                if (validationError != Errors.NONE) {
                    responseTopicData.partitions().add(
                        new AlterPartitionResponseData.PartitionData()
                            .setPartitionIndex(partitionId)
                            .setErrorCode(validationError.code())
                    );

                    continue;
                }

                PartitionChangeBuilder builder = new PartitionChangeBuilder(
                    partition,
                    topic.id,
                    partitionId,
                    new LeaderAcceptor(clusterControl, partition),
                    featureControl.metadataVersion(),
                    getTopicEffectiveMinIsr(topic.name)
                )
                    .setZkMigrationEnabled(clusterControl.zkRegistrationAllowed())
                    .setEligibleLeaderReplicasEnabled(isElrEnabled());
                if (configurationControl.uncleanLeaderElectionEnabledForTopic(topic.name())) {
                    builder.setElection(PartitionChangeBuilder.Election.UNCLEAN);
                }

                // AutoMQ for Kafka inject start
                if (ElasticStreamSwitch.isEnabled()) {
                    List<Integer> newIsr = partitionData.newIsr();
                    if (newIsr.size() != 1) {
                        throw new InvalidReplicaAssignmentException("elastic stream not support isr != 1");
                    }
                    builder.setTargetNode(newIsr.get(0));
                } else {
                    builder.setTargetIsr(partitionData.newIsr());
                }

                Optional<ApiMessageAndVersion> record = builder
//                    .setTargetIsrWithBrokerStates(partitionData.newIsrWithEpochs())
                    .setTargetLeaderRecoveryState(LeaderRecoveryState.of(partitionData.leaderRecoveryState()))
                    .setDefaultDirProvider(clusterDescriber)
                    .build();
                // AutoMQ for Kafka inject end

                if (record.isPresent()) {
                    records.add(record.get());
                    PartitionChangeRecord change = (PartitionChangeRecord) record.get().message();
                    partition = partition.merge(change);
                    if (log.isDebugEnabled()) {
                        log.debug("Node {} has altered ISR for {}-{} to {}.",
                            request.brokerId(), topic.name, partitionId, change.isr());
                    }
                    if (change.leader() != request.brokerId() &&
                            change.leader() != NO_LEADER_CHANGE) {
                        // Normally, an AlterPartition request, which is made by the partition
                        // leader itself, is not allowed to modify the partition leader.
                        // However, if there is an ongoing partition reassignment and the
                        // ISR change completes it, then the leader may change as part of
                        // the changes made during reassignment cleanup.
                        //
                        // In this case, we report back NEW_LEADER_ELECTED to the leader
                        // which made the AlterPartition request. This lets it know that it must
                        // fetch new metadata before trying again. This return code is
                        // unusual because we both return an error and generate a new
                        // metadata record. We usually only do one or the other.
                        // FENCED_LEADER_EPOCH is used for request version below or equal to 1.
                        Errors error = requestVersion > 1 ? NEW_LEADER_ELECTED : FENCED_LEADER_EPOCH;
                        log.info("AlterPartition request from node {} for {}-{} completed " +
                            "the ongoing partition reassignment and triggered a " +
                            "leadership change. Returning {}.",
                            request.brokerId(), topic.name, partitionId, error);
                        responseTopicData.partitions().add(new AlterPartitionResponseData.PartitionData().
                            setPartitionIndex(partitionId).
                            setErrorCode(error.code()));
                        continue;
                    } else if (isReassignmentInProgress(partition)) {
                        log.info("AlterPartition request from node {} for {}-{} completed " +
                            "the ongoing partition reassignment.", request.brokerId(),
                            topic.name, partitionId);
                    }
                }

                /* Setting the LeaderRecoveryState field is always safe because it will always be the
                 * same as the value set in the request. For version 0, that is always the default
                 * RECOVERED which is ignored when serializing to version 0. For any other version, the
                 * LeaderRecoveryState field is supported.
                 */
                responseTopicData.partitions().add(new AlterPartitionResponseData.PartitionData().
                    setPartitionIndex(partitionId).
                    setErrorCode(Errors.NONE.code()).
                    setLeaderId(partition.leader).
                    setIsr(Replicas.toList(partition.isr)).
                    setLeaderRecoveryState(partition.leaderRecoveryState.value()).
                    setLeaderEpoch(partition.leaderEpoch).
                    setPartitionEpoch(partition.partitionEpoch));
            }
        }

        return ControllerResult.of(records, response);
    }

    /**
     * Validate the partition information included in the alter partition request.
     *
     * @param brokerId id of the broker requesting the alter partition
     * @param topic current topic information store by the replication manager
     * @param partitionId partition id being altered
     * @param partition current partition registration for the partition being altered
     * @param partitionData partition data from the alter partition request
     *
     * @return Errors.NONE for valid alter partition data; otherwise the validation error
     */
    private Errors validateAlterPartitionData(
        int brokerId,
        TopicControlInfo topic,
        int partitionId,
        PartitionRegistration partition,
        short requestApiVersion,
        AlterPartitionRequestData.PartitionData partitionData
    ) {
        if (partition == null) {
            log.info("Rejecting AlterPartition request for unknown partition {}-{}.",
                    topic.name, partitionId);

            return UNKNOWN_TOPIC_OR_PARTITION;
        }

        // If the partition leader has a higher leader/partition epoch, then it is likely
        // that this node is no longer the active controller. We return NOT_CONTROLLER in
        // this case to give the leader an opportunity to find the new controller.
        if (partitionData.leaderEpoch() > partition.leaderEpoch) {
            log.debug("Rejecting AlterPartition request from node {} for {}-{} because " +
                    "the current leader epoch is {}, which is greater than the local value {}.",
                brokerId, topic.name, partitionId, partition.leaderEpoch, partitionData.leaderEpoch());
            return NOT_CONTROLLER;
        }
        if (partitionData.partitionEpoch() > partition.partitionEpoch) {
            log.debug("Rejecting AlterPartition request from node {} for {}-{} because " +
                    "the current partition epoch is {}, which is greater than the local value {}.",
                brokerId, topic.name, partitionId, partition.partitionEpoch, partitionData.partitionEpoch());
            return NOT_CONTROLLER;
        }
        if (partitionData.leaderEpoch() < partition.leaderEpoch) {
            log.debug("Rejecting AlterPartition request from node {} for {}-{} because " +
                    "the current leader epoch is {}, not {}.", brokerId, topic.name,
                    partitionId, partition.leaderEpoch, partitionData.leaderEpoch());

            return FENCED_LEADER_EPOCH;
        }
        if (brokerId != partition.leader) {
            log.info("Rejecting AlterPartition request from node {} for {}-{} because " +
                    "the current leader is {}.", brokerId, topic.name,
                    partitionId, partition.leader);

            return INVALID_REQUEST;
        }
        if (partitionData.partitionEpoch() < partition.partitionEpoch) {
            log.info("Rejecting AlterPartition request from node {} for {}-{} because " +
                    "the current partition epoch is {}, not {}.", brokerId,
                    topic.name, partitionId, partition.partitionEpoch,
                    partitionData.partitionEpoch());

            return INVALID_UPDATE_VERSION;
        }

        int[] newIsr = partitionData.newIsrWithEpochs().stream()
            .mapToInt(brokerState -> brokerState.brokerId()).toArray();

        if (!Replicas.validateIsr(partition.replicas, newIsr)) {
            log.error("Rejecting AlterPartition request from node {} for {}-{} because " +
                    "it specified an invalid ISR {}.", brokerId,
                    topic.name, partitionId, partitionData.newIsrWithEpochs());

            return INVALID_REQUEST;
        }
        if (!Replicas.contains(newIsr, partition.leader)) {
            // The ISR must always include the current leader.
            log.error("Rejecting AlterPartition request from node {} for {}-{} because " +
                    "it specified an invalid ISR {} that doesn't include itself.",
                    brokerId, topic.name, partitionId, partitionData.newIsrWithEpochs());

            return INVALID_REQUEST;
        }
        LeaderRecoveryState leaderRecoveryState = LeaderRecoveryState.of(partitionData.leaderRecoveryState());
        if (leaderRecoveryState == LeaderRecoveryState.RECOVERING && newIsr.length > 1) {
            log.info("Rejecting AlterPartition request from node {} for {}-{} because " +
                    "the ISR {} had more than one replica while the leader was still " +
                    "recovering from an unclean leader election {}.",
                    brokerId, topic.name, partitionId, partitionData.newIsrWithEpochs(),
                    leaderRecoveryState);

            return INVALID_REQUEST;
        }
        if (partition.leaderRecoveryState == LeaderRecoveryState.RECOVERED &&
                leaderRecoveryState == LeaderRecoveryState.RECOVERING) {
            log.info("Rejecting AlterPartition request from node {} for {}-{} because " +
                    "the leader recovery state cannot change from RECOVERED to RECOVERING.",
                    brokerId, topic.name, partitionId);

            return INVALID_REQUEST;
        }

        List<IneligibleReplica> ineligibleReplicas = ineligibleReplicasForIsr(partitionData.newIsrWithEpochs());
        if (!ineligibleReplicas.isEmpty()) {
            log.info("Rejecting AlterPartition request from node {} for {}-{} because " +
                    "it specified ineligible replicas {} in the new ISR {}.",
                    brokerId, topic.name, partitionId, ineligibleReplicas, partitionData.newIsrWithEpochs());

            if (requestApiVersion > 1) {
                return INELIGIBLE_REPLICA;
            } else {
                return OPERATION_NOT_ATTEMPTED;
            }
        }

        return Errors.NONE;
    }

    private List<IneligibleReplica> ineligibleReplicasForIsr(List<BrokerState> brokerStates) {
        List<IneligibleReplica> ineligibleReplicas = new ArrayList<>(0);
        for (BrokerState brokerState : brokerStates) {
            int brokerId = brokerState.brokerId();
            BrokerRegistration registration = clusterControl.registration(brokerId);
            if (registration == null) {
                ineligibleReplicas.add(new IneligibleReplica(brokerId, "not registered"));
            } else if (registration.inControlledShutdown()) {
                ineligibleReplicas.add(new IneligibleReplica(brokerId, "shutting down"));
            } else if (registration.fenced()) {
                ineligibleReplicas.add(new IneligibleReplica(brokerId, "fenced"));
            } else if (brokerState.brokerEpoch() != -1 && registration.epoch() != brokerState.brokerEpoch()) {
                // The given broker epoch should match with the broker epoch in the broker registration, except the
                // given broker epoch is -1 which means skipping the broker epoch verification.
                ineligibleReplicas.add(new IneligibleReplica(brokerId,
                    "broker epoch mismatch: requested=" + brokerState.brokerEpoch()
                        + " VS expected=" + registration.epoch()));
            }
        }
        return ineligibleReplicas;
    }

    /**
     * Generate the appropriate records to handle a broker being fenced.
     *
     * First, we remove this broker from any ISR. Then we generate a
     * FenceBrokerRecord.
     *
     * @param brokerId      The broker id.
     * @param records       The record list to append to.
     */
    void handleBrokerFenced(int brokerId, List<ApiMessageAndVersion> records) {
        BrokerRegistration brokerRegistration = clusterControl.brokerRegistrations().get(brokerId);
        if (brokerRegistration == null) {
            throw new RuntimeException("Can't find broker registration for broker " + brokerId);
        }
        generateLeaderAndIsrUpdates("handleBrokerFenced", brokerId, NO_LEADER, NO_LEADER, records,
            brokersToIsrs.partitionsWithBrokerInIsr(brokerId));
        if (featureControl.metadataVersion().isBrokerRegistrationChangeRecordSupported()) {
            records.add(new ApiMessageAndVersion(new BrokerRegistrationChangeRecord().
                    setBrokerId(brokerId).setBrokerEpoch(brokerRegistration.epoch()).
                    setFenced(BrokerRegistrationFencingChange.FENCE.value()),
                    (short) 0));
        } else {
            records.add(new ApiMessageAndVersion(new FenceBrokerRecord().
                    setId(brokerId).setEpoch(brokerRegistration.epoch()),
                    (short) 0));
        }
    }

    /**
     * Generate the appropriate records to handle a broker being unregistered.
     *
     * First, we remove this broker from any ISR or ELR. Then we generate an
     * UnregisterBrokerRecord.
     *
     * @param brokerId      The broker id.
     * @param brokerEpoch   The broker epoch.
     * @param records       The record list to append to.
     */
    void handleBrokerUnregistered(int brokerId, long brokerEpoch,
                                  List<ApiMessageAndVersion> records) {
        generateLeaderAndIsrUpdates("handleBrokerUnregistered", brokerId, NO_LEADER, NO_LEADER, records,
            brokersToIsrs.partitionsWithBrokerInIsr(brokerId));
        generateLeaderAndIsrUpdates("handleBrokerUnregistered", brokerId, NO_LEADER, NO_LEADER, records,
            brokersToElrs.partitionsWithBrokerInElr(brokerId));
        records.add(new ApiMessageAndVersion(new UnregisterBrokerRecord().
            setBrokerId(brokerId).setBrokerEpoch(brokerEpoch),
            (short) 0));
    }

    /**
     * Generate the appropriate records to handle a broker becoming unfenced.
     *
     * First, we create an UnfenceBrokerRecord. Then, we check if there are any
     * partitions that don't currently have a leader that should be led by the newly
     * unfenced broker.
     *
     * @param brokerId      The broker id.
     * @param brokerEpoch   The broker epoch.
     * @param records       The record list to append to.
     */
    void handleBrokerUnfenced(int brokerId, long brokerEpoch, List<ApiMessageAndVersion> records) {
        if (featureControl.metadataVersion().isBrokerRegistrationChangeRecordSupported()) {
            records.add(new ApiMessageAndVersion(new BrokerRegistrationChangeRecord().
                setBrokerId(brokerId).setBrokerEpoch(brokerEpoch).
                setFenced(BrokerRegistrationFencingChange.UNFENCE.value()),
                (short) 0));
        } else {
            records.add(new ApiMessageAndVersion(new UnfenceBrokerRecord().setId(brokerId).
                setEpoch(brokerEpoch), (short) 0));
        }
        generateLeaderAndIsrUpdates("handleBrokerUnfenced", NO_LEADER, brokerId, NO_LEADER, records,
            brokersToIsrs.partitionsWithNoLeader());
    }

    /**
     * Generate the appropriate records to handle a broker starting a controlled shutdown.
     *
     * First, we create an BrokerRegistrationChangeRecord. Then, we remove this broker
     * from any ISR and elect new leaders for partitions led by this
     * broker.
     *
     * @param brokerId      The broker id.
     * @param brokerEpoch   The broker epoch.
     * @param records       The record list to append to.
     */
    void handleBrokerInControlledShutdown(int brokerId, long brokerEpoch, List<ApiMessageAndVersion> records) {
        if (featureControl.metadataVersion().isInControlledShutdownStateSupported()
                && !clusterControl.inControlledShutdown(brokerId)) {
            records.add(new ApiMessageAndVersion(new BrokerRegistrationChangeRecord().
                setBrokerId(brokerId).setBrokerEpoch(brokerEpoch).
                setInControlledShutdown(BrokerRegistrationInControlledShutdownChange.IN_CONTROLLED_SHUTDOWN.value()),
                (short) 1));
        }
        generateLeaderAndIsrUpdates("enterControlledShutdown[" + brokerId + "]",
<<<<<<< HEAD
            brokerId, NO_LEADER, records, brokersToIsrs.partitionsWithBrokerInIsr(brokerId), ElasticStreamSwitch.isEnabled());
=======
            brokerId, NO_LEADER, NO_LEADER, records, brokersToIsrs.partitionsWithBrokerInIsr(brokerId));
    }

    /**
     * Create partition change records to remove replicas from any ISR or ELR for brokers doing unclean shutdown.
     *
     * @param brokerId      The broker id.
     * @param records       The record list to append to.
     */
    void handleBrokerUncleanShutdown(int brokerId, List<ApiMessageAndVersion> records) {
        if (!featureControl.metadataVersion().isElrSupported()) return;
        generateLeaderAndIsrUpdates("handleBrokerUncleanShutdown", NO_LEADER, NO_LEADER, brokerId, records,
            brokersToIsrs.partitionsWithBrokerInIsr(brokerId));
        generateLeaderAndIsrUpdates("handleBrokerUncleanShutdown", NO_LEADER, NO_LEADER, brokerId, records,
            brokersToElrs.partitionsWithBrokerInElr(brokerId));
>>>>>>> 0971924e
    }

    /**
     * Generates the appropriate records to handle a list of directories being reported offline.
     *
     * If the reported directories include directories that were previously online, this includes
     * a BrokerRegistrationChangeRecord and any number of PartitionChangeRecord to update
     * leadership and ISR for partitions in those directories that were previously online.
     *
     * @param brokerId    The broker id.
     * @param brokerEpoch The broker epoch.
     * @param offlineDirs The list of directories that are offline.
     * @param records     The record list to append to.
     */
    void handleDirectoriesOffline(
        int brokerId,
        long brokerEpoch,
        List<Uuid> offlineDirs,
        List<ApiMessageAndVersion> records
    ) {
        BrokerRegistration registration = clusterControl.registration(brokerId);
        List<Uuid> newOfflineDirs = registration.directoryIntersection(offlineDirs);
        if (!newOfflineDirs.isEmpty()) {
            for (Uuid newOfflineDir : newOfflineDirs) {
                TimelineHashSet<TopicIdPartition> parts = directoriesToPartitions.get(newOfflineDir);
                Iterator<TopicIdPartition> iterator = (parts == null) ?
                        Collections.emptyIterator() : parts.iterator();
                generateLeaderAndIsrUpdates(
                        "handleDirectoriesOffline[" + brokerId + ":" + newOfflineDir + "]",
                        brokerId, NO_LEADER, NO_LEADER, records, iterator);
            }
            List<Uuid> newOnlineDirs = registration.directoryDifference(offlineDirs);
            records.add(new ApiMessageAndVersion(new BrokerRegistrationChangeRecord().
                    setBrokerId(brokerId).setBrokerEpoch(brokerEpoch).
                    setLogDirs(newOnlineDirs),
                    (short) 2));
            log.warn("Directories {} in broker {} marked offline, remaining directories: {}",
                    newOfflineDirs, brokerId, newOnlineDirs);
        }
    }

    ControllerResult<ElectLeadersResponseData> electLeaders(ElectLeadersRequestData request) {
        ElectionType electionType = electionType(request.electionType());
        List<ApiMessageAndVersion> records = BoundedList.newArrayBacked(MAX_RECORDS_PER_USER_OP);
        ElectLeadersResponseData response = new ElectLeadersResponseData();
        if (request.topicPartitions() == null) {
            // If topicPartitions is null, we try to elect a new leader for every partition.  There
            // are some obvious issues with this wire protocol.  For example, what if we have too
            // many partitions to fit the results in a single RPC?  This behavior should probably be
            // removed from the protocol.  For now, however, we have to implement this for
            // compatibility with the old controller.
            for (Entry<String, Uuid> topicEntry : topicsByName.entrySet()) {
                String topicName = topicEntry.getKey();
                ReplicaElectionResult topicResults =
                    new ReplicaElectionResult().setTopic(topicName);
                response.replicaElectionResults().add(topicResults);
                TopicControlInfo topic = topics.get(topicEntry.getValue());
                if (topic != null) {
                    for (int partitionId : topic.parts.keySet()) {
                        ApiError error = electLeader(topicName, partitionId, electionType, records);

                        // When electing leaders for all partitions, we do not return
                        // partitions which already have the desired leader.
                        if (error.error() != Errors.ELECTION_NOT_NEEDED) {
                            topicResults.partitionResult().add(new PartitionResult().
                                setPartitionId(partitionId).
                                setErrorCode(error.error().code()).
                                setErrorMessage(error.message()));
                        }
                    }
                }
            }
        } else {
            for (TopicPartitions topic : request.topicPartitions()) {
                ReplicaElectionResult topicResults =
                    new ReplicaElectionResult().setTopic(topic.topic());
                response.replicaElectionResults().add(topicResults);
                for (int partitionId : topic.partitions()) {
                    ApiError error = electLeader(topic.topic(), partitionId, electionType, records);
                    topicResults.partitionResult().add(new PartitionResult().
                        setPartitionId(partitionId).
                        setErrorCode(error.error().code()).
                        setErrorMessage(error.message()));
                }
            }
        }
        return ControllerResult.of(records, response);
    }

    private static ElectionType electionType(byte electionType) {
        try {
            return ElectionType.valueOf(electionType);
        } catch (IllegalArgumentException e) {
            throw new InvalidRequestException("Unknown election type " + (int) electionType);
        }
    }

    ApiError electLeader(String topic, int partitionId, ElectionType electionType,
                         List<ApiMessageAndVersion> records) {
        // AutoMQ for Kafka inject start
        // cancel partition replica reassign leader elect timeout.
        Optional.ofNullable(partitionReElectTimeouts.remove(new TopicPartition(topic, partitionId))).ifPresent(Timeout::cancel);
        // AutoMQ for Kafka inject end

        Uuid topicId = topicsByName.get(topic);
        if (topicId == null) {
            return new ApiError(UNKNOWN_TOPIC_OR_PARTITION,
                "No such topic as " + topic);
        }
        TopicControlInfo topicInfo = topics.get(topicId);
        if (topicInfo == null) {
            return new ApiError(UNKNOWN_TOPIC_OR_PARTITION,
                "No such topic id as " + topicId);
        }
        PartitionRegistration partition = topicInfo.parts.get(partitionId);
        if (partition == null) {
            return new ApiError(UNKNOWN_TOPIC_OR_PARTITION,
                "No such partition as " + topic + "-" + partitionId);
        }
        if ((electionType == ElectionType.PREFERRED && partition.hasPreferredLeader())
            || (electionType == ElectionType.UNCLEAN && partition.hasLeader())) {
            return new ApiError(Errors.ELECTION_NOT_NEEDED);
        }

        PartitionChangeBuilder.Election election = PartitionChangeBuilder.Election.PREFERRED;
        if (electionType == ElectionType.UNCLEAN) {
            election = PartitionChangeBuilder.Election.UNCLEAN;
        }
        Optional<ApiMessageAndVersion> record = new PartitionChangeBuilder(
            partition,
            topicId,
            partitionId,
            new LeaderAcceptor(clusterControl, partition),
            featureControl.metadataVersion(),
            getTopicEffectiveMinIsr(topic)
        )
            .setElection(election)
            .setZkMigrationEnabled(clusterControl.zkRegistrationAllowed())
            .setEligibleLeaderReplicasEnabled(isElrEnabled())
            .setDefaultDirProvider(clusterDescriber)
            .build();
        if (!record.isPresent()) {
            if (electionType == ElectionType.PREFERRED) {
                return new ApiError(Errors.PREFERRED_LEADER_NOT_AVAILABLE);
            } else {
                return new ApiError(Errors.ELIGIBLE_LEADERS_NOT_AVAILABLE);
            }
        }
        records.add(record.get());
        return ApiError.NONE;
    }

    ControllerResult<BrokerHeartbeatReply> processBrokerHeartbeat(
        BrokerHeartbeatRequestData request,
        long registerBrokerRecordOffset
    ) {
        int brokerId = request.brokerId();
        long brokerEpoch = request.brokerEpoch();
        clusterControl.checkBrokerEpoch(brokerId, brokerEpoch);
        BrokerHeartbeatManager heartbeatManager = clusterControl.heartbeatManager();
        BrokerControlStates states = heartbeatManager.calculateNextBrokerState(brokerId,
            request, registerBrokerRecordOffset, () -> brokersToIsrs.hasLeaderships(brokerId));
        List<ApiMessageAndVersion> records = new ArrayList<>();
        if (states.current() != states.next()) {
            switch (states.next()) {
                case FENCED:
                    handleBrokerFenced(brokerId, records);
                    break;
                case UNFENCED:
                    handleBrokerUnfenced(brokerId, brokerEpoch, records);
                    break;
                case CONTROLLED_SHUTDOWN:
                    handleBrokerInControlledShutdown(brokerId, brokerEpoch, records);
                    break;
                case SHUTDOWN_NOW:
                    handleBrokerFenced(brokerId, records);
                    break;
            }
        }
        heartbeatManager.touch(brokerId,
            states.next().fenced(),
            request.currentMetadataOffset());
        if (featureControl.metadataVersion().isDirectoryAssignmentSupported()) {
            handleDirectoriesOffline(brokerId, brokerEpoch, request.offlineLogDirs(), records);
        }
        boolean isCaughtUp = request.currentMetadataOffset() >= registerBrokerRecordOffset;
        BrokerHeartbeatReply reply = new BrokerHeartbeatReply(isCaughtUp,
                states.next().fenced(),
                states.next().inControlledShutdown(),
                states.next().shouldShutDown());
        return ControllerResult.of(records, reply);
    }

    /**
     * Process a broker heartbeat which has been sitting on the queue for too long, and has
     * expired. With default settings, this would happen after 1 second. We process expired
     * heartbeats by updating the lastSeenNs of the broker, so that the broker won't get fenced
     * incorrectly. However, we don't perform any state changes that we normally would, such as
     * unfencing a fenced broker, etc.
     */
    void processExpiredBrokerHeartbeat(BrokerHeartbeatRequestData request) {
        int brokerId = request.brokerId();
        clusterControl.checkBrokerEpoch(brokerId, request.brokerEpoch());
        clusterControl.heartbeatManager().touch(brokerId,
                clusterControl.brokerRegistrations().get(brokerId).fenced(),
                request.currentMetadataOffset());
        log.error("processExpiredBrokerHeartbeat: controller event queue overloaded. Timed out " +
                "heartbeat from broker {}.", brokerId);
    }

    public ControllerResult<Void> unregisterBroker(int brokerId) {
        BrokerRegistration registration = clusterControl.brokerRegistrations().get(brokerId);
        if (registration == null) {
            throw new BrokerIdNotRegisteredException("Broker ID " + brokerId +
                " is not currently registered");
        }
        List<ApiMessageAndVersion> records = BoundedList.newArrayBacked(MAX_RECORDS_PER_USER_OP);
        handleBrokerUnregistered(brokerId, registration.epoch(), records);
        return ControllerResult.of(records, null);
    }

    ControllerResult<Void> maybeFenceOneStaleBroker() {
        List<ApiMessageAndVersion> records = new ArrayList<>();
        BrokerHeartbeatManager heartbeatManager = clusterControl.heartbeatManager();
        heartbeatManager.findOneStaleBroker().ifPresent(brokerId -> {
            // Even though multiple brokers can go stale at a time, we will process
            // fencing one at a time so that the effect of fencing each broker is visible
            // to the system prior to processing the next one
            log.info("Fencing broker {} because its session has timed out.", brokerId);
            handleBrokerFenced(brokerId, records);
            heartbeatManager.fence(brokerId);
        });
        return ControllerResult.of(records, null);
    }

    boolean arePartitionLeadersImbalanced() {
        return !imbalancedPartitions.isEmpty();
    }

    /**
     * Attempt to elect a preferred leader for all topic partitions which have a leader that is not the preferred replica.
     *
     * The response() method in the return object is true if this method returned without electing all possible preferred replicas.
     * The quorum controller should reschedule this operation immediately if it is true.
     *
     * @return All of the election records and if there may be more available preferred replicas to elect as leader
     */
    ControllerResult<Boolean> maybeBalancePartitionLeaders() {
        // AutoMQ inject start
        if (featureControl.autoMQVersion().isReassignmentV1Supported()) {
            // AutoMQ isr/replica only has a single node
            return ControllerResult.of(Collections.emptyList(), false);
        }
        // AutoMQ inject end

        List<ApiMessageAndVersion> records = new ArrayList<>();

        boolean rescheduleImmediately = false;
        for (TopicIdPartition topicPartition : imbalancedPartitions) {
            if (records.size() >= maxElectionsPerImbalance) {
                rescheduleImmediately = true;
                break;
            }

            TopicControlInfo topic = topics.get(topicPartition.topicId());
            if (topic == null) {
                log.error("Skipping unknown imbalanced topic {}", topicPartition);
                continue;
            }

            PartitionRegistration partition = topic.parts.get(topicPartition.partitionId());
            if (partition == null) {
                log.error("Skipping unknown imbalanced partition {}", topicPartition);
                continue;
            }

            // Attempt to perform a preferred leader election
            new PartitionChangeBuilder(
                partition,
                topicPartition.topicId(),
                topicPartition.partitionId(),
                new LeaderAcceptor(clusterControl, partition),
                featureControl.metadataVersion(),
                getTopicEffectiveMinIsr(topic.name)
            )
                .setElection(PartitionChangeBuilder.Election.PREFERRED)
                .setZkMigrationEnabled(clusterControl.zkRegistrationAllowed())
                .setEligibleLeaderReplicasEnabled(isElrEnabled())
                .setDefaultDirProvider(clusterDescriber)
                .build().ifPresent(records::add);
        }

        return ControllerResult.of(records, rescheduleImmediately);
    }

    ControllerResult<List<CreatePartitionsTopicResult>> createPartitions(
        ControllerRequestContext context,
        List<CreatePartitionsTopic> topics
    ) {
        List<ApiMessageAndVersion> records = BoundedList.newArrayBacked(MAX_RECORDS_PER_USER_OP);
        List<CreatePartitionsTopicResult> results = BoundedList.newArrayBacked(MAX_RECORDS_PER_USER_OP);
        for (CreatePartitionsTopic topic : topics) {
            ApiError apiError = ApiError.NONE;
            try {
                createPartitions(context, topic, records);
            } catch (ApiException e) {
                apiError = ApiError.fromThrowable(e);
            } catch (Exception e) {
                log.error("Unexpected createPartitions error for {}", topic, e);
                apiError = ApiError.fromThrowable(e);
            }
            results.add(new CreatePartitionsTopicResult().
                setName(topic.name()).
                setErrorCode(apiError.error().code()).
                setErrorMessage(apiError.message()));
        }
        return ControllerResult.atomicOf(records, results);
    }

    void createPartitions(ControllerRequestContext context,
                          CreatePartitionsTopic topic,
                          List<ApiMessageAndVersion> records) {
        Uuid topicId = topicsByName.get(topic.name());
        if (topicId == null) {
            throw new UnknownTopicOrPartitionException();
        }
        TopicControlInfo topicInfo = topics.get(topicId);
        if (topicInfo == null) {
            throw new UnknownTopicOrPartitionException();
        }
        if (topic.count() == topicInfo.parts.size()) {
            throw new InvalidPartitionsException("Topic already has " +
                topicInfo.parts.size() + " partition(s).");
        } else if (topic.count() < topicInfo.parts.size()) {
            throw new InvalidPartitionsException("The topic " + topic.name() + " currently " +
                "has " + topicInfo.parts.size() + " partition(s); " + topic.count() +
                " would not be an increase.");
        }
        int additional = topic.count() - topicInfo.parts.size();
        if (topic.assignments() != null) {
            if (topic.assignments().size() != additional) {
                throw new InvalidReplicaAssignmentException("Attempted to add " + additional +
                    " additional partition(s), but only " + topic.assignments().size() +
                    " assignment(s) were specified.");
            }
        }
        try {
            context.applyPartitionChangeQuota(additional); // check controller mutation quota
        } catch (ThrottlingQuotaExceededException e) {
            // log a message and rethrow the exception
            log.debug("Partition creation of {} partitions not allowed because quota is violated. Delay time: {}",
                additional, e.throttleTimeMs());
            throw e;
        }
        Iterator<PartitionRegistration> iterator = topicInfo.parts.values().iterator();
        if (!iterator.hasNext()) {
            throw new UnknownServerException("Invalid state: topic " + topic.name() +
                " appears to have no partitions.");
        }
        PartitionRegistration partitionInfo = iterator.next();
        if (partitionInfo.replicas.length > Short.MAX_VALUE) {
            throw new UnknownServerException("Invalid replication factor " +
                partitionInfo.replicas.length + ": expected a number equal to less than " +
                Short.MAX_VALUE);
        }
        short replicationFactor = (short) partitionInfo.replicas.length;
        int startPartitionId = topicInfo.parts.size();

        List<PartitionAssignment> partitionAssignments;
        List<List<Integer>> isrs;
        if (topic.assignments() != null) {
            partitionAssignments = new ArrayList<>();
            isrs = new ArrayList<>();
            for (int i = 0; i < topic.assignments().size(); i++) {
                List<Integer> replicas = topic.assignments().get(i).brokerIds();
                PartitionAssignment partitionAssignment = new PartitionAssignment(replicas, clusterDescriber);
                validateManualPartitionAssignment(partitionAssignment, OptionalInt.of(replicationFactor));
                partitionAssignments.add(partitionAssignment);
                List<Integer> isr = partitionAssignment.replicas().stream().
                    filter(clusterControl::isActive).collect(Collectors.toList());
                if (isr.isEmpty()) {
                    throw new InvalidReplicaAssignmentException(
                        "All brokers specified in the manual partition assignment for " +
                            "partition " + (startPartitionId + i) + " are fenced or in controlled shutdown.");
                }
                isrs.add(isr);
            }
        } else {
            partitionAssignments = clusterControl.replicaPlacer().place(
                new PlacementSpec(startPartitionId, additional, replicationFactor),
                clusterDescriber
            ).assignments();
            isrs = partitionAssignments.stream().map(PartitionAssignment::replicas).collect(Collectors.toList());
        }
        int partitionId = startPartitionId;
        for (int i = 0; i < partitionAssignments.size(); i++) {
            PartitionAssignment partitionAssignment = partitionAssignments.get(i);
            List<Integer> isr = isrs.get(i).stream().
                filter(clusterControl::isActive).collect(Collectors.toList());
            // If the ISR is empty, it means that all brokers are fenced or
            // in controlled shutdown. To be consistent with the replica placer,
            // we reject the create topic request with INVALID_REPLICATION_FACTOR.
            if (isr.isEmpty()) {
                throw new InvalidReplicationFactorException(
                    "Unable to replicate the partition " + replicationFactor +
                        " time(s): All brokers are currently fenced or in controlled shutdown.");
            }

            // AutoMQ for Kafka inject start
            // Generally, validateManualPartitionAssignment has checked to some extent. We still check here for defensive programming.
            if (ElasticStreamSwitch.isEnabled()) {
                maybeCheckCreatePartitionPolicy(new CreatePartitionPolicy.RequestMetadata(partitionAssignment.replicas(), isr));
            }
            // AutoMQ for Kafka inject end

            records.add(buildPartitionRegistration(partitionAssignment, isr)
                .toRecord(topicId, partitionId, new ImageWriterOptions.Builder().
                        setMetadataVersion(featureControl.metadataVersion()).
                        build()));
            partitionId++;
        }
    }

    void validateManualPartitionAssignment(
        PartitionAssignment assignment,
        OptionalInt replicationFactor
    ) {
        validateManualPartitionAssignment(assignment.replicas(), replicationFactor);
    }

    void validateManualPartitionAssignment(
        List<Integer> assignment,
        OptionalInt replicationFactor
    ) {
        if (assignment.isEmpty()) {
            throw new InvalidReplicaAssignmentException("The manual partition " +
                "assignment includes an empty replica list.");
        }
        List<Integer> sortedBrokerIds = new ArrayList<>(assignment);
        sortedBrokerIds.sort(Integer::compare);
        Integer prevBrokerId = null;
        for (Integer brokerId : sortedBrokerIds) {
            if (!clusterControl.brokerRegistrations().containsKey(brokerId)) {
                throw new InvalidReplicaAssignmentException("The manual partition " +
                    "assignment includes broker " + brokerId + ", but no such broker is " +
                    "registered.");
            }
            if (brokerId.equals(prevBrokerId)) {
                throw new InvalidReplicaAssignmentException("The manual partition " +
                    "assignment includes the broker " + prevBrokerId + " more than " +
                    "once.");
            }
            prevBrokerId = brokerId;
        }
        if (replicationFactor.isPresent() &&
                sortedBrokerIds.size() != replicationFactor.getAsInt()) {
            throw new InvalidReplicaAssignmentException("The manual partition " +
                "assignment includes a partition with " + sortedBrokerIds.size() +
                " replica(s), but this is not consistent with previous " +
                "partitions, which have " + replicationFactor.getAsInt() + " replica(s).");
        }
    }

    /**
     * Iterate over a sequence of partitions and generate ISR/ELR changes and/or leader
     * changes if necessary.
     *
     * @param context           A human-readable context string used in log4j logging.
     * @param brokerToRemove    NO_LEADER if no broker is being removed; the ID of the
     *                          broker to remove from the ISR and leadership, otherwise.
     * @param brokerToAdd       NO_LEADER if no broker is being added; the ID of the
     *                          broker which is now eligible to be a leader, otherwise.
     * @param brokerWithUncleanShutdown
     *                          NO_LEADER if no broker has unclean shutdown; the ID of the
     *                          broker which is now removed from the ISR, ELR and
     *                          leadership, otherwise.
     * @param records           A list of records which we will append to.
     * @param iterator          The iterator containing the partitions to examine.
     */
    void generateLeaderAndIsrUpdates(String context,
                                     int brokerToRemove,
                                     int brokerToAdd,
                                     int brokerWithUncleanShutdown,
                                     List<ApiMessageAndVersion> records,
                                     Iterator<TopicIdPartition> iterator) {
        generateLeaderAndIsrUpdates(context, brokerToRemove, brokerToAdd, records, iterator, false);
    }

    /**
     * Iterate over a sequence of partitions and generate ISR changes and/or leader
     * changes if necessary.
     *
     * @param context           A human-readable context string used in log4j logging.
     * @param brokerToRemove    NO_LEADER if no broker is being removed; the ID of the
     *                          broker to remove from the ISR and leadership, otherwise.
     * @param brokerToAdd       NO_LEADER if no broker is being added; the ID of the
     *                          broker which is now eligible to be a leader, otherwise.
     * @param records           A list of records which we will append to.
     * @param iterator          The iterator containing the partitions to examine.
     * @param fencing           Whether to fence the provided partitions. That is to say,
     *                          set their leader to {@link org.apache.kafka.metadata.LeaderConstants#NO_LEADER}
     *                          temporarily. It aims to ensure that the partitions should be firstly closed and
     *                          then be re-opened. In case that the original broker is out of communication and
     *                          then fail to touch re-elections, The partitions are scheduled to be re-elected.
     */
    void generateLeaderAndIsrUpdates(String context,
                                     int brokerToRemove,
                                     int brokerToAdd,
                                     List<ApiMessageAndVersion> records,
                                     Iterator<TopicIdPartition> iterator,
                                     boolean fencing) {
        int oldSize = records.size();

        // If the caller passed a valid broker ID for brokerToAdd, rather than passing
        // NO_LEADER, that node will be considered an acceptable leader even if it is
        // currently fenced. This is useful when handling unfencing. The reason is that
        // while we're generating the records to handle unfencing, the ClusterControlManager
        // still shows the node as fenced.
        //
        // Similarly, if the caller passed a valid broker ID for brokerToRemove, rather
        // than passing NO_LEADER, that node will never be considered an acceptable leader.
        // This is useful when handling a newly fenced node. We also exclude brokerToRemove
        // from the target ISR, but we need to exclude it here too, to handle the case
        // where there is an unclean leader election which chooses a leader from outside
        // the ISR.
<<<<<<< HEAD

        // AutoMQ for Kafka inject start
        IntPredicate isAcceptableLeader = fencing ? r -> false :
            r -> (r != brokerToRemove) && (r == brokerToAdd || clusterControl.isActive(r));
=======
        //
        // If the caller passed a valid broker ID for brokerWithUncleanShutdown, rather than
        // passing NO_LEADER, this node should not be an acceptable leader. We also exclude
        // brokerWithUncleanShutdown from ELR and ISR.
        IntPredicate isAcceptableLeader =
            r -> (r != brokerToRemove && r != brokerWithUncleanShutdown)
                && (r == brokerToAdd || clusterControl.isActive(r));
>>>>>>> 0971924e

        PartitionLeaderSelector partitionLeaderSelector = null;
        // AutoMQ for Kafka inject end

        while (iterator.hasNext()) {
            TopicIdPartition topicIdPart = iterator.next();
            TopicControlInfo topic = topics.get(topicIdPart.topicId());
            if (topic == null) {
                throw new RuntimeException("Topic ID " + topicIdPart.topicId() +
                    " existed in isrMembers, but not in the topics map.");
            }
            PartitionRegistration partition = topic.parts.get(topicIdPart.partitionId());
            if (partition == null) {
                throw new RuntimeException("Partition " + topicIdPart +
                    " existed in isrMembers, but not in the partitions map.");
            }
            PartitionChangeBuilder builder = new PartitionChangeBuilder(
                partition,
                topicIdPart.topicId(),
                topicIdPart.partitionId(),
                new LeaderAcceptor(clusterControl, partition, isAcceptableLeader),
                featureControl.metadataVersion(),
                getTopicEffectiveMinIsr(topic.name)
            );
            builder.setZkMigrationEnabled(clusterControl.zkRegistrationAllowed());
            builder.setEligibleLeaderReplicasEnabled(isElrEnabled());
            if (configurationControl.uncleanLeaderElectionEnabledForTopic(topic.name)) {
                builder.setElection(PartitionChangeBuilder.Election.UNCLEAN);
            }
            if (brokerWithUncleanShutdown != NO_LEADER) {
                builder.setUncleanShutdownReplicas(Arrays.asList(brokerWithUncleanShutdown));
            }

            // Note: if brokerToRemove and brokerWithUncleanShutdown were passed as NO_LEADER, this is a no-op (the new
            // target ISR will be the same as the old one).
<<<<<<< HEAD

            // AutoMQ for Kafka inject start
            if (ElasticStreamSwitch.isEnabled()) {
                if (brokerToAdd != -1) {
                    // new broker is unfenced(available), then the broker take no leader partition
                    builder.setTargetNode(brokerToAdd);
                } else {
                    if (partitionLeaderSelector == null) {
                        partitionLeaderSelector = new LoadAwarePartitionLeaderSelector(clusterControl.getActiveBrokers(),
                                brokerId -> brokerId != brokerToRemove);
                    }
                    partitionLeaderSelector
                        .select(new TopicPartition(topic.name(), topicIdPart.partitionId()))
                        .ifPresent(builder::setTargetNode);
                }
                if (fencing) {
                    TopicPartition topicPartition = new TopicPartition(topic.name(), topicIdPart.partitionId());
                    addPartitionToReElectTimeouts(topicPartition);
                }
            } else {
                builder.setTargetIsr(Replicas.toList(
                    Replicas.copyWithout(partition.isr, brokerToRemove)));
            }
            // AutoMQ for Kafka inject end
=======
            builder.setTargetIsr(Replicas.toList(
                Replicas.copyWithout(partition.isr, new int[] {brokerToRemove, brokerWithUncleanShutdown})));
>>>>>>> 0971924e

            builder.setDefaultDirProvider(clusterDescriber)
                    .build().ifPresent(records::add);
        }
        if (records.size() != oldSize) {
            if (log.isDebugEnabled()) {
                StringBuilder bld = new StringBuilder();
                String prefix = "";
                for (ListIterator<ApiMessageAndVersion> iter = records.listIterator(oldSize);
                     iter.hasNext(); ) {
                    ApiMessageAndVersion apiMessageAndVersion = iter.next();
                    PartitionChangeRecord record = (PartitionChangeRecord) apiMessageAndVersion.message();
                    bld.append(prefix).append(topics.get(record.topicId()).name).append("-").
                        append(record.partitionId());
                    prefix = ", ";
                }
                log.debug("{}: changing partition(s): {}", context, bld);
            } else if (log.isInfoEnabled()) {
                log.info("{}: changing {} partition(s)", context, records.size() - oldSize);
            }
        }
    }

    ControllerResult<AlterPartitionReassignmentsResponseData>
            alterPartitionReassignments(AlterPartitionReassignmentsRequestData request) {
        List<ApiMessageAndVersion> records = BoundedList.newArrayBacked(MAX_RECORDS_PER_USER_OP);
        AlterPartitionReassignmentsResponseData result =
                new AlterPartitionReassignmentsResponseData().setErrorMessage(null);
        int successfulAlterations = 0, totalAlterations = 0;
        for (ReassignableTopic topic : request.topics()) {
            ReassignableTopicResponse topicResponse = new ReassignableTopicResponse().
                setName(topic.name());
            for (ReassignablePartition partition : topic.partitions()) {
                ApiError error = ApiError.NONE;
                try {
                    alterPartitionReassignment(topic.name(), partition, records);
                    successfulAlterations++;
                } catch (Throwable e) {
                    log.info("Unable to alter partition reassignment for " +
                        topic.name() + ":" + partition.partitionIndex() + " because " +
                        "of an " + e.getClass().getSimpleName() + " error: " + e.getMessage());
                    error = ApiError.fromThrowable(e);
                }
                totalAlterations++;
                topicResponse.partitions().add(new ReassignablePartitionResponse().
                    setPartitionIndex(partition.partitionIndex()).
                    setErrorCode(error.error().code()).
                    setErrorMessage(error.message()));
            }
            result.responses().add(topicResponse);
        }
        log.info("Successfully altered {} out of {} partition reassignment(s).",
            successfulAlterations, totalAlterations);
        return ControllerResult.atomicOf(records, result);
    }

    void alterPartitionReassignment(String topicName,
                                    ReassignablePartition target,
                                    List<ApiMessageAndVersion> records) {
        Uuid topicId = topicsByName.get(topicName);
        if (topicId == null) {
            throw new UnknownTopicOrPartitionException("Unable to find a topic " +
                "named " + topicName + ".");
        }
        TopicControlInfo topicInfo = topics.get(topicId);
        if (topicInfo == null) {
            throw new UnknownTopicOrPartitionException("Unable to find a topic " +
                "with ID " + topicId + ".");
        }
        TopicIdPartition tp = new TopicIdPartition(topicId, target.partitionIndex());
        PartitionRegistration part = topicInfo.parts.get(target.partitionIndex());
        if (part == null) {
            throw new UnknownTopicOrPartitionException("Unable to find partition " +
                topicName + ":" + target.partitionIndex() + ".");
        }
        Optional<ApiMessageAndVersion> record;
        if (target.replicas() == null) {
            record = cancelPartitionReassignment(topicName, tp, part);
        } else if (ElasticStreamSwitch.isEnabled()) {
            record = changePartitionReassignmentV2(tp, part, target);
        } else {
            record = changePartitionReassignment(tp, part, target);
        }
        record.ifPresent(records::add);
    }

    Optional<ApiMessageAndVersion> cancelPartitionReassignment(String topicName,
                                                               TopicIdPartition tp,
                                                               PartitionRegistration part) {
        if (!isReassignmentInProgress(part)) {
            throw new NoReassignmentInProgressException(NO_REASSIGNMENT_IN_PROGRESS.message());
        }
        PartitionReassignmentRevert revert = new PartitionReassignmentRevert(part);
        if (revert.unclean()) {
            if (!configurationControl.uncleanLeaderElectionEnabledForTopic(topicName)) {
                throw new InvalidReplicaAssignmentException("Unable to revert partition " +
                    "assignment for " + topicName + ":" + tp.partitionId() + " because " +
                    "it would require an unclean leader election.");
            }
        }
        PartitionChangeBuilder builder = new PartitionChangeBuilder(
            part,
            tp.topicId(),
            tp.partitionId(),
            new LeaderAcceptor(clusterControl, part),
            featureControl.metadataVersion(),
            getTopicEffectiveMinIsr(topicName)
        );
        builder.setZkMigrationEnabled(clusterControl.zkRegistrationAllowed());
        builder.setEligibleLeaderReplicasEnabled(isElrEnabled());
        if (configurationControl.uncleanLeaderElectionEnabledForTopic(topicName)) {
            builder.setElection(PartitionChangeBuilder.Election.UNCLEAN);
        }
        return builder
            .setTargetIsr(revert.isr()).
            setTargetReplicas(revert.replicas()).
            setTargetRemoving(Collections.emptyList()).
            setTargetAdding(Collections.emptyList()).
            setDefaultDirProvider(clusterDescriber).
            build();
    }

    /**
     * Apply a given partition reassignment. In general a partition reassignment goes
     * through several stages:
     *
     * 1. Issue a PartitionChangeRecord adding all the new replicas to the partition's
     * main replica list, and setting removingReplicas and addingReplicas.
     *
     * 2. Wait for the partition to have an ISR that contains all the new replicas. Or
     * if there are no new replicas, wait until we have an ISR that contains at least one
     * replica that we are not removing.
     *
     * 3. Issue a second PartitionChangeRecord removing all removingReplicas from the
     * partitions' main replica list, and clearing removingReplicas and addingReplicas.
     *
     * After stage 3, the reassignment is done.
     *
     * Under some conditions, steps #1 and #2 can be skipped entirely since the ISR is
     * already suitable to progress to stage #3. For example, a partition reassignment
     * that merely rearranges existing replicas in the list can bypass step #1 and #2 and
     * complete immediately.
     *
     * @param tp                The topic id and partition id.
     * @param part              The existing partition info.
     * @param target            The target partition info.
     *
     * @return                  The ChangePartitionRecord for the new partition assignment,
     *                          or empty if no change is needed.
     */
    Optional<ApiMessageAndVersion> changePartitionReassignment(TopicIdPartition tp,
                                                               PartitionRegistration part,
                                                               ReassignablePartition target) {
        // Check that the requested partition assignment is valid.
        PartitionAssignment currentAssignment = new PartitionAssignment(Replicas.toList(part.replicas), part::directory);
        PartitionAssignment targetAssignment = new PartitionAssignment(target.replicas(), clusterDescriber);

        validateManualPartitionAssignment(targetAssignment, OptionalInt.empty());

        List<Integer> currentReplicas = Replicas.toList(part.replicas);
        PartitionReassignmentReplicas reassignment =
            new PartitionReassignmentReplicas(currentAssignment, targetAssignment);
        PartitionChangeBuilder builder = new PartitionChangeBuilder(
            part,
            tp.topicId(),
            tp.partitionId(),
            new LeaderAcceptor(clusterControl, part),
            featureControl.metadataVersion(),
            getTopicEffectiveMinIsr(topics.get(tp.topicId()).name.toString())
        );
        builder.setZkMigrationEnabled(clusterControl.zkRegistrationAllowed());
        builder.setEligibleLeaderReplicasEnabled(isElrEnabled());
        if (!reassignment.replicas().equals(currentReplicas)) {
            builder.setTargetReplicas(reassignment.replicas());
        }
        if (!reassignment.removing().isEmpty()) {
            builder.setTargetRemoving(reassignment.removing());
        }
        if (!reassignment.adding().isEmpty()) {
            builder.setTargetAdding(reassignment.adding());
        }
        return builder.setDefaultDirProvider(clusterDescriber).build();
    }

    ListPartitionReassignmentsResponseData listPartitionReassignments(
        List<ListPartitionReassignmentsTopics> topicList,
        long epoch
    ) {
        ListPartitionReassignmentsResponseData response =
            new ListPartitionReassignmentsResponseData().setErrorMessage(null);
        if (topicList == null) {
            // List all reassigning topics.
            for (Entry<Uuid, int[]> entry : reassigningTopics.entrySet(epoch)) {
                listReassigningTopic(response, entry.getKey(), Replicas.toList(entry.getValue()));
            }
        } else {
            // List the given topics.
            for (ListPartitionReassignmentsTopics topic : topicList) {
                Uuid topicId = topicsByName.get(topic.name(), epoch);
                if (topicId != null) {
                    listReassigningTopic(response, topicId, topic.partitionIndexes());
                }
            }
        }
        return response;
    }

    ControllerResult<AssignReplicasToDirsResponseData> handleAssignReplicasToDirs(AssignReplicasToDirsRequestData request) {
        if (!featureControl.metadataVersion().isDirectoryAssignmentSupported()) {
            throw new UnsupportedVersionException("Directory assignment is not supported yet.");
        }
        int brokerId = request.brokerId();
        clusterControl.checkBrokerEpoch(brokerId, request.brokerEpoch());
        BrokerRegistration brokerRegistration = clusterControl.brokerRegistrations().get(brokerId);
        if (brokerRegistration == null) {
            throw new BrokerIdNotRegisteredException("Broker ID " + brokerId + " is not currently registered");
        }
        List<ApiMessageAndVersion> records = new ArrayList<>();
        AssignReplicasToDirsResponseData response = new AssignReplicasToDirsResponseData();
        Set<TopicIdPartition> leaderAndIsrUpdates = new HashSet<>();
        for (AssignReplicasToDirsRequestData.DirectoryData reqDir : request.directories()) {
            Uuid dirId = reqDir.id();
            boolean directoryIsOffline = !brokerRegistration.hasOnlineDir(dirId);
            AssignReplicasToDirsResponseData.DirectoryData resDir = new AssignReplicasToDirsResponseData.DirectoryData().setId(dirId);
            for (AssignReplicasToDirsRequestData.TopicData reqTopic : reqDir.topics()) {
                Uuid topicId = reqTopic.topicId();
                Errors topicError = Errors.NONE;
                TopicControlInfo topicInfo = this.topics.get(topicId);
                if (topicInfo == null) {
                    log.warn("AssignReplicasToDirsRequest from broker {} references unknown topic ID {}", brokerId, topicId);
                    topicError = Errors.UNKNOWN_TOPIC_ID;
                }
                AssignReplicasToDirsResponseData.TopicData resTopic = new AssignReplicasToDirsResponseData.TopicData().setTopicId(topicId);
                for (AssignReplicasToDirsRequestData.PartitionData reqPartition : reqTopic.partitions()) {
                    int partitionIndex = reqPartition.partitionIndex();
                    Errors partitionError = topicError;
                    if (topicError == Errors.NONE) {
                        String topicName = topicInfo.name;
                        PartitionRegistration partitionRegistration = topicInfo.parts.get(partitionIndex);
                        if (partitionRegistration == null) {
                            log.warn("AssignReplicasToDirsRequest from broker {} references unknown partition {}-{}", brokerId, topicName, partitionIndex);
                            partitionError = Errors.UNKNOWN_TOPIC_OR_PARTITION;
                        } else if (!Replicas.contains(partitionRegistration.replicas, brokerId)) {
                            log.warn("AssignReplicasToDirsRequest from broker {} references non assigned partition {}-{}", brokerId, topicName, partitionIndex);
                            partitionError = Errors.NOT_LEADER_OR_FOLLOWER;
                        } else {
                            Optional<ApiMessageAndVersion> partitionChangeRecord = new PartitionChangeBuilder(
                                    partitionRegistration,
                                    topicId,
                                    partitionIndex,
                                    new LeaderAcceptor(clusterControl, partitionRegistration),
                                    featureControl.metadataVersion(),
                                    getTopicEffectiveMinIsr(topicName)
                            )
                                    .setDirectory(brokerId, dirId)
                                    .setDefaultDirProvider(clusterDescriber)
                                    .build();
                            partitionChangeRecord.ifPresent(records::add);
                            if (directoryIsOffline) {
                                leaderAndIsrUpdates.add(new TopicIdPartition(topicId, partitionIndex));
                            }
                            if (log.isDebugEnabled()) {
                                log.debug("Broker {} assigned partition {}:{} to {} dir {}",
                                    brokerId, topics.get(topicId).name(), partitionIndex,
                                    directoryIsOffline ? "OFFLINE" : "ONLINE", dirId);
                            }
                        }
                    }
                    resTopic.partitions().add(new AssignReplicasToDirsResponseData.PartitionData().
                            setPartitionIndex(partitionIndex).
                            setErrorCode(partitionError.code()));
                }
                resDir.topics().add(resTopic);
            }
            response.directories().add(resDir);
        }
        if (!leaderAndIsrUpdates.isEmpty()) {
            generateLeaderAndIsrUpdates("offline-dir-assignment", brokerId, NO_LEADER, NO_LEADER, records, leaderAndIsrUpdates.iterator());
        }
        return ControllerResult.of(records, response);
    }

    private void listReassigningTopic(ListPartitionReassignmentsResponseData response,
                                      Uuid topicId,
                                      List<Integer> partitionIds) {
        TopicControlInfo topicInfo = topics.get(topicId);
        if (topicInfo == null) return;
        OngoingTopicReassignment ongoingTopic = new OngoingTopicReassignment().
            setName(topicInfo.name);
        for (int partitionId : partitionIds) {
            Optional<OngoingPartitionReassignment> ongoing =
                getOngoingPartitionReassignment(topicInfo, partitionId);
            if (ongoing.isPresent()) {
                ongoingTopic.partitions().add(ongoing.get());
            }
        }
        if (!ongoingTopic.partitions().isEmpty()) {
            response.topics().add(ongoingTopic);
        }
    }

    private Optional<OngoingPartitionReassignment>
            getOngoingPartitionReassignment(TopicControlInfo topicInfo, int partitionId) {
        PartitionRegistration partition = topicInfo.parts.get(partitionId);
        if (partition == null || !isReassignmentInProgress(partition)) {
            return Optional.empty();
        }
        return Optional.of(new OngoingPartitionReassignment().
            setAddingReplicas(Replicas.toList(partition.addingReplicas)).
            setRemovingReplicas(Replicas.toList(partition.removingReplicas)).
            setPartitionIndex(partitionId).
            setReplicas(Replicas.toList(partition.replicas)));
    }

    // Visible to test.
    int getTopicEffectiveMinIsr(String topicName) {
        int currentMinIsr = defaultMinIsr;
        String minIsrConfig = configurationControl.getTopicConfig(topicName, MIN_IN_SYNC_REPLICAS_CONFIG);
        if (minIsrConfig != null) {
            currentMinIsr = Integer.parseInt(minIsrConfig);
        } else {
            log.debug("Can't find the min isr config for topic: " + topicName + ". Use default value " + defaultMinIsr);
        }
        
        Uuid topicId = topicsByName.get(topicName);
        int replicationFactor = topics.get(topicId).parts.get(0).replicas.length;
        return Math.min(currentMinIsr, replicationFactor);
    }

    /**
     * Updates the directory to partition mapping for a single partition.
     * Assignments to reserved directory IDs are ignored, since they cannot
     * be used for directories, there's no use in maintaining a set of
     * partitions assigned to them.
     */
    private void updatePartitionDirectories(
        Uuid topicId,
        int partitionId,
        Uuid[] previousDirectoryIds,
        Uuid[] newDirectoryIds
    ) {
        Objects.requireNonNull(topicId, "topicId cannot be null");
        TopicIdPartition topicIdPartition = new TopicIdPartition(topicId, partitionId);
        if (previousDirectoryIds != null) {
            for (Uuid dir : previousDirectoryIds) {
                if (!DirectoryId.reserved(dir)) {
                    TimelineHashSet<TopicIdPartition> partitions = directoriesToPartitions.get(dir);
                    if (partitions != null) {
                        partitions.remove(topicIdPartition);
                        if (partitions.isEmpty()) {
                            directoriesToPartitions.remove(dir);
                        }
                    }
                }
            }
        }
        if (newDirectoryIds != null) {
            for (Uuid dir : newDirectoryIds) {
                if (!DirectoryId.reserved(dir)) {
                    Set<TopicIdPartition> partitions = directoriesToPartitions.computeIfAbsent(dir,
                        __ -> new TimelineHashSet<>(snapshotRegistry, 0));
                    partitions.add(topicIdPartition);
                }
            }
        }
    }

    private void updatePartitionInfo(
        Uuid topicId,
        Integer partitionId,
        PartitionRegistration prevPartInfo,
        PartitionRegistration newPartInfo
    ) {
        HashSet<Integer> validationSet = new HashSet<>();
        Arrays.stream(newPartInfo.isr).forEach(validationSet::add);
        Arrays.stream(newPartInfo.elr).forEach(validationSet::add);
        if (validationSet.size() != newPartInfo.isr.length + newPartInfo.elr.length) {
            log.error("{}-{} has overlapping ISR={} and ELR={}", topics.get(topicId).name, partitionId,
                Arrays.toString(newPartInfo.isr), Arrays.toString(newPartInfo.elr));
        }
        brokersToIsrs.update(topicId, partitionId, prevPartInfo == null ? null : prevPartInfo.isr,
            newPartInfo.isr, prevPartInfo == null ? NO_LEADER : prevPartInfo.leader, newPartInfo.leader);
        brokersToElrs.update(topicId, partitionId, prevPartInfo == null ? null : prevPartInfo.elr,
            newPartInfo.elr);
    }

    private static final class IneligibleReplica {
        private final int replicaId;
        private final String reason;

        private IneligibleReplica(int replicaId, String reason) {
            this.replicaId = replicaId;
            this.reason = reason;
        }

        @Override
        public String toString() {
            return replicaId + " (" + reason + ")";
        }
    }

    private static final class LeaderAcceptor implements IntPredicate {
        private final ClusterControlManager clusterControl;
        private final PartitionRegistration partition;
        private final IntPredicate isAcceptableLeader;

        private LeaderAcceptor(ClusterControlManager clusterControl, PartitionRegistration partition) {
            this(clusterControl, partition, clusterControl::isActive);
        }

        private LeaderAcceptor(ClusterControlManager clusterControl, PartitionRegistration partition, IntPredicate isAcceptableLeader) {
            this.clusterControl = clusterControl;
            this.partition = partition;
            this.isAcceptableLeader = isAcceptableLeader;
        }

        @Override
        public boolean test(int brokerId) {
            if (!isAcceptableLeader.test(brokerId)) {
                return false;
            }
            if (ElasticStreamSwitch.isEnabled()) {
                // AutoMQ don't have local files
                return true;
            }
            Uuid replicaDirectory = partition.directory(brokerId);
            return clusterControl.hasOnlineDir(brokerId, replicaDirectory);
        }
    }

    // AutoMQ inject start
    Optional<ApiMessageAndVersion> changePartitionReassignmentV2(TopicIdPartition tp,
        PartitionRegistration part,
        ReassignablePartition target) {

        if (target.replicas().size() != 1) {
            throw new InvalidReplicaAssignmentException("elastic stream only support replicas = 1, partition[" + tp + "] replicas[" + target.replicas() + "]");
        }
        // Check that the requested partition assignment is valid.
        validateManualPartitionAssignment(target.replicas(), OptionalInt.empty());

        List<Integer> currentReplicas = Replicas.toList(part.replicas);
        // No need to change the assignment if it is already the same.
        if (Objects.equals(currentReplicas, target.replicas())) {
            // The requested assignment is the same as the current assignment.
            return Optional.empty();
        }

        PartitionChangeBuilder builder = new PartitionChangeBuilder(part,
            tp.topicId(),
            tp.partitionId(),
            // no leader election
            brokerId -> false,
            featureControl.metadataVersion(),
            getTopicEffectiveMinIsr(topics.get(tp.topicId()).name.toString())
        );
        builder.setZkMigrationEnabled(clusterControl.zkRegistrationAllowed());
        builder.setEligibleLeaderReplicasEnabled(isElrEnabled());
        builder.setTargetNode(target.replicas().get(0));
        TopicControlInfo topicControlInfo = topics.get(tp.topicId());
        if (topicControlInfo == null) {
            log.warn("unknown topicId[{}]", tp.topicId());
        } else {
            TopicPartition topicPartition = new TopicPartition(topicControlInfo.name, tp.partitionId());
            addPartitionToReElectTimeouts(topicPartition);
        }
        return builder.setDefaultDirProvider(clusterDescriber).build();
    }

    /**
     * Add partition to re-elect leader timeout.
     * Generally, this method is invoked to ensure that the partition leader can be re-elected even if the original broker is out of communication.
     * @param topicPartition the topic partition that needs to be re-elected
     */
    private void addPartitionToReElectTimeouts(TopicPartition topicPartition) {
        if (featureControl.autoMQVersion().isReassignmentV1Supported()) {
            return;
        }
        Timeout timeout =  timer.newTimeout(t -> {
            partitionReElectTimeouts.remove(topicPartition);
            if (quorumController != null) {
                tryElectLeader(topicPartition);
            }
        }, PARTITION_RE_ELECT_LEADER_TIMEOUT_SECS, TimeUnit.SECONDS);
        partitionReElectTimeouts.put(topicPartition, timeout);
    }

    private void tryElectLeader(TopicPartition topicPartition) {
        // only use deadlineNs, so it's ok to use null for other params
        ControllerRequestContext context = new ControllerRequestContext(null, null, OptionalLong.empty());
        ElectLeadersRequestData data = new ElectLeadersRequestData();
        TopicPartitions topicPartitions = new TopicPartitions();
        topicPartitions.setTopic(topicPartition.topic());
        topicPartitions.partitions().add(topicPartition.partition());
        data.setTopicPartitions(new ElectLeadersRequestData.TopicPartitionsCollection(Collections.singletonList(topicPartitions).listIterator()));
        quorumController.electLeaders(context, data).whenComplete((resp, ex) -> {
            if (ex != null) {
                log.warn("force elect partition[{}] leader fail", topicPartition, ex);
            } else {
                log.info("force elect partition[{}] leader done, response[{}]", topicPartition, resp);
            }
        });
        log.info("partition[{}] reassignment re-elect leader timeout, force async elect leader again", topicPartition);
    }
    // AutoMQ inject end
}<|MERGE_RESOLUTION|>--- conflicted
+++ resolved
@@ -1496,10 +1496,7 @@
                 (short) 1));
         }
         generateLeaderAndIsrUpdates("enterControlledShutdown[" + brokerId + "]",
-<<<<<<< HEAD
-            brokerId, NO_LEADER, records, brokersToIsrs.partitionsWithBrokerInIsr(brokerId), ElasticStreamSwitch.isEnabled());
-=======
-            brokerId, NO_LEADER, NO_LEADER, records, brokersToIsrs.partitionsWithBrokerInIsr(brokerId));
+            brokerId, NO_LEADER, NO_LEADER, records, brokersToIsrs.partitionsWithBrokerInIsr(brokerId), ElasticStreamSwitch.isEnabled());
     }
 
     /**
@@ -1514,7 +1511,6 @@
             brokersToIsrs.partitionsWithBrokerInIsr(brokerId));
         generateLeaderAndIsrUpdates("handleBrokerUncleanShutdown", NO_LEADER, NO_LEADER, brokerId, records,
             brokersToElrs.partitionsWithBrokerInElr(brokerId));
->>>>>>> 0971924e
     }
 
     /**
@@ -2040,20 +2036,10 @@
         // from the target ISR, but we need to exclude it here too, to handle the case
         // where there is an unclean leader election which chooses a leader from outside
         // the ISR.
-<<<<<<< HEAD
 
         // AutoMQ for Kafka inject start
         IntPredicate isAcceptableLeader = fencing ? r -> false :
             r -> (r != brokerToRemove) && (r == brokerToAdd || clusterControl.isActive(r));
-=======
-        //
-        // If the caller passed a valid broker ID for brokerWithUncleanShutdown, rather than
-        // passing NO_LEADER, this node should not be an acceptable leader. We also exclude
-        // brokerWithUncleanShutdown from ELR and ISR.
-        IntPredicate isAcceptableLeader =
-            r -> (r != brokerToRemove && r != brokerWithUncleanShutdown)
-                && (r == brokerToAdd || clusterControl.isActive(r));
->>>>>>> 0971924e
 
         PartitionLeaderSelector partitionLeaderSelector = null;
         // AutoMQ for Kafka inject end
@@ -2089,7 +2075,6 @@
 
             // Note: if brokerToRemove and brokerWithUncleanShutdown were passed as NO_LEADER, this is a no-op (the new
             // target ISR will be the same as the old one).
-<<<<<<< HEAD
 
             // AutoMQ for Kafka inject start
             if (ElasticStreamSwitch.isEnabled()) {
@@ -2111,13 +2096,9 @@
                 }
             } else {
                 builder.setTargetIsr(Replicas.toList(
-                    Replicas.copyWithout(partition.isr, brokerToRemove)));
+                    Replicas.copyWithout(partition.isr, new int[] {brokerToRemove, brokerWithUncleanShutdown})));
             }
             // AutoMQ for Kafka inject end
-=======
-            builder.setTargetIsr(Replicas.toList(
-                Replicas.copyWithout(partition.isr, new int[] {brokerToRemove, brokerWithUncleanShutdown})));
->>>>>>> 0971924e
 
             builder.setDefaultDirProvider(clusterDescriber)
                     .build().ifPresent(records::add);
