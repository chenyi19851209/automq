# Licensed to the Apache Software Foundation (ASF) under one or more
# contributor license agreements.  See the NOTICE file distributed with
# this work for additional information regarding copyright ownership.
# The ASF licenses this file to You under the Apache License, Version 2.0
# (the "License"); you may not use this file except in compliance with
# the License.  You may obtain a copy of the License at
#
#    http://www.apache.org/licenses/LICENSE-2.0
#
# Unless required by applicable law or agreed to in writing, software
# distributed under the License is distributed on an "AS IS" BASIS,
# WITHOUT WARRANTIES OR CONDITIONS OF ANY KIND, either express or implied.
# See the License for the specific language governing permissions and
# limitations under the License.

import json
from ducktape.mark import matrix
from ducktape.mark.resource import cluster
from ducktape.tests.test import Test
from kafkatest.services.kafka import KafkaService, quorum, consumer_group
from kafkatest.services.trogdor.produce_bench_workload import ProduceBenchWorkloadService, ProduceBenchWorkloadSpec
from kafkatest.services.trogdor.consume_bench_workload import ConsumeBenchWorkloadService, ConsumeBenchWorkloadSpec
from kafkatest.services.trogdor.task_spec import TaskSpec
from kafkatest.services.trogdor.trogdor import TrogdorService
from kafkatest.services.zookeeper import ZookeeperService


class ConsumeBenchTest(Test):
    def __init__(self, test_context):
        """:type test_context: ducktape.tests.test.TestContext"""
        super(ConsumeBenchTest, self).__init__(test_context)
        self.zk = ZookeeperService(test_context, num_nodes=3) if quorum.for_test(test_context) == quorum.zk else None
        self.kafka = KafkaService(test_context, num_nodes=3, zk=self.zk)
        self.producer_workload_service = ProduceBenchWorkloadService(test_context, self.kafka)
        self.consumer_workload_service = ConsumeBenchWorkloadService(test_context, self.kafka)
        self.consumer_workload_service_2 = ConsumeBenchWorkloadService(test_context, self.kafka)
        self.active_topics = {"consume_bench_topic[0-5]": {"numPartitions": 5, "replicationFactor": 3}}
        self.trogdor = TrogdorService(context=self.test_context,
                                      client_services=[self.kafka, self.producer_workload_service,
                                                       self.consumer_workload_service,
                                                       self.consumer_workload_service_2])

    def setUp(self):
        self.trogdor.start()
        if self.zk:
            self.zk.start()
        self.kafka.start()

    def teardown(self):
        self.trogdor.stop()
        self.kafka.stop()
        if self.zk:
            self.zk.stop()

    def produce_messages(self, topics, max_messages=10000):
        produce_spec = ProduceBenchWorkloadSpec(0, TaskSpec.MAX_DURATION_MS,
                                                self.producer_workload_service.producer_node,
                                                self.producer_workload_service.bootstrap_servers,
                                                target_messages_per_sec=1000,
                                                max_messages=max_messages,
                                                producer_conf={},
                                                admin_client_conf={},
                                                common_client_conf={},
                                                inactive_topics={},
                                                active_topics=topics)
        produce_workload = self.trogdor.create_task("produce_workload", produce_spec)
        produce_workload.wait_for_done(timeout_sec=180)
        self.logger.debug("Produce workload finished")

    @cluster(num_nodes=10)
    # @matrix(
    #     topics=[
    #         ["consume_bench_topic[0-5]"], # topic subscription
    #         ["consume_bench_topic[0-5]:[0-4]"] # manual topic assignment
    #     ],
    #     metadata_quorum=[quorum.zk],
    #     use_new_coordinator=[False]
    # )
    @matrix(
        topics=[
            ["consume_bench_topic[0-5]"], # topic subscription
            ["consume_bench_topic[0-5]:[0-4]"] # manual topic assignment
        ],
        metadata_quorum=[quorum.isolated_kraft],
        use_new_coordinator=[False]
    )
    @matrix(
        topics=[
            ["consume_bench_topic[0-5]"], # topic subscription
            ["consume_bench_topic[0-5]:[0-4]"] # manual topic assignment
        ],
        metadata_quorum=[quorum.isolated_kraft],
<<<<<<< HEAD
=======
        use_new_coordinator=[False]
    )
    @matrix(
        topics=[
            ["consume_bench_topic[0-5]"], # topic subscription
            ["consume_bench_topic[0-5]:[0-4]"] # manual topic assignment
        ],
        metadata_quorum=[quorum.isolated_kraft],
>>>>>>> 0971924e
        use_new_coordinator=[True],
        group_protocol=consumer_group.all_group_protocols
    )
    def test_consume_bench(self, topics, metadata_quorum=quorum.zk, use_new_coordinator=False, group_protocol=None):
        """
        Runs a ConsumeBench workload to consume messages
        """
        self.produce_messages(self.active_topics)
        consume_spec = ConsumeBenchWorkloadSpec(0, TaskSpec.MAX_DURATION_MS,
                                                self.consumer_workload_service.consumer_node,
                                                self.consumer_workload_service.bootstrap_servers,
                                                target_messages_per_sec=1000,
                                                max_messages=10000,
                                                consumer_conf=consumer_group.maybe_set_group_protocol(group_protocol),
                                                admin_client_conf={},
                                                common_client_conf={},
                                                active_topics=topics)
        consume_workload = self.trogdor.create_task("consume_workload", consume_spec)
        consume_workload.wait_for_done(timeout_sec=360)
        self.logger.debug("Consume workload finished")
        tasks = self.trogdor.tasks()
        self.logger.info("TASKS: %s\n" % json.dumps(tasks, sort_keys=True, indent=2))

    @cluster(num_nodes=10)
    # @matrix(
    #     metadata_quorum=[quorum.zk],
    #     use_new_coordinator=[False]
    # )
    @matrix(
        metadata_quorum=[quorum.isolated_kraft],
        use_new_coordinator=[False]
    )
    @matrix(
        metadata_quorum=[quorum.isolated_kraft],
<<<<<<< HEAD
        use_new_coordinator=[True],
        group_protocol=consumer_group.all_group_protocols
    )
=======
        use_new_coordinator=[False]
    )
    @matrix(
        metadata_quorum=[quorum.isolated_kraft],
        use_new_coordinator=[True],
        group_protocol=consumer_group.all_group_protocols
    )
>>>>>>> 0971924e
    def test_single_partition(self, metadata_quorum=quorum.zk, use_new_coordinator=False, group_protocol=None):
        """
        Run a ConsumeBench against a single partition
        """
        active_topics = {"consume_bench_topic": {"numPartitions": 2, "replicationFactor": 3}}
        self.produce_messages(active_topics, 5000)
        consume_spec = ConsumeBenchWorkloadSpec(0, TaskSpec.MAX_DURATION_MS,
                                                self.consumer_workload_service.consumer_node,
                                                self.consumer_workload_service.bootstrap_servers,
                                                target_messages_per_sec=1000,
                                                max_messages=2500,
                                                consumer_conf=consumer_group.maybe_set_group_protocol(group_protocol),
                                                admin_client_conf={},
                                                common_client_conf={},
                                                active_topics=["consume_bench_topic:1"])
        consume_workload = self.trogdor.create_task("consume_workload", consume_spec)
        consume_workload.wait_for_done(timeout_sec=180)
        self.logger.debug("Consume workload finished")
        tasks = self.trogdor.tasks()
        self.logger.info("TASKS: %s\n" % json.dumps(tasks, sort_keys=True, indent=2))

    @cluster(num_nodes=10)
    # @matrix(
    #     metadata_quorum=[quorum.zk],
    #     use_new_coordinator=[False]
    # )
    @matrix(
        metadata_quorum=[quorum.isolated_kraft],
        use_new_coordinator=[False]
    )
    @matrix(
        metadata_quorum=[quorum.isolated_kraft],
<<<<<<< HEAD
=======
        use_new_coordinator=[False]
    )
    @matrix(
        metadata_quorum=[quorum.isolated_kraft],
>>>>>>> 0971924e
        use_new_coordinator=[True],
        group_protocol=consumer_group.all_group_protocols
    )
    def test_multiple_consumers_random_group_topics(self, metadata_quorum=quorum.zk, use_new_coordinator=False, group_protocol=None):
        """
        Runs multiple consumers group to read messages from topics.
        Since a consumerGroup isn't specified, each consumer should read from all topics independently
        """
        self.produce_messages(self.active_topics, max_messages=5000)
        consume_spec = ConsumeBenchWorkloadSpec(0, TaskSpec.MAX_DURATION_MS,
                                                self.consumer_workload_service.consumer_node,
                                                self.consumer_workload_service.bootstrap_servers,
                                                target_messages_per_sec=1000,
                                                max_messages=5000, # all should read exactly 5k messages
                                                consumer_conf=consumer_group.maybe_set_group_protocol(group_protocol),
                                                admin_client_conf={},
                                                common_client_conf={},
                                                threads_per_worker=5,
                                                active_topics=["consume_bench_topic[0-5]"])
        consume_workload = self.trogdor.create_task("consume_workload", consume_spec)
        consume_workload.wait_for_done(timeout_sec=360)
        self.logger.debug("Consume workload finished")
        tasks = self.trogdor.tasks()
        self.logger.info("TASKS: %s\n" % json.dumps(tasks, sort_keys=True, indent=2))

    @cluster(num_nodes=10)
    # @matrix(
    #     metadata_quorum=[quorum.zk],
    #     use_new_coordinator=[False]
    # )
    @matrix(
        metadata_quorum=[quorum.isolated_kraft],
        use_new_coordinator=[False]
    )
    @matrix(
        metadata_quorum=[quorum.isolated_kraft],
<<<<<<< HEAD
        use_new_coordinator=[True],
        group_protocol=consumer_group.all_group_protocols
    )
=======
        use_new_coordinator=[False]
    )
    @matrix(
        metadata_quorum=[quorum.isolated_kraft],
        use_new_coordinator=[True],
        group_protocol=consumer_group.all_group_protocols
    )
>>>>>>> 0971924e
    def test_two_consumers_specified_group_topics(self, metadata_quorum=quorum.zk, use_new_coordinator=False, group_protocol=None):
        """
        Runs two consumers in the same consumer group to read messages from topics.
        Since a consumerGroup is specified, each consumer should dynamically get assigned a partition from group
        """
        self.produce_messages(self.active_topics)
        consume_spec = ConsumeBenchWorkloadSpec(0, TaskSpec.MAX_DURATION_MS,
                                                self.consumer_workload_service.consumer_node,
                                                self.consumer_workload_service.bootstrap_servers,
                                                target_messages_per_sec=1000,
                                                max_messages=2000, # both should read at least 2k messages
                                                consumer_conf=consumer_group.maybe_set_group_protocol(group_protocol),
                                                admin_client_conf={},
                                                common_client_conf={},
                                                threads_per_worker=2,
                                                consumer_group="testGroup",
                                                active_topics=["consume_bench_topic[0-5]"])
        consume_workload = self.trogdor.create_task("consume_workload", consume_spec)
        consume_workload.wait_for_done(timeout_sec=360)
        self.logger.debug("Consume workload finished")
        tasks = self.trogdor.tasks()
        self.logger.info("TASKS: %s\n" % json.dumps(tasks, sort_keys=True, indent=2))

    @cluster(num_nodes=10)
    # @matrix(
    #     metadata_quorum=[quorum.zk],
    #     use_new_coordinator=[False]
    # )
    @matrix(
        metadata_quorum=[quorum.isolated_kraft],
        use_new_coordinator=[False]
    )
    @matrix(
        metadata_quorum=[quorum.isolated_kraft],
<<<<<<< HEAD
=======
        use_new_coordinator=[False]
    )
    @matrix(
        metadata_quorum=[quorum.isolated_kraft],
>>>>>>> 0971924e
        use_new_coordinator=[True],
        group_protocol=consumer_group.all_group_protocols
    )
    def test_multiple_consumers_random_group_partitions(self, metadata_quorum=quorum.zk, use_new_coordinator=False, group_protocol=None):
        """
        Runs multiple consumers in to read messages from specific partitions.
        Since a consumerGroup isn't specified, each consumer will get assigned a random group
        and consume from all partitions
        """
        self.produce_messages(self.active_topics, max_messages=20000)
        consume_spec = ConsumeBenchWorkloadSpec(0, TaskSpec.MAX_DURATION_MS,
                                                self.consumer_workload_service.consumer_node,
                                                self.consumer_workload_service.bootstrap_servers,
                                                target_messages_per_sec=1000,
                                                max_messages=2000,
                                                consumer_conf=consumer_group.maybe_set_group_protocol(group_protocol),
                                                admin_client_conf={},
                                                common_client_conf={},
                                                threads_per_worker=4,
                                                active_topics=["consume_bench_topic1:[0-4]"])
        consume_workload = self.trogdor.create_task("consume_workload", consume_spec)
        consume_workload.wait_for_done(timeout_sec=360)
        self.logger.debug("Consume workload finished")
        tasks = self.trogdor.tasks()
        self.logger.info("TASKS: %s\n" % json.dumps(tasks, sort_keys=True, indent=2))

    @cluster(num_nodes=10)
    # @matrix(
    #     metadata_quorum=[quorum.zk],
    #     use_new_coordinator=[False]
    # )
    @matrix(
        metadata_quorum=[quorum.isolated_kraft],
        use_new_coordinator=[False]
    )
    @matrix(
        metadata_quorum=[quorum.isolated_kraft],
<<<<<<< HEAD
=======
        use_new_coordinator=[False]
    )
    @matrix(
        metadata_quorum=[quorum.isolated_kraft],
>>>>>>> 0971924e
        use_new_coordinator=[True],
        group_protocol=consumer_group.all_group_protocols
    )
    def test_multiple_consumers_specified_group_partitions_should_raise(self, metadata_quorum=quorum.zk, use_new_coordinator=False, group_protocol=None):
        """
        Runs multiple consumers in the same group to read messages from specific partitions.
        It is an invalid configuration to provide a consumer group and specific partitions.
        """
        expected_error_msg = 'explicit partition assignment'
        self.produce_messages(self.active_topics, max_messages=20000)
        consume_spec = ConsumeBenchWorkloadSpec(0, TaskSpec.MAX_DURATION_MS,
                                                self.consumer_workload_service.consumer_node,
                                                self.consumer_workload_service.bootstrap_servers,
                                                target_messages_per_sec=1000,
                                                max_messages=2000,
                                                consumer_conf=consumer_group.maybe_set_group_protocol(group_protocol),
                                                admin_client_conf={},
                                                common_client_conf={},
                                                threads_per_worker=4,
                                                consumer_group="fail_group",
                                                active_topics=["consume_bench_topic1:[0-4]"])
        consume_workload = self.trogdor.create_task("consume_workload", consume_spec)
        try:
            consume_workload.wait_for_done(timeout_sec=360)
            raise Exception("Should have raised an exception due to an invalid configuration")
        except RuntimeError as e:
            if expected_error_msg not in str(e):
                raise RuntimeError("Unexpected Exception - " + str(e))
            self.logger.info(e)
<|MERGE_RESOLUTION|>--- conflicted
+++ resolved
@@ -18,6 +18,7 @@
 from ducktape.mark.resource import cluster
 from ducktape.tests.test import Test
 from kafkatest.services.kafka import KafkaService, quorum, consumer_group
+from kafkatest.services.kafka import KafkaService, quorum, consumer_group
 from kafkatest.services.trogdor.produce_bench_workload import ProduceBenchWorkloadService, ProduceBenchWorkloadSpec
 from kafkatest.services.trogdor.consume_bench_workload import ConsumeBenchWorkloadService, ConsumeBenchWorkloadSpec
 from kafkatest.services.trogdor.task_spec import TaskSpec
@@ -90,8 +91,6 @@
             ["consume_bench_topic[0-5]:[0-4]"] # manual topic assignment
         ],
         metadata_quorum=[quorum.isolated_kraft],
-<<<<<<< HEAD
-=======
         use_new_coordinator=[False]
     )
     @matrix(
@@ -100,7 +99,6 @@
             ["consume_bench_topic[0-5]:[0-4]"] # manual topic assignment
         ],
         metadata_quorum=[quorum.isolated_kraft],
->>>>>>> 0971924e
         use_new_coordinator=[True],
         group_protocol=consumer_group.all_group_protocols
     )
@@ -135,19 +133,13 @@
     )
     @matrix(
         metadata_quorum=[quorum.isolated_kraft],
-<<<<<<< HEAD
-        use_new_coordinator=[True],
-        group_protocol=consumer_group.all_group_protocols
-    )
-=======
-        use_new_coordinator=[False]
-    )
-    @matrix(
-        metadata_quorum=[quorum.isolated_kraft],
-        use_new_coordinator=[True],
-        group_protocol=consumer_group.all_group_protocols
-    )
->>>>>>> 0971924e
+        use_new_coordinator=[False]
+    )
+    @matrix(
+        metadata_quorum=[quorum.isolated_kraft],
+        use_new_coordinator=[True],
+        group_protocol=consumer_group.all_group_protocols
+    )
     def test_single_partition(self, metadata_quorum=quorum.zk, use_new_coordinator=False, group_protocol=None):
         """
         Run a ConsumeBench against a single partition
@@ -180,13 +172,10 @@
     )
     @matrix(
         metadata_quorum=[quorum.isolated_kraft],
-<<<<<<< HEAD
-=======
-        use_new_coordinator=[False]
-    )
-    @matrix(
-        metadata_quorum=[quorum.isolated_kraft],
->>>>>>> 0971924e
+        use_new_coordinator=[False]
+    )
+    @matrix(
+        metadata_quorum=[quorum.isolated_kraft],
         use_new_coordinator=[True],
         group_protocol=consumer_group.all_group_protocols
     )
@@ -223,19 +212,13 @@
     )
     @matrix(
         metadata_quorum=[quorum.isolated_kraft],
-<<<<<<< HEAD
-        use_new_coordinator=[True],
-        group_protocol=consumer_group.all_group_protocols
-    )
-=======
-        use_new_coordinator=[False]
-    )
-    @matrix(
-        metadata_quorum=[quorum.isolated_kraft],
-        use_new_coordinator=[True],
-        group_protocol=consumer_group.all_group_protocols
-    )
->>>>>>> 0971924e
+        use_new_coordinator=[False]
+    )
+    @matrix(
+        metadata_quorum=[quorum.isolated_kraft],
+        use_new_coordinator=[True],
+        group_protocol=consumer_group.all_group_protocols
+    )
     def test_two_consumers_specified_group_topics(self, metadata_quorum=quorum.zk, use_new_coordinator=False, group_protocol=None):
         """
         Runs two consumers in the same consumer group to read messages from topics.
@@ -270,13 +253,10 @@
     )
     @matrix(
         metadata_quorum=[quorum.isolated_kraft],
-<<<<<<< HEAD
-=======
-        use_new_coordinator=[False]
-    )
-    @matrix(
-        metadata_quorum=[quorum.isolated_kraft],
->>>>>>> 0971924e
+        use_new_coordinator=[False]
+    )
+    @matrix(
+        metadata_quorum=[quorum.isolated_kraft],
         use_new_coordinator=[True],
         group_protocol=consumer_group.all_group_protocols
     )
@@ -314,13 +294,10 @@
     )
     @matrix(
         metadata_quorum=[quorum.isolated_kraft],
-<<<<<<< HEAD
-=======
-        use_new_coordinator=[False]
-    )
-    @matrix(
-        metadata_quorum=[quorum.isolated_kraft],
->>>>>>> 0971924e
+        use_new_coordinator=[False]
+    )
+    @matrix(
+        metadata_quorum=[quorum.isolated_kraft],
         use_new_coordinator=[True],
         group_protocol=consumer_group.all_group_protocols
     )
