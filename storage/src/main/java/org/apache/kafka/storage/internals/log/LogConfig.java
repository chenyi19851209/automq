--- conflicted
+++ resolved
@@ -329,18 +329,12 @@
                         TopicConfig.LOCAL_LOG_RETENTION_MS_DOC)
                 .define(TopicConfig.LOCAL_LOG_RETENTION_BYTES_CONFIG, LONG, DEFAULT_LOCAL_RETENTION_BYTES, atLeast(-2), MEDIUM,
                         TopicConfig.LOCAL_LOG_RETENTION_BYTES_DOC)
-<<<<<<< HEAD
                 // AutoMQ inject start
                 // dynamic config #validateNames check will check the old configs name validity
                 .define("elasticstream.replication.factor", INT, 1, atLeast(1), LOW, "deprecated, should not remove for compatibility")
                 // AutoMQ inject end
-                .define(TopicConfig.REMOTE_LOG_DISABLE_POLICY_CONFIG, STRING, TopicConfig.REMOTE_LOG_DISABLE_POLICY_RETAIN,
-                        in(TopicConfig.REMOTE_LOG_DISABLE_POLICY_RETAIN, TopicConfig.REMOTE_LOG_DISABLE_POLICY_DELETE),
-                        MEDIUM, TopicConfig.REMOTE_LOG_DISABLE_POLICY_DOC);
-=======
                 .define(TopicConfig.REMOTE_LOG_COPY_DISABLE_CONFIG, BOOLEAN, false, MEDIUM, TopicConfig.REMOTE_LOG_COPY_DISABLE_DOC)
                 .define(TopicConfig.REMOTE_LOG_DELETE_ON_DISABLE_CONFIG, BOOLEAN, false, MEDIUM, TopicConfig.REMOTE_LOG_DELETE_ON_DISABLE_DOC);
->>>>>>> 398b4c4f
     }
 
     public final Set<String> overriddenConfigs;
