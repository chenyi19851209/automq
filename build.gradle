// Licensed to the Apache Software Foundation (ASF) under one or more
// contributor license agreements.  See the NOTICE file distributed with
// this work for additional information regarding copyright ownership.
// The ASF licenses this file to You under the Apache License, Version 2.0
// (the "License"); you may not use this file except in compliance with
// the License.  You may obtain a copy of the License at
//
//    http://www.apache.org/licenses/LICENSE-2.0
//
// Unless required by applicable law or agreed to in writing, software
// distributed under the License is distributed on an "AS IS" BASIS,
// WITHOUT WARRANTIES OR CONDITIONS OF ANY KIND, either express or implied.
// See the License for the specific language governing permissions and
// limitations under the License.

import org.ajoberstar.grgit.Grgit
import org.gradle.api.JavaVersion

import java.nio.charset.StandardCharsets

buildscript {
  repositories {
    mavenCentral()
  }
  apply from: "$rootDir/gradle/dependencies.gradle"

  dependencies {
    // For Apache Rat plugin to ignore non-Git files
    classpath "org.ajoberstar.grgit:grgit-core:$versions.grgit"
  }
}

plugins {
  id 'com.github.ben-manes.versions' version '0.48.0'
  id 'idea'
  id 'jacoco'
  id 'java-library'
  id 'org.owasp.dependencycheck' version '8.2.1'
  id 'org.nosphere.apache.rat' version "0.8.1"
  id "io.swagger.core.v3.swagger-gradle-plugin" version "${swaggerVersion}"

  // When updating the spotbugs gradle plugin, check if it already
  // includes spotbugs version 4.7.4, in which case CVE-2022-42920 can
  // be dropped from gradle/resources/dependencycheck-suppressions.xml
  id "com.github.spotbugs" version '5.1.3' apply false
  id 'org.scoverage' version '8.0.3' apply false
  // Updating the shadow plugin version to 8.1.1 causes issue with signing and publishing the shadowed
  // artifacts - see https://github.com/johnrengelman/shadow/issues/901
  id 'com.github.johnrengelman.shadow' version '8.1.0' apply false
  //  Spotless 6.13.0 has issue with Java 21 (see https://github.com/diffplug/spotless/pull/1920), and Spotless 6.14.0+ requires JRE 11
  //  We are going to drop JDK8 support. Hence, the spotless is upgrade to newest version and be applied only if the build env is compatible with JDK 11.
  //  spotless 6.15.0+ has issue in runtime with JDK8 even through we define it with `apply:false`. see https://github.com/diffplug/spotless/issues/2156 for more details
  id 'com.diffplug.spotless' version "6.14.0" apply false
}

ext {
  gradleVersion = versions.gradle
  minJavaVersion = 11
  buildVersionFileName = "kafka-version.properties"

  defaultMaxHeapSize = "2g"
  defaultJvmArgs = ["-Xss4m", "-XX:+UseParallelGC"]

  // "JEP 403: Strongly Encapsulate JDK Internals" causes some tests to fail when they try
  // to access internals (often via mocking libraries). We use `--add-opens` as a workaround
  // for now and we'll fix it properly (where possible) via KAFKA-13275.
  if (JavaVersion.current().isCompatibleWith(JavaVersion.VERSION_16))
    defaultJvmArgs.addAll(
      "--add-opens=java.base/java.io=ALL-UNNAMED",
      "--add-opens=java.base/java.lang=ALL-UNNAMED",
      "--add-opens=java.base/java.nio=ALL-UNNAMED",
      "--add-opens=java.base/java.nio.file=ALL-UNNAMED",
      "--add-opens=java.base/java.util=ALL-UNNAMED",
      "--add-opens=java.base/java.util.concurrent=ALL-UNNAMED",
      "--add-opens=java.base/java.util.regex=ALL-UNNAMED",
      "--add-opens=java.base/java.util.stream=ALL-UNNAMED",
      "--add-opens=java.base/java.text=ALL-UNNAMED",
      "--add-opens=java.base/java.time=ALL-UNNAMED",
      "--add-opens=java.security.jgss/sun.security.krb5=ALL-UNNAMED"
    )

  maxTestForks = project.hasProperty('maxParallelForks') ? maxParallelForks.toInteger() : Runtime.runtime.availableProcessors()
  maxScalacThreads = project.hasProperty('maxScalacThreads') ? maxScalacThreads.toInteger() :
      Math.min(Runtime.runtime.availableProcessors(), 8)
  userIgnoreFailures = project.hasProperty('ignoreFailures') ? ignoreFailures : false

  userMaxTestRetries = project.hasProperty('maxTestRetries') ? maxTestRetries.toInteger() : 0
  userMaxTestRetryFailures = project.hasProperty('maxTestRetryFailures') ? maxTestRetryFailures.toInteger() : 0

  skipSigning = project.hasProperty('skipSigning') && skipSigning.toBoolean()
  shouldSign = !skipSigning && !version.endsWith("SNAPSHOT")

  mavenUrl = project.hasProperty('mavenUrl') ? project.mavenUrl : ''
  mavenUsername = project.hasProperty('mavenUsername') ? project.mavenUsername : ''
  mavenPassword = project.hasProperty('mavenPassword') ? project.mavenPassword : ''

  userShowStandardStreams = project.hasProperty("showStandardStreams") ? showStandardStreams : null

  userTestLoggingEvents = project.hasProperty("testLoggingEvents") ? Arrays.asList(testLoggingEvents.split(",")) : null

  userEnableTestCoverage = project.hasProperty("enableTestCoverage") ? enableTestCoverage : false

  userKeepAliveModeString = project.hasProperty("keepAliveMode") ? keepAliveMode : "daemon"
  userKeepAliveMode = KeepAliveMode.values().find(m -> m.name().toLowerCase().equals(userKeepAliveModeString))
  if (userKeepAliveMode == null) {
    def keepAliveValues = KeepAliveMode.values().collect(m -> m.name.toLowerCase())
    throw new GradleException("Unexpected value for keepAliveMode property. Expected one of $keepAliveValues, but received: $userKeepAliveModeString")
  }

  // See README.md for details on this option and the reasoning for the default
  userScalaOptimizerMode = project.hasProperty("scalaOptimizerMode") ? scalaOptimizerMode : "inline-kafka"
  def scalaOptimizerValues = ["none", "method", "inline-kafka", "inline-scala"]
  if (!scalaOptimizerValues.contains(userScalaOptimizerMode))
    throw new GradleException("Unexpected value for scalaOptimizerMode property. Expected one of $scalaOptimizerValues, but received: $userScalaOptimizerMode")

  generatedDocsDir = new File("${project.rootDir}/docs/generated")
  repo = file("$rootDir/.git").isDirectory() ? Grgit.open(currentDir: project.getRootDir()) : null

  commitId = determineCommitId()

  addParametersForTests = { name, options ->
    // -parameters generates arguments with parameter names in TestInfo#getDisplayName.
    // ref: https://github.com/junit-team/junit5/blob/4c0dddad1b96d4a20e92a2cd583954643ac56ac0/junit-jupiter-params/src/main/java/org/junit/jupiter/params/ParameterizedTest.java#L161-L164
    if (name == "compileTestJava" || name == "compileTestScala")
      options.compilerArgs << "-parameters"
  }
}

allprojects {

  repositories {
    mavenCentral()
    maven {
      url = uri("https://packages.confluent.io/maven/")
    }
  }

  dependencyUpdates {
    revision="release"
    resolutionStrategy {
      componentSelection { rules ->
        rules.all { ComponentSelection selection ->
          boolean rejected = ['snap', 'alpha', 'beta', 'rc', 'cr', 'm'].any { qualifier ->
            selection.candidate.version ==~ /(?i).*[.-]${qualifier}[.\d-]*/
          }
          if (rejected) {
            selection.reject('Release candidate')
          }
        }
      }
    }
  }

  configurations.all {
    // Globally exclude commons-logging and logback to ensure a single logging implementation (reload4j)
    exclude group: "commons-logging", module: "commons-logging"
    exclude group: "ch.qos.logback", module: "logback-classic"
    exclude group: "ch.qos.logback", module: "logback-core"
    // zinc is the Scala incremental compiler, it has a configuration for its own dependencies
    // that are unrelated to the project dependencies, we should not change them
    if (name != "zinc") {
      resolutionStrategy {
        force(
          // be explicit about the javassist dependency version instead of relying on the transitive version
          libs.javassist,
          // ensure we have a single version in the classpath despite transitive dependencies
          libs.scalaLibrary,
          libs.scalaReflect,
          libs.jacksonAnnotations,
          // be explicit about the Netty dependency version instead of relying on the version set by
          // ZooKeeper (potentially older and containing CVEs)
          libs.nettyHandler,
          libs.nettyTransportNativeEpoll,
          // be explicit about the reload4j version instead of relying on the transitive versions
          libs.reload4j
        )
      }
    }
  }
  task printAllDependencies(type: DependencyReportTask) {}

  tasks.withType(Javadoc) {
    options.charSet = 'UTF-8'
    options.docEncoding = 'UTF-8'
    options.encoding = 'UTF-8'
    options.memberLevel = JavadocMemberLevel.PUBLIC  // Document only public members/API
    // Turn off doclint for now, see https://blog.joda.org/2014/02/turning-off-doclint-in-jdk-8-javadoc.html for rationale
    options.addStringOption('Xdoclint:none', '-quiet')
    // Javadoc warnings should fail the build in JDK 15+ https://bugs.openjdk.org/browse/JDK-8200363
    options.addBooleanOption('Werror', JavaVersion.current().isCompatibleWith(JavaVersion.VERSION_15))

    // The URL structure was changed to include the locale after Java 8
    if (JavaVersion.current().isJava11Compatible())
      options.links "https://docs.oracle.com/en/java/javase/${JavaVersion.current().majorVersion}/docs/api/"
    else
      options.links "https://docs.oracle.com/javase/8/docs/api/"
  }
}

def determineCommitId() {
  def takeFromHash = 16
  if (project.hasProperty('commitId')) {
    commitId.take(takeFromHash)
  } else if (repo != null) {
    repo.head().id.take(takeFromHash)
  } else {
    "unknown"
  }
}




apply from: file('wrapper.gradle')

rat.enabled = false
println("Starting build with version $version (commit id ${commitId == null ? "null" : commitId.take(8)}) using Gradle $gradleVersion, Java ${JavaVersion.current()} and Scala ${versions.scala}")
println("Build properties: maxParallelForks=$maxTestForks, maxScalacThreads=$maxScalacThreads, maxTestRetries=$userMaxTestRetries")

subprojects {

  // enable running :dependencies task recursively on all subprojects
  // eg: ./gradlew allDeps
  task allDeps(type: DependencyReportTask) {}
  // enable running :dependencyInsight task recursively on all subprojects
  // eg: ./gradlew allDepInsight --configuration runtime --dependency com.fasterxml.jackson.core:jackson-databind
  task allDepInsight(type: DependencyInsightReportTask) {showingAllVariants = false} doLast {}

  apply plugin: 'java-library'
  apply plugin: 'checkstyle'
  apply plugin: "com.github.spotbugs"

  // We use the shadow plugin for the jmh-benchmarks module and the `-all` jar can get pretty large, so
  // don't publish it
  def shouldPublish = !project.name.equals('jmh-benchmarks')
  def shouldPublishWithShadow = (['clients'].contains(project.name))

  if (shouldPublish) {
    apply plugin: 'maven-publish'
    apply plugin: 'signing'

    // Add aliases for the task names used by the maven plugin for backwards compatibility
    // The maven plugin was replaced by the maven-publish plugin in Gradle 7.0
    tasks.register('install').configure { dependsOn(publishToMavenLocal) }
    tasks.register('uploadArchives').configure { dependsOn(publish) }
  }

  // apply the eclipse plugin only to subprojects that hold code. 'connect' is just a folder.
  if (!project.name.equals('connect')) {
    apply plugin: 'eclipse'
    fineTuneEclipseClasspathFile(eclipse, project)
  }

  java {
    consistentResolution {
      // resolve the compileClasspath and then "inject" the result of resolution as strict constraints into the runtimeClasspath
      useCompileClasspathVersions()
    }
  }

  tasks.withType(JavaCompile) {
    options.encoding = 'UTF-8'
    options.compilerArgs << "-Xlint:all"
    // temporary exclusions until all the warnings are fixed
    if (!project.path.startsWith(":connect") && !project.path.startsWith(":storage"))
      options.compilerArgs << "-Xlint:-rawtypes"
    options.compilerArgs << "-Xlint:-serial"
    options.compilerArgs << "-Xlint:-try"
    options.compilerArgs << "-Werror"

    // --release is the recommended way to select the target release, but it's only supported in Java 9 so we also
    // set --source and --target via `sourceCompatibility` and `targetCompatibility` a couple of lines below
    if (JavaVersion.current().isJava9Compatible())
      options.release = minJavaVersion
    // --source/--target 8 is deprecated in Java 20, suppress warning until Java 8 support is dropped in Kafka 4.0
    if (JavaVersion.current().isCompatibleWith(JavaVersion.VERSION_20))
      options.compilerArgs << "-Xlint:-options"

    addParametersForTests(name, options)
  }

  java {
    // We should only set this if Java version is < 9 (--release is recommended for >= 9), but the Scala plugin for IntelliJ sets
    // `-target` incorrectly if this is unset
    sourceCompatibility = minJavaVersion
    targetCompatibility = minJavaVersion
  }

  if (shouldPublish) {

    publishing {
      repositories {
        // To test locally, invoke gradlew with `-PmavenUrl=file:///some/local/path`
        maven {
          url = mavenUrl
          credentials {
            username = mavenUsername
            password = mavenPassword
          }
        }
      }
      publications {
        mavenJava(MavenPublication) {
          if (!shouldPublishWithShadow) {
            from components.java
          } else {
            apply plugin: 'com.github.johnrengelman.shadow'
            project.shadow.component(mavenJava)

            // Fix for avoiding inclusion of runtime dependencies marked as 'shadow' in MANIFEST Class-Path.
            // https://github.com/johnrengelman/shadow/issues/324
            afterEvaluate {
              pom.withXml { xml ->
                if (xml.asNode().get('dependencies') == null) {
                  xml.asNode().appendNode('dependencies')
                }
                def dependenciesNode = xml.asNode().get('dependencies').get(0)
                project.configurations.shadowed.allDependencies.each {
                  def dependencyNode = dependenciesNode.appendNode('dependency')
                  dependencyNode.appendNode('groupId', it.group)
                  dependencyNode.appendNode('artifactId', it.name)
                  dependencyNode.appendNode('version', it.version)
                  dependencyNode.appendNode('scope', 'runtime')
                }
              }
            }
          }

          afterEvaluate {
            ["srcJar", "javadocJar", "scaladocJar", "testJar", "testSrcJar"].forEach { taskName ->
              def task = tasks.findByName(taskName)
              if (task != null)
                artifact task
            }

            artifactId = base.archivesName.get()
            pom {
              name = 'Apache Kafka'
              url = 'https://kafka.apache.org'
              licenses {
                license {
                  name = 'The Apache License, Version 2.0'
                  url = 'http://www.apache.org/licenses/LICENSE-2.0.txt'
                  distribution = 'repo'
                }
              }
            }
          }
        }
      }
    }

    if (shouldSign) {
      signing {
        sign publishing.publications.mavenJava
      }
    }
  }

  def testLoggingEvents = ["passed", "skipped", "failed"]
  def testShowStandardStreams = false
  def testExceptionFormat = 'full'
  // Gradle built-in logging only supports sending test output to stdout, which generates a lot
  // of noise, especially for passing tests. We really only want output for failed tests. This
  // hooks into the output and logs it (so we don't have to buffer it all in memory) and only
  // saves the output for failing tests. Directory and filenames are such that you can, e.g.,
  // create a Jenkins rule to collect failed test output.
  def logTestStdout = {
    def testId = { TestDescriptor descriptor ->
      "${descriptor.className}.${descriptor.name}".toString()
    }

    def logFiles = new HashMap<String, File>()
    def logStreams = new HashMap<String, FileOutputStream>()
    beforeTest { TestDescriptor td ->
      def tid = testId(td)
      // truncate the file name if it's too long
      def logFile = new File(
              "${projectDir}/build/reports/testOutput/${tid.substring(0, Math.min(tid.size(),240))}.test.stdout"
      )
      logFile.parentFile.mkdirs()
      logFiles.put(tid, logFile)
      logStreams.put(tid, new FileOutputStream(logFile))
    }
    onOutput { TestDescriptor td, TestOutputEvent toe ->
      def tid = testId(td)
      // Some output can happen outside the context of a specific test (e.g. at the class level)
      // and beforeTest/afterTest seems to not be invoked for these cases (and similarly, there's
      // a TestDescriptor hierarchy that includes the thread executing the test, Gradle tasks,
      // etc). We see some of these in practice and it seems like something buggy in the Gradle
      // test runner since we see it *before* any tests and it is frequently not related to any
      // code in the test (best guess is that it is tail output from last test). We won't have
      // an output file for these, so simply ignore them. If they become critical for debugging,
      // they can be seen with showStandardStreams.
      if (td.name == td.className || td.className == null) {
        // silently ignore output unrelated to specific test methods
        return
      } else if (logStreams.get(tid) == null) {
        println "WARNING: unexpectedly got output for a test [${tid}]" +
                " that we didn't previously see in the beforeTest hook." +
                " Message for debugging: [" + toe.message + "]."
        return
      }
      try {
        logStreams.get(tid).write(toe.message.getBytes(StandardCharsets.UTF_8))
      } catch (Exception e) {
        println "ERROR: Failed to write output for test ${tid}"
        e.printStackTrace()
      }
    }
    afterTest { TestDescriptor td, TestResult tr ->
      def tid = testId(td)
      try {
        logStreams.get(tid).close()
        if (tr.resultType != TestResult.ResultType.FAILURE) {
          logFiles.get(tid).delete()
        } else {
          def file = logFiles.get(tid)
          println "${tid} failed, log available in ${file}"
        }
      } catch (Exception e) {
        println "ERROR: Failed to close stdout file for ${tid}"
        e.printStackTrace()
      } finally {
        logFiles.remove(tid)
        logStreams.remove(tid)
      }
    }
  }

  // The suites are for running sets of tests in IDEs.
  // Gradle will run each test class, so we exclude the suites to avoid redundantly running the tests twice.
  def testsToExclude = ['**/*Suite.class']

  test {
    maxParallelForks = maxTestForks
    ignoreFailures = userIgnoreFailures

    maxHeapSize = defaultMaxHeapSize
    jvmArgs = defaultJvmArgs

    testLogging {
      events = userTestLoggingEvents ?: testLoggingEvents
      showStandardStreams = userShowStandardStreams ?: testShowStandardStreams
      exceptionFormat = testExceptionFormat
      displayGranularity = 0
    }
    logTestStdout.rehydrate(delegate, owner, this)()

    exclude testsToExclude

    useJUnitPlatform {
      includeEngines 'junit-jupiter'
    }

    retry {
      maxRetries = userMaxTestRetries
      maxFailures = userMaxTestRetryFailures
    }

    // Allows devs to run tests in a loop to debug flaky tests. See README.
    if (project.hasProperty("rerun-tests")) {
      outputs.upToDateWhen { false }
    }
  }

  tasks.register('S3UnitTest', Test) {
    description = 'Runs unit tests for Kafka on S3.'
    dependsOn compileJava

    maxParallelForks = maxTestForks
    ignoreFailures = userIgnoreFailures

    maxHeapSize = defaultMaxHeapSize
    jvmArgs = defaultJvmArgs

    testLogging {
      events = userTestLoggingEvents ?: testLoggingEvents
      showStandardStreams = userShowStandardStreams ?: testShowStandardStreams
      exceptionFormat = testExceptionFormat
      displayGranularity = 0
    }
    logTestStdout.rehydrate(delegate, owner, this)()

    exclude testsToExclude

    useJUnitPlatform {
      includeTags 'S3Unit'
    }

    retry {
      maxRetries = userMaxTestRetries
      maxFailures = userMaxTestRetryFailures
    }
  }

  task integrationTest(type: Test, dependsOn: compileJava) {
    maxParallelForks = maxTestForks
    ignoreFailures = userIgnoreFailures

    // Increase heap size for integration tests
    maxHeapSize = "2560m"
    jvmArgs = defaultJvmArgs


    testLogging {
      events = userTestLoggingEvents ?: testLoggingEvents
      showStandardStreams = userShowStandardStreams ?: testShowStandardStreams
      exceptionFormat = testExceptionFormat
      displayGranularity = 0
    }
    logTestStdout.rehydrate(delegate, owner, this)()

    exclude testsToExclude

    useJUnitPlatform {
      includeTags "integration"
      includeEngines 'junit-jupiter'
    }

    retry {
      maxRetries = userMaxTestRetries
      maxFailures = userMaxTestRetryFailures
    }
  }

  task unitTest(type: Test, dependsOn: compileJava) {
    maxParallelForks = maxTestForks
    ignoreFailures = userIgnoreFailures

    maxHeapSize = defaultMaxHeapSize
    jvmArgs = defaultJvmArgs

    testLogging {
      events = userTestLoggingEvents ?: testLoggingEvents
      showStandardStreams = userShowStandardStreams ?: testShowStandardStreams
      exceptionFormat = testExceptionFormat
      displayGranularity = 0
    }
    logTestStdout.rehydrate(delegate, owner, this)()

    exclude testsToExclude

    useJUnitPlatform {
      excludeTags "integration"
      includeEngines 'junit-jupiter'
    }

    retry {
      maxRetries = userMaxTestRetries
      maxFailures = userMaxTestRetryFailures
    }
  }

  // remove test output from all test types
  tasks.withType(Test).all { t ->
    cleanTest {
      delete t.reports.junitXml.outputLocation
      delete t.reports.html.outputLocation
    }
  }

  jar {
    from "$rootDir/LICENSE"
    from "$rootDir/NOTICE"
  }

  task srcJar(type: Jar) {
    archiveClassifier = 'sources'
    from "$rootDir/LICENSE"
    from "$rootDir/NOTICE"
    from sourceSets.main.allSource
  }

  task javadocJar(type: Jar, dependsOn: javadoc) {
    archiveClassifier = 'javadoc'
    from "$rootDir/LICENSE"
    from "$rootDir/NOTICE"
    from javadoc.destinationDir
  }

  task docsJar(dependsOn: javadocJar)

  test.dependsOn('javadoc')

  task systemTestLibs(dependsOn: jar)

  if (!sourceSets.test.allSource.isEmpty()) {
    task testJar(type: Jar) {
      archiveClassifier = 'test'
      from "$rootDir/LICENSE"
      from "$rootDir/NOTICE"
      from sourceSets.test.output
      // The junit-platform.properties file is used for configuring and customizing the behavior of the JUnit platform.
      // It should only apply to Kafka's own JUnit tests, and should not exist in the test JAR.
      // If we include it in the test JAR, it could lead to conflicts with user configurations.
      exclude 'junit-platform.properties'
    }

    task testSrcJar(type: Jar, dependsOn: testJar) {
      archiveClassifier = 'test-sources'
      from "$rootDir/LICENSE"
      from "$rootDir/NOTICE"
      from sourceSets.test.allSource
    }

  }

  plugins.withType(ScalaPlugin) {

    scala {
      zincVersion = versions.zinc
    }

    task scaladocJar(type:Jar, dependsOn: scaladoc) {
      archiveClassifier = 'scaladoc'
      from "$rootDir/LICENSE"
      from "$rootDir/NOTICE"
      from scaladoc.destinationDir
    }

    //documentation task should also trigger building scala doc jar
    docsJar.dependsOn scaladocJar

  }

  tasks.withType(ScalaCompile) {

    scalaCompileOptions.keepAliveMode = userKeepAliveMode

    scalaCompileOptions.additionalParameters = [
      "-deprecation:false",
      "-unchecked",
      "-encoding", "utf8",
      "-Xlog-reflective-calls",
      "-feature",
      "-language:postfixOps",
      "-language:implicitConversions",
      "-language:existentials",
      "-Ybackend-parallelism", maxScalacThreads.toString(),
      "-Xlint:constant",
      "-Xlint:delayedinit-select",
      "-Xlint:doc-detached",
      "-Xlint:missing-interpolator",
      "-Xlint:nullary-unit",
      "-Xlint:option-implicit",
      "-Xlint:package-object-classes",
      "-Xlint:poly-implicit-overload",
      "-Xlint:private-shadow",
      "-Xlint:stars-align",
      "-Xlint:type-parameter-shadow",
      "-Xlint:unused"
    ]

    // See README.md for details on this option and the meaning of each value
    if (userScalaOptimizerMode.equals("method"))
      scalaCompileOptions.additionalParameters += ["-opt:l:method"]
    else if (userScalaOptimizerMode.startsWith("inline-")) {
      List<String> inlineFrom = ["-opt-inline-from:org.apache.kafka.**"]
      if (project.name.equals('core'))
        inlineFrom.add("-opt-inline-from:kafka.**")
      if (userScalaOptimizerMode.equals("inline-scala"))
        inlineFrom.add("-opt-inline-from:scala.**")

      scalaCompileOptions.additionalParameters += ["-opt:l:inline"]
      scalaCompileOptions.additionalParameters += inlineFrom
    }

    if (versions.baseScala != '2.12') {
      scalaCompileOptions.additionalParameters += ["-opt-warnings", "-Xlint:strict-unsealed-patmat"]
      // Scala 2.13.2 introduces compiler warnings suppression, which is a pre-requisite for -Xfatal-warnings
      scalaCompileOptions.additionalParameters += ["-Xfatal-warnings"]
    }

    // these options are valid for Scala versions < 2.13 only
    // Scala 2.13 removes them, see https://github.com/scala/scala/pull/6502 and https://github.com/scala/scala/pull/5969
    if (versions.baseScala == '2.12') {
      scalaCompileOptions.additionalParameters += [
        "-Xlint:by-name-right-associative",
        "-Xlint:nullary-override",
        "-Xlint:unsound-match"
      ]
    }

    // Scalac 2.12 `-release` requires Java 9 or higher, but Scala 2.13 doesn't have that restriction
    if (versions.baseScala == "2.13" || JavaVersion.current().isJava9Compatible())
      scalaCompileOptions.additionalParameters += ["-release", String.valueOf(minJavaVersion)]

    addParametersForTests(name, options)

    configure(scalaCompileOptions.forkOptions) {
      memoryMaximumSize = defaultMaxHeapSize
      jvmArgs = defaultJvmArgs
    }
  }

  checkstyle {
    configDirectory = rootProject.layout.projectDirectory.dir("checkstyle")
    configProperties = checkstyleConfigProperties("import-control.xml")
    toolVersion = versions.checkstyle
  }

  configure(checkstyleMain) {
    group = 'Verification'
    description = 'Run checkstyle on all main Java sources'
  }

  configure(checkstyleTest) {
    group = 'Verification'
    description = 'Run checkstyle on all test Java sources'
  }

  test.dependsOn('checkstyleMain', 'checkstyleTest')

  spotbugs {
    toolVersion = versions.spotbugs
    excludeFilter = file("$rootDir/gradle/spotbugs-exclude.xml")
    ignoreFailures = false
  }
  test.dependsOn('spotbugsMain')

  tasks.withType(com.github.spotbugs.snom.SpotBugsTask).configureEach {
    reports.configure {
      // Continue supporting `xmlFindBugsReport` for compatibility
      xml.enabled(project.hasProperty('xmlSpotBugsReport') || project.hasProperty('xmlFindBugsReport'))
      html.enabled(!project.hasProperty('xmlSpotBugsReport') && !project.hasProperty('xmlFindBugsReport'))
    }
    maxHeapSize = defaultMaxHeapSize
    jvmArgs = defaultJvmArgs
  }

  // Ignore core since its a scala project
  if (it.path != ':core') {
    if (userEnableTestCoverage) {
      apply plugin: "jacoco"

      jacoco {
        toolVersion = versions.jacoco
      }

      jacocoTestReport {
        dependsOn tasks.test
        sourceSets sourceSets.main
        reports {
          html.required = true
          xml.required = true
          csv.required = false
        }
      }

    }
  }

  if (userEnableTestCoverage) {
    def coverageGen = it.path == ':core' ? 'reportTestScoverage' : 'jacocoTestReport'
    tasks.register('reportCoverage').configure { dependsOn(coverageGen) }
  }

  dependencyCheck {
    suppressionFile = "$rootDir/gradle/resources/dependencycheck-suppressions.xml"
    skipProjects = [ ":jmh-benchmarks", ":trogdor" ]
    skipConfigurations = [ "zinc" ]
  }
  //  the task `removeUnusedImports` is implemented by google-java-format,
  //  and unfortunately the google-java-format version used by spotless 6.14.0 can't work with JDK 21.
  //  Hence, we apply spotless tasks only if the env is either JDK11 or JDK17
  if ((JavaVersion.current().isJava11() || (JavaVersion.current() == JavaVersion.VERSION_17))) {
    apply plugin: 'com.diffplug.spotless'
    spotless {
      java {
        targetExclude('src/generated/**/*.java','src/generated-test/**/*.java')
        importOrder('kafka', 'org.apache.kafka', 'com', 'net', 'org', 'java', 'javax', '', '\\#')
        removeUnusedImports()
      }
    }
  }
}

gradle.taskGraph.whenReady { taskGraph ->
  taskGraph.getAllTasks().findAll { it.name.contains('spotbugsScoverage') || it.name.contains('spotbugsTest') }.each { task ->
    task.enabled = false
  }
}

def fineTuneEclipseClasspathFile(eclipse, project) {
  eclipse.classpath.file {
    beforeMerged { cp ->
      cp.entries.clear()
      // for the core project add the directories defined under test/scala as separate source directories
      if (project.name.equals('core')) {
        cp.entries.add(new org.gradle.plugins.ide.eclipse.model.SourceFolder("src/test/scala/integration", null))
        cp.entries.add(new org.gradle.plugins.ide.eclipse.model.SourceFolder("src/test/scala/other", null))
        cp.entries.add(new org.gradle.plugins.ide.eclipse.model.SourceFolder("src/test/scala/unit", null))
      }
    }
    whenMerged { cp ->
      // for the core project exclude the separate sub-directories defined under test/scala. These are added as source dirs above
      if (project.name.equals('core')) {
        cp.entries.findAll { it.kind == "src" && it.path.equals("src/test/scala") }*.excludes = ["integration/", "other/", "unit/"]
      }
      /*
       * Set all eclipse build output to go to 'build_eclipse' directory. This is to ensure that gradle and eclipse use different
       * build output directories, and also avoid using the eclipse default of 'bin' which clashes with some of our script directories.
       * https://discuss.gradle.org/t/eclipse-generated-files-should-be-put-in-the-same-place-as-the-gradle-generated-files/6986/2
       */
      cp.entries.findAll { it.kind == "output" }*.path = "build_eclipse"
      /*
       * Some projects have explicitly added test output dependencies. These are required for the gradle build but not required
       * in Eclipse since the dependent projects are added as dependencies. So clean up these from the generated classpath.
       */
      cp.entries.removeAll { it.kind == "lib" && it.path.matches(".*/build/(classes|resources)/test") }
    }
  }
}

def checkstyleConfigProperties(configFileName) {
  [importControlFile: "$configFileName"]
}

if (userEnableTestCoverage) {
  tasks.register('reportCoverage').configure { dependsOn(subprojects.reportCoverage) }
}

def connectPkgs = [
    'connect:api',
    'connect:basic-auth-extension',
    'connect:file',
    'connect:json',
    'connect:runtime',
    'connect:test-plugins',
    'connect:transforms',
    'connect:mirror',
    'connect:mirror-client'
]

tasks.create(name: "jarConnect", dependsOn: connectPkgs.collect { it + ":jar" }) {}

tasks.create(name: "testConnect", dependsOn: connectPkgs.collect { it + ":test" }) {}

project(':server') {
  base {
    archivesName = "kafka-server"
  }

  dependencies {
    implementation project(':clients')
    implementation project(':metadata')
    implementation project(':server-common')
    implementation project(':storage')
    implementation project(':group-coordinator')
    implementation project(':transaction-coordinator')
    implementation project(':raft')
    implementation libs.metrics
    implementation libs.jacksonDatabind

    implementation libs.slf4jApi

    compileOnly libs.reload4j

    testImplementation project(':clients').sourceSets.test.output

    testImplementation libs.mockitoCore
    testImplementation libs.junitJupiter
    testImplementation libs.slf4jReload4j

    testRuntimeOnly libs.junitPlatformLanucher
  }

  task createVersionFile() {
    def receiptFile = file("$buildDir/kafka/$buildVersionFileName")
    inputs.property "commitId", commitId
    inputs.property "version", version
    outputs.file receiptFile

    doLast {
      def data = [
        commitId: commitId,
        version: version,
      ]

      receiptFile.parentFile.mkdirs()
      def content = data.entrySet().collect { "$it.key=$it.value" }.sort().join("\n")
      receiptFile.setText(content, "ISO-8859-1")
    }
  }

  jar {
    dependsOn createVersionFile
    from("$buildDir") {
      include "kafka/$buildVersionFileName"
    }
  }

  clean.doFirst {
    delete "$buildDir/kafka/"
  }

  checkstyle {
    configProperties = checkstyleConfigProperties("import-control-server.xml")
  }

  javadoc {
    enabled = false
  }
}

project(':core') {
  apply plugin: 'scala'

  // scaladoc generation is configured at the sub-module level with an artifacts
  // block (cf. see streams-scala). If scaladoc generation is invoked explicitly
  // for the `core` module, this ensures the generated jar doesn't include scaladoc
  // files since the `core` module doesn't include public APIs.
  scaladoc {
    enabled = false
  }
  if (userEnableTestCoverage)
    apply plugin: "org.scoverage"

  base {
    archivesName = "kafka_${versions.baseScala}"
  }

  dependencies {
    // `core` is often used in users' tests, define the following dependencies as `api` for backwards compatibility
    // even though the `core` module doesn't expose any public API
    api project(':clients')
    api libs.scalaLibrary

    implementation project(':server-common')
    implementation project(':group-coordinator:group-coordinator-api')
    implementation project(':group-coordinator')
    implementation project(':transaction-coordinator')
    implementation project(':metadata')
    implementation project(':storage:storage-api')
    implementation project(':tools:tools-api')
    implementation project(':raft')
    implementation project(':storage')
    implementation project(':server')
    implementation project(':automq-shell')

    implementation libs.argparse4j
    implementation libs.commonsValidator
    implementation libs.jacksonDatabind
    implementation libs.jacksonModuleScala
    implementation libs.jacksonDataformatCsv
    implementation libs.jacksonJDK8Datatypes
    implementation libs.joptSimple
    implementation libs.jose4j
    implementation libs.metrics
    implementation libs.scalaCollectionCompat
    implementation libs.scalaJava8Compat
    // only needed transitively, but set it explicitly to ensure it has the same version as scala-library
    implementation libs.scalaReflect
    implementation libs.scalaLogging
    implementation libs.slf4jApi
    implementation libs.commonsIo // ZooKeeper dependency. Do not use, this is going away.
    implementation(libs.zookeeper) {
      // Dropwizard Metrics are required by ZooKeeper as of v3.6.0,
      // but the library should *not* be used in Kafka code
      implementation libs.dropwizardMetrics
      exclude module: 'slf4j-log4j12'
      exclude module: 'log4j'
      // Both Kafka and Zookeeper use slf4j. ZooKeeper moved from log4j to logback in v3.8.0, but Kafka relies on reload4j.
      // We are removing Zookeeper's dependency on logback so we have a singular logging backend.
      exclude module: 'logback-classic'
      exclude module: 'logback-core'
    }
    // ZooKeeperMain depends on commons-cli but declares the dependency as `provided`
    implementation libs.commonsCli

    implementation libs.zstd
    implementation libs.commonLang
    implementation libs.nettyHttp2
    implementation project(':s3stream')
    implementation libs.guava
    implementation libs.slf4jBridge
    implementation libs.slf4jReload4j
    // The `jcl-over-slf4j` library is used to redirect JCL logging to SLF4J.
    implementation libs.jclOverSlf4j

    implementation libs.opentelemetryJava8
    implementation libs.opentelemetryOshi
    implementation libs.opentelemetrySdk
    implementation libs.opentelemetrySdkMetrics
    implementation libs.opentelemetryExporterLogging
    implementation libs.opentelemetryExporterProm
    implementation libs.opentelemetryExporterOTLP
    implementation libs.opentelemetryJmx
    implementation libs.awsSdkAuth

    // table topic start
    implementation ("org.apache.avro:avro:${versions.avro}")
    implementation ("org.apache.avro:avro-protobuf:${versions.avro}")
    implementation('com.google.protobuf:protobuf-java:3.25.5')
    implementation ("org.apache.iceberg:iceberg-core:${versions.iceberg}")
    implementation ("org.apache.iceberg:iceberg-api:${versions.iceberg}")
    implementation ("org.apache.iceberg:iceberg-data:${versions.iceberg}")
    implementation ("org.apache.iceberg:iceberg-parquet:${versions.iceberg}")
    implementation ("org.apache.iceberg:iceberg-common:${versions.iceberg}")
    implementation ("org.apache.iceberg:iceberg-aws:${versions.iceberg}")
    implementation ("software.amazon.awssdk:glue:${versions.awsSdk}")
    implementation ("software.amazon.awssdk:s3tables:${versions.awsSdk}")
    implementation 'software.amazon.s3tables:s3-tables-catalog-for-iceberg:0.1.0'

    implementation ('org.apache.hadoop:hadoop-common:3.4.1') {
      exclude group: 'org.eclipse.jetty', module: '*'
      exclude group: 'com.sun.jersey', module: '*'
    }
    // for hadoop common
    implementation ("org.eclipse.jetty:jetty-webapp:${versions.jetty}")

    implementation (libs.kafkaAvroSerializer) {
      exclude group: 'org.apache.kafka', module: 'kafka-clients'
    }

    // > hive ext start
    implementation 'org.apache.iceberg:iceberg-hive-metastore:1.6.1'
    implementation('org.apache.hive:hive-metastore:3.1.3') {
      // Remove useless dependencies (copy from iceberg-kafka-connect)
      exclude group: "org.apache.avro", module: "avro"
      exclude group: "org.slf4j", module: "slf4j-log4j12"
      exclude group: "org.pentaho" // missing dependency
      exclude group: "org.apache.hbase"
      exclude group: "org.apache.logging.log4j"
      exclude group: "co.cask.tephra"
      exclude group: "com.google.code.findbugs", module: "jsr305"
      exclude group: "org.eclipse.jetty.aggregate", module: "jetty-all"
      exclude group: "org.eclipse.jetty.orbit", module: "javax.servlet"
      exclude group: "org.apache.parquet", module: "parquet-hadoop-bundle"
      exclude group: "com.tdunning", module: "json"
      exclude group: "javax.transaction", module: "transaction-api"
      exclude group: "com.zaxxer", module: "HikariCP"
      exclude group: "org.apache.hadoop", module: "hadoop-yarn-server-common"
      exclude group: "org.apache.hadoop", module: "hadoop-yarn-server-applicationhistoryservice"
      exclude group: "org.apache.hadoop", module: "hadoop-yarn-server-resourcemanager"
      exclude group: "org.apache.hadoop", module: "hadoop-yarn-server-web-proxy"
      exclude group: "org.apache.hive", module: "hive-service-rpc"
      exclude group: "com.github.joshelser", module: "dropwizard-metrics-hadoop-metrics2-reporter"
    }
<<<<<<< HEAD
    implementation 'org.apache.hadoop:hadoop-mapreduce-client-core:3.4.1'
=======
    implementation ('org.apache.hadoop:hadoop-mapreduce-client-core:3.4.1') {
      exclude group: 'com.sun.jersey', module: '*'
      exclude group: 'com.sun.jersey.contribs', module: '*'
      exclude group: 'com.github.pjfanning', module: 'jersey-json'
    }
>>>>>>> 5ae27285
    // > hive ext end

    // > Protobuf ext start
    //   Wire Runtime for schema handling
    implementation ("com.squareup.wire:wire-schema:${versions.wire}")
    implementation ("com.squareup.wire:wire-runtime:${versions.wire}")
    implementation 'com.google.api.grpc:proto-google-common-protos:2.52.0'
    // > Protobuf ext end

    // table topic end

    implementation(libs.oshi) {
      exclude group: 'org.slf4j', module: '*'
    }

    compileOnly libs.reload4j

    testImplementation project(':clients').sourceSets.test.output
    testImplementation project(':group-coordinator').sourceSets.test.output
    testImplementation project(':metadata').sourceSets.test.output
    testImplementation project(':raft').sourceSets.test.output
    testImplementation project(':server-common').sourceSets.test.output
    testImplementation project(':storage:storage-api').sourceSets.test.output
    testImplementation project(':server').sourceSets.test.output
    testImplementation libs.bcpkix
    testImplementation libs.mockitoJunitJupiter // supports MockitoExtension
    testImplementation libs.mockitoCore
    testImplementation libs.guava
    testImplementation(libs.apacheda) {
      exclude group: 'xml-apis', module: 'xml-apis'
      // `mina-core` is a transitive dependency for `apacheds` and `apacheda`.
      // It is safer to use from `apacheds` since that is the implementation.
      exclude module: 'mina-core'
    }
    testImplementation libs.apachedsCoreApi
    testImplementation libs.apachedsInterceptorKerberos
    testImplementation libs.apachedsProtocolShared
    testImplementation libs.apachedsProtocolKerberos
    testImplementation libs.apachedsProtocolLdap
    testImplementation libs.apachedsLdifPartition
    testImplementation libs.apachedsMavibotPartition
    testImplementation libs.apachedsJdbmPartition
    testImplementation libs.junitJupiter
    testImplementation libs.slf4jReload4j
    testImplementation libs.caffeine
    testImplementation libs.commonMath3
    testRuntimeOnly libs.junitPlatformLanucher
  }

  if (userEnableTestCoverage) {
    scoverage {
      scoverageVersion = versions.scoverage
      if (versions.baseScala == '2.13') {
        scoverageScalaVersion = '2.13.9' // there's no newer 2.13 artifact, org.scoverage:scalac-scoverage-plugin_2.13.9:2.0.11 is the latest as of now
      }
      reportDir = file("${rootProject.buildDir}/scoverage")
      highlighting = false
      minimumRate = 0.0
    }
  }

  configurations {
    // manually excludes some unnecessary dependencies
    implementation.exclude module: 'javax'
    implementation.exclude module: 'jline'
    implementation.exclude module: 'jms'
    implementation.exclude module: 'jmxri'
    implementation.exclude module: 'jmxtools'
    implementation.exclude module: 'mail'
    // To prevent a UniqueResourceException due the same resource existing in both
    // org.apache.directory.api/api-all and org.apache.directory.api/api-ldap-schema-data
    testImplementation.exclude module: 'api-ldap-schema-data'
  }

  tasks.create(name: "copyDependantLibs", type: Copy) {
    from (configurations.testRuntimeClasspath) {
      include('slf4j-log4j12*')
      include('reload4j*jar')
    }
    from (configurations.runtimeClasspath) {
      exclude('kafka-clients*')
    }
    into "$buildDir/dependant-libs-${versions.scala}"
    duplicatesStrategy 'exclude'
  }

  task genProtocolErrorDocs(type: JavaExec) {
    classpath = sourceSets.main.runtimeClasspath
    mainClass = 'org.apache.kafka.common.protocol.Errors'
    if( !generatedDocsDir.exists() ) { generatedDocsDir.mkdirs() }
    standardOutput = new File(generatedDocsDir, "protocol_errors.html").newOutputStream()
  }

  task genProtocolTypesDocs(type: JavaExec) {
    classpath = sourceSets.main.runtimeClasspath
    mainClass = 'org.apache.kafka.common.protocol.types.Type'
    if( !generatedDocsDir.exists() ) { generatedDocsDir.mkdirs() }
    standardOutput = new File(generatedDocsDir, "protocol_types.html").newOutputStream()
  }

  task genProtocolApiKeyDocs(type: JavaExec) {
    classpath = sourceSets.main.runtimeClasspath
    mainClass = 'org.apache.kafka.common.protocol.ApiKeys'
    if( !generatedDocsDir.exists() ) { generatedDocsDir.mkdirs() }
    standardOutput = new File(generatedDocsDir, "protocol_api_keys.html").newOutputStream()
  }

  task genProtocolMessageDocs(type: JavaExec) {
    classpath = sourceSets.main.runtimeClasspath
    mainClass = 'org.apache.kafka.common.protocol.Protocol'
    if( !generatedDocsDir.exists() ) { generatedDocsDir.mkdirs() }
    standardOutput = new File(generatedDocsDir, "protocol_messages.html").newOutputStream()
  }

  task genAdminClientConfigDocs(type: JavaExec) {
    classpath = sourceSets.main.runtimeClasspath
    mainClass = 'org.apache.kafka.clients.admin.AdminClientConfig'
    if( !generatedDocsDir.exists() ) { generatedDocsDir.mkdirs() }
    standardOutput = new File(generatedDocsDir, "admin_client_config.html").newOutputStream()
  }

  task genProducerConfigDocs(type: JavaExec) {
    classpath = sourceSets.main.runtimeClasspath
    mainClass = 'org.apache.kafka.clients.producer.ProducerConfig'
    if( !generatedDocsDir.exists() ) { generatedDocsDir.mkdirs() }
    standardOutput = new File(generatedDocsDir, "producer_config.html").newOutputStream()
  }

  task genConsumerConfigDocs(type: JavaExec) {
    classpath = sourceSets.main.runtimeClasspath
    mainClass = 'org.apache.kafka.clients.consumer.ConsumerConfig'
    if( !generatedDocsDir.exists() ) { generatedDocsDir.mkdirs() }
    standardOutput = new File(generatedDocsDir, "consumer_config.html").newOutputStream()
  }

  task genKafkaConfigDocs(type: JavaExec) {
    classpath = sourceSets.main.runtimeClasspath
    mainClass = 'kafka.server.KafkaConfig'
    if( !generatedDocsDir.exists() ) { generatedDocsDir.mkdirs() }
    standardOutput = new File(generatedDocsDir, "kafka_config.html").newOutputStream()
  }

  task genTopicConfigDocs(type: JavaExec) {
    classpath = sourceSets.main.runtimeClasspath
    mainClass = 'org.apache.kafka.storage.internals.log.LogConfig'
    if( !generatedDocsDir.exists() ) { generatedDocsDir.mkdirs() }
    standardOutput = new File(generatedDocsDir, "topic_config.html").newOutputStream()
  }

  task genConsumerMetricsDocs(type: JavaExec) {
    classpath = sourceSets.test.runtimeClasspath
    mainClass = 'org.apache.kafka.clients.consumer.internals.ConsumerMetrics'
    if( !generatedDocsDir.exists() ) { generatedDocsDir.mkdirs() }
    standardOutput = new File(generatedDocsDir, "consumer_metrics.html").newOutputStream()
  }

  task genProducerMetricsDocs(type: JavaExec) {
    classpath = sourceSets.test.runtimeClasspath
    mainClass = 'org.apache.kafka.clients.producer.internals.ProducerMetrics'
    if( !generatedDocsDir.exists() ) { generatedDocsDir.mkdirs() }
    standardOutput = new File(generatedDocsDir, "producer_metrics.html").newOutputStream()
  }

  task siteDocsTar(dependsOn: ['genProtocolErrorDocs', 'genProtocolTypesDocs', 'genProtocolApiKeyDocs', 'genProtocolMessageDocs',
                               'genAdminClientConfigDocs', 'genProducerConfigDocs', 'genConsumerConfigDocs',
                               'genKafkaConfigDocs', 'genTopicConfigDocs',
                               ':connect:runtime:genConnectConfigDocs', ':connect:runtime:genConnectTransformationDocs',
                               ':connect:runtime:genConnectPredicateDocs',
                               ':connect:runtime:genSinkConnectorConfigDocs', ':connect:runtime:genSourceConnectorConfigDocs',
                               ':streams:genStreamsConfigDocs', 'genConsumerMetricsDocs', 'genProducerMetricsDocs',
                               ':connect:runtime:genConnectMetricsDocs', ':connect:runtime:genConnectOpenAPIDocs',
                               ':connect:mirror:genMirrorSourceConfigDocs', ':connect:mirror:genMirrorCheckpointConfigDocs',
                               ':connect:mirror:genMirrorHeartbeatConfigDocs', ':connect:mirror:genMirrorConnectorConfigDocs',
                               ':storage:genRemoteLogManagerConfigDoc', ':storage:genRemoteLogMetadataManagerConfigDoc'], type: Tar) {
    def prefix = project.findProperty('prefix') ?: ''
    archiveBaseName = "${prefix}kafka"

    archiveClassifier = 'site-docs'
    compression = Compression.GZIP
    from project.file("$rootDir/docs")
    into "${prefix}kafka-${archiveVersion.get()}-site-docs"
    duplicatesStrategy 'exclude'
  }

  tasks.create(name: "releaseTarGz", dependsOn: configurations.archives.artifacts, type: Tar) {
    def prefix = project.findProperty('prefix') ?: ''
    archiveBaseName = "${prefix}kafka"

    into "${prefix}kafka-${archiveVersion.get()}"
    compression = Compression.GZIP
    from(project.file("$rootDir/bin")) { into "bin/" }
    from(project.file("$rootDir/config")) { into "config/" }
    from(project.file("$rootDir/licenses")) { into "licenses/" }
    from(project.file("$rootDir/docker/docker-compose.yaml")) { into "docker/" }
    from(project.file("$rootDir/docker/telemetry")) { into "docker/telemetry/" }
    from(project.file("$rootDir/LICENSE")) { into "" }
    from "$rootDir/NOTICE-binary" rename {String filename -> filename.replace("-binary", "")}
    from(configurations.runtimeClasspath) { into("libs/") }
    from(configurations.archives.artifacts.files) { into("libs/") }
    from(project.siteDocsTar) { into("site-docs/") }
    from(project(':tools').jar) { into("libs/") }
    from(project(':tools').configurations.runtimeClasspath) { into("libs/") }
    from(project(':trogdor').jar) { into("libs/") }
    from(project(':trogdor').configurations.runtimeClasspath) { into("libs/") }
    from(project(':automq-shell').jar) { into("libs/") }
    from(project(':automq-shell').configurations.runtimeClasspath) { into("libs/") }
    from(project(':shell').jar) { into("libs/") }
    from(project(':shell').configurations.runtimeClasspath) { into("libs/") }
    from(project(':connect:api').jar) { into("libs/") }
    from(project(':connect:api').configurations.runtimeClasspath) { into("libs/") }
    from(project(':connect:runtime').jar) { into("libs/") }
    from(project(':connect:runtime').configurations.runtimeClasspath) { into("libs/") }
    from(project(':connect:transforms').jar) { into("libs/") }
    from(project(':connect:transforms').configurations.runtimeClasspath) { into("libs/") }
    from(project(':connect:json').jar) { into("libs/") }
    from(project(':connect:json').configurations.runtimeClasspath) { into("libs/") }
    from(project(':connect:file').jar) { into("libs/") }
    from(project(':connect:file').configurations.runtimeClasspath) { into("libs/") }
    from(project(':connect:basic-auth-extension').jar) { into("libs/") }
    from(project(':connect:basic-auth-extension').configurations.runtimeClasspath) { into("libs/") }
    from(project(':connect:mirror').jar) { into("libs/") }
    from(project(':connect:mirror').configurations.runtimeClasspath) { into("libs/") }
    from(project(':connect:mirror-client').jar) { into("libs/") }
    from(project(':connect:mirror-client').configurations.runtimeClasspath) { into("libs/") }
    from(project(':streams').jar) { into("libs/") }
    from(project(':streams').configurations.runtimeClasspath) { into("libs/") }
    from(project(':streams:streams-scala').jar) { into("libs/") }
    from(project(':streams:streams-scala').configurations.runtimeClasspath) { into("libs/") }
    from(project(':streams:test-utils').jar) { into("libs/") }
    from(project(':streams:test-utils').configurations.runtimeClasspath) { into("libs/") }
    from(project(':streams:examples').jar) { into("libs/") }
    from(project(':streams:examples').configurations.runtimeClasspath) { into("libs/") }
    from(project(':tools:tools-api').jar) { into("libs/") }
    from(project(':tools:tools-api').configurations.runtimeClasspath) { into("libs/") }
    duplicatesStrategy 'exclude'
  }
  
  // AutoMQ inject start
  tasks.create(name: "releaseE2ETar", dependsOn: [configurations.archives.artifacts, 'copyDependantTestLibs'], type: Tar) {
    def prefix = project.findProperty('prefix') ?: ''
    archiveBaseName = "${prefix}kafka"

    into "${prefix}kafka-${archiveVersion.get()}"
    compression = Compression.GZIP
    from(project.file("$rootDir/bin")) { into "bin/" }
    from(project.file("$rootDir/config")) { into "config/" }
    from(project.file("$rootDir/licenses")) { into "licenses/" }
    from(project.file("$rootDir/docker/docker-compose.yaml")) { into "docker/" }
    from(project.file("$rootDir/docker/telemetry")) { into "docker/telemetry/" }
    from(project.file("$rootDir/LICENSE")) { into "" }
    from "$rootDir/NOTICE-binary" rename {String filename -> filename.replace("-binary", "")}
    from(configurations.runtimeClasspath) { into("libs/") }
    from(configurations.archives.artifacts.files) { into("libs/") }
    from(project.siteDocsTar) { into("site-docs/") }

    // Include main and test jars from all subprojects
    rootProject.subprojects.each { subproject ->
      if (subproject.tasks.findByName('jar')) {
        from(subproject.tasks.named('jar')) { into('libs/') }
      }
      if (subproject.tasks.findByName('testJar')) {
        from(subproject.tasks.named('testJar')) { into('libs/') }
      }
      from(subproject.configurations.runtimeClasspath) { into('libs/') }
    }
    duplicatesStrategy 'exclude'
  }
  // AutoMQ inject end

  jar {
    dependsOn('copyDependantLibs')
  }

  jar.manifest {
    attributes(
      'Version': "${version}"
    )
  }

  tasks.create(name: "copyDependantTestLibs", type: Copy) {
    from (configurations.testRuntimeClasspath) {
      include('*.jar')
    }
    into "$buildDir/dependant-testlibs"
    //By default gradle does not handle test dependencies between the sub-projects
    //This line is to include clients project test jar to dependant-testlibs
    from (project(':clients').testJar ) { "$buildDir/dependant-testlibs" }
    // log4j-appender is not in core dependencies,
    // so we add it to dependant-testlibs to avoid ClassNotFoundException in running kafka_log4j_appender.py
    from (project(':log4j-appender').jar ) { "$buildDir/dependant-testlibs" }
    duplicatesStrategy 'exclude'
  }

  systemTestLibs.dependsOn('jar', 'testJar', 'copyDependantTestLibs')

  checkstyle {
    configProperties = checkstyleConfigProperties("import-control-core.xml")
  }

  sourceSets {
    // Set java/scala source folders in the `scala` block to enable joint compilation
    main {
      java {
        srcDirs = []
      }
      scala {
        srcDirs = ["src/generated/java", "src/main/java", "src/main/scala"]
      }
    }
    test {
      java {
        srcDirs = []
      }
      scala {
        srcDirs = ["src/test/java", "src/test/scala"]
      }
    }
  }
}


project(':metadata') {
  base {
    archivesName = "kafka-metadata"
  }

  configurations {
    generator
  }

  dependencies {
    implementation project(':server-common')
    implementation project(':clients')
    implementation project(':raft')
    implementation project(':automq-shell')

    implementation libs.metrics
    implementation libs.nettyCommon
    implementation libs.nettyHttp2
    implementation libs.zstd
    implementation libs.guava
    implementation libs.awsSdkAuth
    implementation project(':s3stream')

    implementation libs.jacksonDatabind
    implementation libs.jacksonJDK8Datatypes
    implementation libs.metrics
    compileOnly libs.reload4j
    testImplementation libs.junitJupiter
    testImplementation libs.jqwik
    testImplementation libs.hamcrest
    testImplementation libs.mockitoCore
    testImplementation libs.slf4jReload4j
    testImplementation project(':clients').sourceSets.test.output
    testImplementation project(':raft').sourceSets.test.output
    testImplementation project(':server-common').sourceSets.test.output

    testRuntimeOnly libs.junitPlatformLanucher

    generator project(':generator')
  }

  task processMessages(type:JavaExec) {
    mainClass = "org.apache.kafka.message.MessageGenerator"
    classpath = configurations.generator
    args = [ "-p", "org.apache.kafka.common.metadata",
             "-o", "src/generated/java/org/apache/kafka/common/metadata",
             "-i", "src/main/resources/common/metadata",
             "-m", "MessageDataGenerator", "JsonConverterGenerator",
             "-t", "MetadataRecordTypeGenerator", "MetadataJsonConvertersGenerator"
           ]
    inputs.dir("src/main/resources/common/metadata")
        .withPropertyName("messages")
        .withPathSensitivity(PathSensitivity.RELATIVE)
    outputs.cacheIf { true }
    outputs.dir("src/generated/java/org/apache/kafka/common/metadata")
  }

  compileJava.dependsOn 'processMessages'
  srcJar.dependsOn 'processMessages'

  sourceSets {
    main {
      java {
        srcDirs = ["src/generated/java", "src/main/java"]
      }
    }
    test {
      java {
        srcDirs = ["src/test/java"]
      }
    }
  }

  javadoc {
    enabled = false
  }

  checkstyle {
    configProperties = checkstyleConfigProperties("import-control-metadata.xml")
  }
}

project(':group-coordinator:group-coordinator-api') {
  base {
    archivesName = "kafka-group-coordinator-api"
  }

  dependencies {
    implementation project(':clients')
  }

  task createVersionFile() {
    def receiptFile = file("$buildDir/kafka/$buildVersionFileName")
    inputs.property "commitId", commitId
    inputs.property "version", version
    outputs.file receiptFile

    doLast {
      def data = [
              commitId: commitId,
              version: version,
      ]

      receiptFile.parentFile.mkdirs()
      def content = data.entrySet().collect { "$it.key=$it.value" }.sort().join("\n")
      receiptFile.setText(content, "ISO-8859-1")
    }
  }

  sourceSets {
    main {
      java {
        srcDirs = ["src/main/java"]
      }
    }
    test {
      java {
        srcDirs = ["src/test/java"]
      }
    }
  }

  jar {
    dependsOn createVersionFile
    from("$buildDir") {
      include "kafka/$buildVersionFileName"
    }
  }

  clean.doFirst {
    delete "$buildDir/kafka/"
  }

  javadoc {
    include "**/org/apache/kafka/coordinator/group/api/**"
  }

  checkstyle {
    configProperties = checkstyleConfigProperties("import-control-group-coordinator.xml")
  }
}

project(':group-coordinator') {
  base {
    archivesName = "kafka-group-coordinator"
  }

  configurations {
    generator
  }

  dependencies {
    implementation project(':server-common')
    implementation project(':clients')
    implementation project(':metadata')
    implementation project(':group-coordinator:group-coordinator-api')
    implementation project(':storage')
    implementation libs.jacksonDatabind
    implementation libs.jacksonJDK8Datatypes
    implementation libs.slf4jApi
    implementation libs.metrics

    testImplementation project(':clients').sourceSets.test.output
    testImplementation project(':server-common').sourceSets.test.output
    testImplementation libs.junitJupiter
    testImplementation libs.mockitoCore

    testRuntimeOnly libs.slf4jReload4j
    testRuntimeOnly libs.junitPlatformLanucher

    generator project(':generator')
  }

  sourceSets {
    main {
      java {
        srcDirs = ["src/generated/java", "src/main/java"]
      }
    }
    test {
      java {
        srcDirs = ["src/test/java"]
      }
    }
  }

  javadoc {
    enabled = false
  }

  checkstyle {
    configProperties = checkstyleConfigProperties("import-control-group-coordinator.xml")
  }

  task processMessages(type:JavaExec) {
    mainClass = "org.apache.kafka.message.MessageGenerator"
    classpath = configurations.generator
    args = [ "-p", "org.apache.kafka.coordinator.group.generated",
             "-o", "src/generated/java/org/apache/kafka/coordinator/group/generated",
             "-i", "src/main/resources/common/message",
             "-m", "MessageDataGenerator", "JsonConverterGenerator"
    ]
    inputs.dir("src/main/resources/common/message")
        .withPropertyName("messages")
        .withPathSensitivity(PathSensitivity.RELATIVE)
    outputs.cacheIf { true }
    outputs.dir("src/generated/java/org/apache/kafka/coordinator/group/generated")
  }

  compileJava.dependsOn 'processMessages'
  srcJar.dependsOn 'processMessages'
}

project(':transaction-coordinator') {
  base {
    archivesName = "kafka-transaction-coordinator"
  }

  configurations {
    generator
  }

  dependencies {
    implementation libs.jacksonDatabind
    implementation project(':clients')
    generator project(':generator')
  }

  sourceSets {
    main {
      java {
        srcDirs = ["src/generated/java", "src/main/java"]
      }
    }
    test {
      java {
        srcDirs = ["src/test/java"]
      }
    }
  }

  checkstyle {
    configProperties = checkstyleConfigProperties("import-control-transaction-coordinator.xml")
  }

  task processMessages(type:JavaExec) {
    mainClass = "org.apache.kafka.message.MessageGenerator"
    classpath = configurations.generator
    args = [ "-p", "org.apache.kafka.coordinator.transaction.generated",
             "-o", "src/generated/java/org/apache/kafka/coordinator/transaction/generated",
             "-i", "src/main/resources/common/message",
             "-m", "MessageDataGenerator", "JsonConverterGenerator"
    ]
    inputs.dir("src/main/resources/common/message")
            .withPropertyName("messages")
            .withPathSensitivity(PathSensitivity.RELATIVE)
    outputs.cacheIf { true }
    outputs.dir("src/generated/java/org/apache/kafka/coordinator/transaction/generated")
  }

  compileJava.dependsOn 'processMessages'
  srcJar.dependsOn 'processMessages'

  javadoc {
    enabled = false
  }
}

project(':examples') {
  base {
    archivesName = "kafka-examples"
  }

  dependencies {
    implementation project(':clients')
  }

  javadoc {
    enabled = false
  }

  checkstyle {
    configProperties = checkstyleConfigProperties("import-control-core.xml")
  }
}

project(':generator') {
  dependencies {
    implementation libs.argparse4j
    implementation libs.jacksonDatabind
    implementation libs.jacksonJDK8Datatypes
    implementation libs.jacksonJaxrsJsonProvider
    testImplementation libs.junitJupiter

    testRuntimeOnly libs.junitPlatformLanucher
  }

  javadoc {
    enabled = false
  }
}

project(':clients') {
  base {
    archivesName = "kafka-clients"
  }

  configurations {
    generator
    shadowed
  }

  dependencies {
    implementation libs.zstd
    implementation libs.lz4
    implementation libs.snappy
    implementation libs.slf4jApi
    implementation libs.opentelemetryProto
    implementation libs.protobuf

    // libraries which should be added as runtime dependencies in generated pom.xml should be defined here:
    shadowed libs.zstd
    shadowed libs.lz4
    shadowed libs.snappy
    shadowed libs.slf4jApi

    compileOnly libs.jacksonDatabind // for SASL/OAUTHBEARER bearer token parsing
    compileOnly libs.jacksonJDK8Datatypes
    compileOnly libs.jose4j          // for SASL/OAUTHBEARER JWT validation; only used by broker

    testImplementation libs.bcpkix
    testImplementation libs.jacksonJaxrsJsonProvider
    testImplementation libs.jose4j
    testImplementation libs.junitJupiter
    testImplementation libs.reload4j
    testImplementation libs.mockitoCore
    testImplementation libs.mockitoJunitJupiter // supports MockitoExtension

    testRuntimeOnly libs.slf4jReload4j
    testRuntimeOnly libs.jacksonDatabind
    testRuntimeOnly libs.jacksonJDK8Datatypes
    testRuntimeOnly libs.junitPlatformLanucher

    generator project(':generator')
  }

  task createVersionFile() {
    def receiptFile = file("$buildDir/kafka/$buildVersionFileName")
    inputs.property "commitId", commitId
    inputs.property "version", version
    outputs.file receiptFile

    doLast {
      def data = [
        commitId: commitId,
        version: version,
      ]

      receiptFile.parentFile.mkdirs()
      def content = data.entrySet().collect { "$it.key=$it.value" }.sort().join("\n")
      receiptFile.setText(content, "ISO-8859-1")
    }
  }

  shadowJar {
    dependsOn createVersionFile
    // archiveClassifier defines the classifier for the shadow jar, the default is 'all'.
    // We don't want to use the default classifier because it will cause the shadow jar to
    // overwrite the original jar. We also don't want to use the 'shadow' classifier because
    // it will cause the shadow jar to be named kafka-clients-shadow.jar. We want to use the
    // same name as the original jar, kafka-clients.jar.
    archiveClassifier = null
    // KIP-714: move shaded dependencies to a shaded location
    relocate('io.opentelemetry.proto', 'org.apache.kafka.shaded.io.opentelemetry.proto')
    relocate('com.google.protobuf', 'org.apache.kafka.shaded.com.google.protobuf')

    // dependencies excluded from the final jar, since they are declared as runtime dependencies
    dependencies {
      project.configurations.shadowed.allDependencies.each {
        exclude(dependency(it.group + ':' + it.name))
      }
      // exclude proto files from the jar
      exclude "**/opentelemetry/proto/**/*.proto"
      exclude "**/google/protobuf/*.proto"
    }

    from("$buildDir") {
      include "kafka/$buildVersionFileName"
    }

    from "$rootDir/LICENSE"
    from "$rootDir/NOTICE"
  }

  jar {
    enabled false
    dependsOn 'shadowJar'
  }

  clean.doFirst {
    delete "$buildDir/kafka/"
  }

  task processMessages(type:JavaExec) {
    mainClass = "org.apache.kafka.message.MessageGenerator"
    classpath = configurations.generator
    args = [ "-p", "org.apache.kafka.common.message",
             "-o", "src/generated/java/org/apache/kafka/common/message",
             "-i", "src/main/resources/common/message",
             "-t", "ApiMessageTypeGenerator",
             "-m", "MessageDataGenerator", "JsonConverterGenerator"
           ]
    inputs.dir("src/main/resources/common/message")
        .withPropertyName("messages")
        .withPathSensitivity(PathSensitivity.RELATIVE)
    outputs.cacheIf { true }
    outputs.dir("src/generated/java/org/apache/kafka/common/message")
  }

  task processTestMessages(type:JavaExec) {
    mainClass = "org.apache.kafka.message.MessageGenerator"
    classpath = configurations.generator
    args = [ "-p", "org.apache.kafka.common.message",
             "-o", "src/generated-test/java/org/apache/kafka/common/message",
             "-i", "src/test/resources/common/message",
             "-m", "MessageDataGenerator", "JsonConverterGenerator"
           ]
    inputs.dir("src/test/resources/common/message")
        .withPropertyName("testMessages")
        .withPathSensitivity(PathSensitivity.RELATIVE)
    outputs.cacheIf { true }
    outputs.dir("src/generated-test/java/org/apache/kafka/common/message")
  }

  sourceSets {
    main {
      java {
        srcDirs = ["src/generated/java", "src/main/java"]
      }
    }
    test {
      java {
        srcDirs = ["src/generated-test/java", "src/test/java"]
      }
    }
  }

  compileJava.dependsOn 'processMessages'
  srcJar.dependsOn 'processMessages'

  compileTestJava.dependsOn 'processTestMessages'

  javadoc {
    include "**/org/apache/kafka/clients/admin/*"
    include "**/org/apache/kafka/clients/consumer/*"
    include "**/org/apache/kafka/clients/producer/*"
    include "**/org/apache/kafka/common/*"
    include "**/org/apache/kafka/common/acl/*"
    include "**/org/apache/kafka/common/annotation/*"
    include "**/org/apache/kafka/common/errors/*"
    include "**/org/apache/kafka/common/header/*"
    include "**/org/apache/kafka/common/metrics/*"
    include "**/org/apache/kafka/common/metrics/stats/*"
    include "**/org/apache/kafka/common/quota/*"
    include "**/org/apache/kafka/common/resource/*"
    include "**/org/apache/kafka/common/serialization/*"
    include "**/org/apache/kafka/common/config/*"
    include "**/org/apache/kafka/common/config/provider/*"
    include "**/org/apache/kafka/common/security/auth/*"
    include "**/org/apache/kafka/common/security/plain/*"
    include "**/org/apache/kafka/common/security/scram/*"
    include "**/org/apache/kafka/common/security/token/delegation/*"
    include "**/org/apache/kafka/common/security/oauthbearer/*"
    include "**/org/apache/kafka/common/security/oauthbearer/secured/*"
    include "**/org/apache/kafka/server/authorizer/*"
    include "**/org/apache/kafka/server/policy/*"
    include "**/org/apache/kafka/server/quota/*"
    include "**/org/apache/kafka/server/telemetry/*"
  }
}

project(':raft') {
  base {
    archivesName = "kafka-raft"
  }

  configurations {
    generator
  }

  dependencies {
    implementation project(':server-common')
    implementation project(':clients')
    implementation libs.slf4jApi
    implementation libs.jacksonDatabind

    testImplementation project(':server-common')
    testImplementation project(':server-common').sourceSets.test.output
    testImplementation project(':clients')
    testImplementation project(':clients').sourceSets.test.output
    testImplementation libs.junitJupiter
    testImplementation libs.mockitoCore
    testImplementation libs.jqwik
    testImplementation libs.hamcrest

    testRuntimeOnly libs.slf4jReload4j
    testRuntimeOnly libs.junitPlatformLanucher

    generator project(':generator')
  }

  task createVersionFile() {
    def receiptFile = file("$buildDir/kafka/$buildVersionFileName")
    inputs.property "commitId", commitId
    inputs.property "version", version
    outputs.file receiptFile

    doLast {
      def data = [
        commitId: commitId,
        version: version,
      ]

      receiptFile.parentFile.mkdirs()
      def content = data.entrySet().collect { "$it.key=$it.value" }.sort().join("\n")
      receiptFile.setText(content, "ISO-8859-1")
    }
  }

  task processMessages(type:JavaExec) {
    mainClass = "org.apache.kafka.message.MessageGenerator"
    classpath = configurations.generator
    args = [ "-p", "org.apache.kafka.raft.generated",
             "-o", "src/generated/java/org/apache/kafka/raft/generated",
             "-i", "src/main/resources/common/message",
             "-m", "MessageDataGenerator", "JsonConverterGenerator"]
    inputs.dir("src/main/resources/common/message")
        .withPropertyName("messages")
        .withPathSensitivity(PathSensitivity.RELATIVE)
    outputs.cacheIf { true }
    outputs.dir("src/generated/java/org/apache/kafka/raft/generated")
  }

  sourceSets {
    main {
      java {
        srcDirs = ["src/generated/java", "src/main/java"]
      }
    }
    test {
      java {
        srcDirs = ["src/test/java"]
      }
    }
  }

  compileJava.dependsOn 'processMessages'
  srcJar.dependsOn 'processMessages'

  jar {
    dependsOn createVersionFile
    from("$buildDir") {
        include "kafka/$buildVersionFileName"
    }
  }

  test {
    useJUnitPlatform {
      includeEngines 'jqwik', 'junit-jupiter'
    }
  }

  clean.doFirst {
    delete "$buildDir/kafka/"
  }

  javadoc {
    enabled = false
  }
}

project(':server-common') {
  base {
    archivesName = "kafka-server-common"
  }

  dependencies {
    api project(':clients')
    implementation libs.slf4jApi
    implementation libs.metrics
    implementation libs.joptSimple
    implementation libs.jacksonDatabind
    implementation libs.pcollections
    implementation libs.opentelemetrySdk

    // AutoMQ inject start
    implementation project(':s3stream')
    implementation libs.commonLang
    // AutoMQ inject end


    testImplementation project(':clients')
    testImplementation project(':clients').sourceSets.test.output
    testImplementation libs.junitJupiter
    testImplementation libs.mockitoCore
    testImplementation libs.hamcrest

    testRuntimeOnly libs.slf4jReload4j
    testRuntimeOnly libs.junitPlatformLanucher
  }

  task createVersionFile() {
    def receiptFile = file("$buildDir/kafka/$buildVersionFileName")
    inputs.property "commitId", commitId
    inputs.property "version", version
    outputs.file receiptFile

    doLast {
      def data = [
              commitId: commitId,
              version: version,
      ]

      receiptFile.parentFile.mkdirs()
      def content = data.entrySet().collect { "$it.key=$it.value" }.sort().join("\n")
      receiptFile.setText(content, "ISO-8859-1")
    }
  }

  jar {
    dependsOn createVersionFile
    from("$buildDir") {
      include "kafka/$buildVersionFileName"
    }
  }

  clean.doFirst {
    delete "$buildDir/kafka/"
  }

  checkstyle {
    configProperties = checkstyleConfigProperties("import-control-server-common.xml")
  }

  javadoc {
    enabled = false
  }
}

project(':storage:storage-api') {
  base {
    archivesName = "kafka-storage-api"
  }

  dependencies {
    implementation project(':clients')
    implementation project(':server-common')
    implementation libs.metrics
    implementation libs.slf4jApi

    testImplementation project(':clients')
    testImplementation project(':clients').sourceSets.test.output
    testImplementation libs.junitJupiter
    testImplementation libs.mockitoCore

    testRuntimeOnly libs.slf4jReload4j
    testRuntimeOnly libs.junitPlatformLanucher
  }

  task createVersionFile() {
    def receiptFile = file("$buildDir/kafka/$buildVersionFileName")
    inputs.property "commitId", commitId
    inputs.property "version", version
    outputs.file receiptFile

    doLast {
      def data = [
              commitId: commitId,
              version: version,
      ]

      receiptFile.parentFile.mkdirs()
      def content = data.entrySet().collect { "$it.key=$it.value" }.sort().join("\n")
      receiptFile.setText(content, "ISO-8859-1")
    }
  }

  sourceSets {
    main {
      java {
        srcDirs = ["src/main/java"]
      }
    }
    test {
      java {
        srcDirs = ["src/test/java"]
      }
    }
  }

  jar {
    dependsOn createVersionFile
    from("$buildDir") {
      include "kafka/$buildVersionFileName"
    }
  }

  clean.doFirst {
    delete "$buildDir/kafka/"
  }

  javadoc {
    include "**/org/apache/kafka/server/log/remote/storage/*"
  }

  checkstyle {
    configProperties = checkstyleConfigProperties("import-control-storage.xml")
  }
}

project(':storage') {
  base {
    archivesName = "kafka-storage"
  }

  configurations {
    generator
  }

  dependencies {
    implementation project(':storage:storage-api')
    implementation project(':server-common')
    implementation project(':clients')
    implementation project(':transaction-coordinator')
    implementation(libs.caffeine) {
      exclude group: 'org.checkerframework', module: 'checker-qual'
    }
    implementation libs.slf4jApi
    implementation libs.jacksonDatabind
    implementation libs.metrics

    testImplementation project(':clients')
    testImplementation project(':clients').sourceSets.test.output
    testImplementation project(':core')
    testImplementation project(':core').sourceSets.test.output
    testImplementation project(':server')
    testImplementation project(':server-common')
    testImplementation project(':server-common').sourceSets.test.output
    testImplementation libs.hamcrest
    testImplementation libs.junitJupiter
    testImplementation libs.mockitoCore
    testImplementation libs.bcpkix

    testRuntimeOnly libs.slf4jReload4j
    testRuntimeOnly libs.junitPlatformLanucher

    generator project(':generator')
  }

  task createVersionFile() {
    def receiptFile = file("$buildDir/kafka/$buildVersionFileName")
    inputs.property "commitId", commitId
    inputs.property "version", version
    outputs.file receiptFile

    doLast {
      def data = [
              commitId: commitId,
              version: version,
      ]

      receiptFile.parentFile.mkdirs()
      def content = data.entrySet().collect { "$it.key=$it.value" }.sort().join("\n")
      receiptFile.setText(content, "ISO-8859-1")
    }
  }

  task processMessages(type:JavaExec) {
    mainClass = "org.apache.kafka.message.MessageGenerator"
    classpath = configurations.generator
    args = [ "-p", "org.apache.kafka.server.log.remote.metadata.storage.generated",
             "-o", "src/generated/java/org/apache/kafka/server/log/remote/metadata/storage/generated",
             "-i", "src/main/resources/message",
             "-m", "MessageDataGenerator", "JsonConverterGenerator",
             "-t", "MetadataRecordTypeGenerator", "MetadataJsonConvertersGenerator" ]
    inputs.dir("src/main/resources/message")
        .withPropertyName("messages")
        .withPathSensitivity(PathSensitivity.RELATIVE)
    outputs.cacheIf { true }
    outputs.dir("src/generated/java/org/apache/kafka/server/log/remote/metadata/storage/generated")
  }

  task genRemoteLogManagerConfigDoc(type: JavaExec) {
    classpath = sourceSets.main.runtimeClasspath
    mainClass = 'org.apache.kafka.server.log.remote.storage.RemoteLogManagerConfig'
    if( !generatedDocsDir.exists() ) { generatedDocsDir.mkdirs() }
    standardOutput = new File(generatedDocsDir, "remote_log_manager_config.html").newOutputStream()
  }

  task genRemoteLogMetadataManagerConfigDoc(type: JavaExec) {
    classpath = sourceSets.main.runtimeClasspath
    mainClass = 'org.apache.kafka.server.log.remote.metadata.storage.TopicBasedRemoteLogMetadataManagerConfig'
    if( !generatedDocsDir.exists() ) { generatedDocsDir.mkdirs() }
    standardOutput = new File(generatedDocsDir, "remote_log_metadata_manager_config.html").newOutputStream()
  }

  sourceSets {
    main {
      java {
        srcDirs = ["src/generated/java", "src/main/java"]
      }
    }
    test {
      java {
        srcDirs = ["src/test/java"]
      }
    }
  }

  compileJava.dependsOn 'processMessages'
  srcJar.dependsOn 'processMessages'

  jar {
    dependsOn createVersionFile
    from("$buildDir") {
      include "kafka/$buildVersionFileName"
    }
  }

  clean.doFirst {
    delete "$buildDir/kafka/"
  }

  javadoc {
    enabled = false
  }

  checkstyle {
    configProperties = checkstyleConfigProperties("import-control-storage.xml")
  }
}

project(':s3stream') {
  archivesBaseName = "s3stream"

  checkstyle {
    configProperties = checkstyleConfigProperties("import-control-automq.xml")
  }

  dependencies {
    implementation libs.awsSdk
    implementation libs.awsSdkNetty
    // In gradle, we need to specify the classifier for netty-tcnative
    // see
    // https://netty.io/wiki/forked-tomcat-native.html
    // https://github.com/netty/netty-tcnative/issues/716
    // https://github.com/grpc/grpc-java/pull/9027
    runtimeOnly (libs.nettyTcnativeBoringSsl) {
      artifact {
        classifier = "linux-x86_64"
      }
    }
    runtimeOnly (libs.nettyTcnativeBoringSsl) {
      artifact {
        classifier = "linux-aarch_64"
      }
    }
    runtimeOnly (libs.nettyTcnativeBoringSsl) {
      artifact {
        classifier = "osx-x86_64"
      }
    }
    runtimeOnly (libs.nettyTcnativeBoringSsl) {
      artifact {
        classifier = "osx-aarch_64"
      }
    }
    implementation libs.nettyBuffer
    implementation libs.bucket4j
    implementation libs.commonLang
    implementation libs.slf4jApi
    implementation libs.argparse4j
    implementation libs.jna
    implementation libs.guava
    implementation libs.jacksonDatabind
    implementation libs.opentelemetrySdk
    implementation 'io.opentelemetry.instrumentation:opentelemetry-instrumentation-annotations:1.32.0'
    implementation 'org.aspectj:aspectjrt:1.9.20.1'
    implementation 'org.aspectj:aspectjweaver:1.9.20.1'
    implementation 'com.github.jnr:jnr-posix:3.1.19'
    implementation 'com.yammer.metrics:metrics-core:2.2.0'
    implementation 'commons-codec:commons-codec:1.17.0'
    implementation 'org.hdrhistogram:HdrHistogram:2.2.2'
    implementation 'software.amazon.awssdk.crt:aws-crt:0.30.8'
    implementation 'com.ibm.async:asyncutil:0.1.0'

    testImplementation 'org.slf4j:slf4j-simple:2.0.9'
    testImplementation libs.junitJupiter
    testImplementation libs.mockitoCore
    testImplementation libs.mockitoJunitJupiter // supports MockitoExtension
    testImplementation 'org.awaitility:awaitility:4.2.1'
  }

  test {
    jvmArgs '--add-opens=java.base/java.nio=ALL-UNNAMED', '-Dio.netty.tryReflectionSetAccessible=true'
  }
}

project(':tools:tools-api') {
  base {
    archivesName = "kafka-tools-api"
  }

  dependencies {
    implementation project(':clients')
    testImplementation libs.junitJupiter
    testRuntimeOnly libs.junitPlatformLanucher
  }

  task createVersionFile() {
    def receiptFile = file("$buildDir/kafka/$buildVersionFileName")
    inputs.property "commitId", commitId
    inputs.property "version", version
    outputs.file receiptFile

    doLast {
      def data = [
              commitId: commitId,
              version: version,
      ]

      receiptFile.parentFile.mkdirs()
      def content = data.entrySet().collect { "$it.key=$it.value" }.sort().join("\n")
      receiptFile.setText(content, "ISO-8859-1")
    }
  }

  sourceSets {
    main {
      java {
        srcDirs = ["src/main/java"]
      }
    }
    test {
      java {
        srcDirs = ["src/test/java"]
      }
    }
  }

  jar {
    dependsOn createVersionFile
    from("$buildDir") {
      include "kafka/$buildVersionFileName"
    }
  }

  clean.doFirst {
    delete "$buildDir/kafka/"
  }

  javadoc {
    include "**/org/apache/kafka/tools/api/*"
  }
}

project(':tools') {
  base {
    archivesName = "kafka-tools"
  }

  dependencies {
<<<<<<< HEAD
    implementation (project(':clients')){
      exclude group: 'org.slf4j', module: '*'
    }
    implementation (project(':server-common')){
      exclude group: 'org.slf4j', module: '*'
    }
    implementation (project(':log4j-appender')){
      exclude group: 'org.slf4j', module: '*'
    }
    // AutoMQ inject start
    implementation project(':automq-shell')
    implementation (libs.kafkaAvroSerializer) {
      exclude group: 'org.apache.kafka', module: 'kafka-clients'
    }
    implementation libs.bucket4j
    implementation (libs.oshi){
      exclude group: 'org.slf4j', module: '*'
    }
    // AutoMQ inject end

=======
    implementation project(':clients')
    implementation project(':metadata')
>>>>>>> 5ae27285
    implementation project(':storage')
    implementation project(':server')
    implementation project(':server-common')
    implementation project(':connect:runtime')
    implementation project(':tools:tools-api')
    implementation project(':transaction-coordinator')
    implementation project(':group-coordinator')
    implementation libs.argparse4j
    implementation libs.jacksonDatabind
    implementation libs.jacksonDataformatCsv
    implementation libs.jacksonJDK8Datatypes
    implementation libs.slf4jApi
    implementation libs.slf4jReload4j
    implementation libs.joptSimple
    implementation libs.awsSdkAuth
    implementation libs.hdrHistogram
    implementation libs.spotbugsAnnotations
    implementation libs.guava

    // AutoMQ inject start
    implementation project(':automq-shell')
    implementation libs.guava
    implementation (libs.kafkaAvroSerializer) {
      exclude group: 'org.apache.kafka', module: 'kafka-clients'
    }
    implementation libs.bucket4j
    implementation libs.oshi
    // AutoMQ inject end

    // for SASL/OAUTHBEARER JWT validation
    implementation (libs.jose4j){
      exclude group: 'org.slf4j', module: '*'
    }
    implementation libs.jacksonJaxrsJsonProvider
    implementation project(':s3stream')
    implementation libs.commonio


    testImplementation (project(':clients')){
      exclude group: 'org.slf4j', module: '*'
    }
    testImplementation project(':clients').sourceSets.test.output
    testImplementation (project(':core')){
      exclude group: 'org.slf4j', module: '*'
    }
    testImplementation project(':core').sourceSets.test.output
    testImplementation (project(':server-common')){
      exclude group: 'org.slf4j', module: '*'
    }

    implementation libs.jose4j                    // for SASL/OAUTHBEARER JWT validation
    implementation libs.jacksonJaxrsJsonProvider

    testImplementation project(':clients')
    testImplementation project(':clients').sourceSets.test.output
    testImplementation project(':server')
    testImplementation project(':server').sourceSets.test.output
    testImplementation project(':core')
    testImplementation project(':core').sourceSets.test.output
    testImplementation project(':server-common')
    testImplementation project(':server-common').sourceSets.test.output
    testImplementation project(':connect:api')
    testImplementation project(':connect:runtime')
    testImplementation project(':connect:runtime').sourceSets.test.output
    testImplementation project(':storage:storage-api').sourceSets.main.output
    testImplementation project(':storage').sourceSets.test.output
    testImplementation libs.junitJupiter
    testImplementation libs.mockitoCore
    testImplementation libs.mockitoJunitJupiter // supports MockitoExtension
    testImplementation libs.bcpkix // required by the clients test module, but we have to specify it explicitly as gradle does not include the transitive test dependency automatically
    testImplementation(libs.jfreechart) {
      exclude group: 'junit', module: 'junit'
    }
    testImplementation libs.reload4j

    testRuntimeOnly libs.junitPlatformLanucher
  }

  javadoc {
    enabled = false
  }

  tasks.create(name: "copyDependantLibs", type: Copy) {
    from (configurations.testRuntimeClasspath) {
      include('slf4j-log4j12*')
      include('reload4j*jar')
    }
    from (configurations.runtimeClasspath) {
      exclude('kafka-clients*')
    }
    into "$buildDir/dependant-libs-${versions.scala}"
    duplicatesStrategy 'exclude'
  }

  jar {
    dependsOn 'copyDependantLibs'
  }
}

project(':trogdor') {
  base {
    archivesName = "trogdor"
  }

  dependencies {
    implementation project(':clients')
    implementation libs.argparse4j
    implementation libs.jacksonDatabind
    implementation libs.jacksonJDK8Datatypes
    implementation libs.slf4jApi

    implementation libs.jacksonJaxrsJsonProvider
    implementation libs.jerseyContainerServlet
    implementation libs.jerseyHk2
    implementation libs.jaxbApi // Jersey dependency that was available in the JDK before Java 9
    implementation libs.activation // Jersey dependency that was available in the JDK before Java 9
    implementation libs.jettyServer
    implementation libs.jettyServlet
    implementation libs.jettyServlets

    testImplementation project(':clients')
    testImplementation libs.junitJupiter
    testImplementation project(':clients').sourceSets.test.output
    testImplementation libs.mockitoCore

    testRuntimeOnly libs.slf4jReload4j
    testRuntimeOnly libs.junitPlatformLanucher
  }

  javadoc {
    enabled = false
  }

  tasks.create(name: "copyDependantLibs", type: Copy) {
    from (configurations.testRuntimeClasspath) {
      include('slf4j-log4j12*')
      include('reload4j*jar')
    }
    from (configurations.runtimeClasspath) {
      exclude('kafka-clients*')
    }
    into "$buildDir/dependant-libs-${versions.scala}"
    duplicatesStrategy 'exclude'
  }

  jar {
    dependsOn 'copyDependantLibs'
  }
}

project(':shell') {
  base {
    archivesName = "kafka-shell"
  }

  dependencies {
    implementation libs.argparse4j
    implementation libs.jacksonDatabind
    implementation libs.jacksonJDK8Datatypes
    implementation libs.jline
    implementation libs.slf4jApi
    implementation project(':server-common')
    implementation project(':clients')
    implementation project(':core')
    implementation project(':metadata')
    implementation project(':raft')

    implementation libs.jose4j                    // for SASL/OAUTHBEARER JWT validation
    implementation libs.jacksonJaxrsJsonProvider

    implementation project(':s3stream')

    testImplementation project(':clients')
    testImplementation project(':clients').sourceSets.test.output
    testImplementation project(':core')
    testImplementation project(':core').sourceSets.test.output
    testImplementation project(':server-common')
    testImplementation project(':server-common').sourceSets.test.output
    testImplementation libs.junitJupiter

    testRuntimeOnly libs.slf4jReload4j
    testRuntimeOnly libs.junitPlatformLanucher
  }

  javadoc {
    enabled = false
  }

  tasks.create(name: "copyDependantLibs", type: Copy) {
    from (configurations.testRuntimeClasspath) {
      include('jline-*jar')
    }
    from (configurations.runtimeClasspath) {
      include('jline-*jar')
    }
    into "$buildDir/dependant-libs-${versions.scala}"
    duplicatesStrategy 'exclude'
  }

  jar {
    dependsOn 'copyDependantLibs'
  }
}

project(':streams') {
  base {
    archivesName = "kafka-streams"
  }

  ext.buildStreamsVersionFileName = "kafka-streams-version.properties"

  configurations {
    generator
  }

  dependencies {
    api project(':clients')
    // `org.rocksdb.Options` is part of Kafka Streams public api via `RocksDBConfigSetter`
    api libs.rocksDBJni

    implementation libs.slf4jApi
    implementation libs.jacksonAnnotations
    implementation libs.jacksonDatabind

    // testCompileOnly prevents streams from exporting a dependency on test-utils, which would cause a dependency cycle
    testCompileOnly project(':streams:test-utils')

    testImplementation project(':clients').sourceSets.test.output
    testImplementation project(':server')
    testImplementation project(':core')
    testImplementation project(':tools')
    testImplementation project(':core').sourceSets.test.output
    testImplementation project(':storage')
    testImplementation project(':group-coordinator')
    testImplementation project(':transaction-coordinator')
    testImplementation project(':server-common')
    testImplementation project(':server-common').sourceSets.test.output
    testImplementation project(':server')
    testImplementation libs.reload4j
    testImplementation libs.junitJupiter
    testImplementation libs.bcpkix
    testImplementation libs.hamcrest
    testImplementation libs.mockitoCore
    testImplementation libs.mockitoJunitJupiter // supports MockitoExtension
    testImplementation libs.junitPlatformSuiteEngine // supports suite test
    testImplementation project(':group-coordinator')

    testRuntimeOnly project(':streams:test-utils')
    testRuntimeOnly libs.slf4jReload4j
    testRuntimeOnly libs.junitPlatformLanucher

    generator project(':generator')
  }

  task processMessages(type:JavaExec) {
    mainClass = "org.apache.kafka.message.MessageGenerator"
    classpath = configurations.generator
    args = [ "-p", "org.apache.kafka.streams.internals.generated",
             "-o", "src/generated/java/org/apache/kafka/streams/internals/generated",
             "-i", "src/main/resources/common/message",
             "-m", "MessageDataGenerator"
           ]
    inputs.dir("src/main/resources/common/message")
        .withPropertyName("messages")
        .withPathSensitivity(PathSensitivity.RELATIVE)
    outputs.cacheIf { true }
    outputs.dir("src/generated/java/org/apache/kafka/streams/internals/generated")
  }

  sourceSets {
    main {
      java {
        srcDirs = ["src/generated/java", "src/main/java"]
      }
    }
    test {
      java {
        srcDirs = ["src/test/java"]
      }
    }
  }

  compileJava.dependsOn 'processMessages'
  srcJar.dependsOn 'processMessages'

  javadoc {
    include "**/org/apache/kafka/streams/**"
    exclude "**/org/apache/kafka/streams/internals/**", "**/org/apache/kafka/streams/**/internals/**"
  }

  tasks.create(name: "copyDependantLibs", type: Copy) {
    from (configurations.runtimeClasspath) {
      exclude('kafka-clients*')
    }
    into "$buildDir/dependant-libs-${versions.scala}"
    duplicatesStrategy 'exclude'
  }

  task createStreamsVersionFile() {
    def receiptFile = file("$buildDir/kafka/$buildStreamsVersionFileName")
    inputs.property "commitId", commitId
    inputs.property "version", version
    outputs.file receiptFile

    doLast {
      def data = [
              commitId: commitId,
              version: version,
      ]

      receiptFile.parentFile.mkdirs()
      def content = data.entrySet().collect { "$it.key=$it.value" }.sort().join("\n")
      receiptFile.setText(content, "ISO-8859-1")
    }
  }

  jar {
    dependsOn 'createStreamsVersionFile'
    from("$buildDir") {
      include "kafka/$buildStreamsVersionFileName"
    }
    dependsOn 'copyDependantLibs'
  }

  systemTestLibs {
    dependsOn testJar
  }

  task genStreamsConfigDocs(type: JavaExec) {
    classpath = sourceSets.main.runtimeClasspath
    mainClass = 'org.apache.kafka.streams.StreamsConfig'
    if( !generatedDocsDir.exists() ) { generatedDocsDir.mkdirs() }
    standardOutput = new File(generatedDocsDir, "streams_config.html").newOutputStream()
  }

  task testAll(
    dependsOn: [
            ':streams:test',
            ':streams:test-utils:test',
            ':streams:streams-scala:test',
            ':streams:upgrade-system-tests-0100:test',
            ':streams:upgrade-system-tests-0101:test',
            ':streams:upgrade-system-tests-0102:test',
            ':streams:upgrade-system-tests-0110:test',
            ':streams:upgrade-system-tests-10:test',
            ':streams:upgrade-system-tests-11:test',
            ':streams:upgrade-system-tests-20:test',
            ':streams:upgrade-system-tests-21:test',
            ':streams:upgrade-system-tests-22:test',
            ':streams:upgrade-system-tests-23:test',
            ':streams:upgrade-system-tests-24:test',
            ':streams:upgrade-system-tests-25:test',
            ':streams:upgrade-system-tests-26:test',
            ':streams:upgrade-system-tests-27:test',
            ':streams:upgrade-system-tests-28:test',
            ':streams:upgrade-system-tests-30:test',
            ':streams:upgrade-system-tests-31:test',
            ':streams:upgrade-system-tests-32:test',
            ':streams:upgrade-system-tests-33:test',
            ':streams:upgrade-system-tests-34:test',
            ':streams:upgrade-system-tests-35:test',
            ':streams:upgrade-system-tests-36:test',
            ':streams:upgrade-system-tests-37:test',
            ':streams:upgrade-system-tests-38:test',
            ':streams:examples:test'
    ]
  )
}

project(':streams:streams-scala') {
  apply plugin: 'scala'

  base {
    archivesName = "kafka-streams-scala_${versions.baseScala}"
  }

  dependencies {
    api project(':streams')

    api libs.scalaLibrary
    if ( versions.baseScala == '2.12' ) {
      // Scala-Collection-Compat isn't required when compiling with Scala 2.13 or later,
      // and having it in the dependencies could lead to classpath conflicts in Scala 3
      // projects that use kafka-streams-kafka_2.13 (because we don't have a Scala 3 version yet)
      // but also pull in scala-collection-compat_3 via another dependency.
      // So we make sure to not include it in the dependencies.
      api libs.scalaCollectionCompat
    }
    testImplementation project(':group-coordinator')
    testImplementation project(':core')
    testImplementation project(':core').sourceSets.test.output
    testImplementation project(':server-common').sourceSets.test.output
    testImplementation project(':streams').sourceSets.test.output
    testImplementation project(':clients').sourceSets.test.output
    testImplementation project(':streams:test-utils')

    testImplementation libs.junitJupiter
    testImplementation libs.mockitoCore
    testImplementation libs.mockitoJunitJupiter // supports MockitoExtension
    testImplementation libs.hamcrest
    testRuntimeOnly libs.slf4jReload4j
    testRuntimeOnly libs.junitPlatformLanucher
  }

  javadoc {
    include "**/org/apache/kafka/streams/scala/**"
  }

  scaladoc {
    scalaDocOptions.additionalParameters = ["-no-link-warnings"]
  }

  tasks.create(name: "copyDependantLibs", type: Copy) {
    from (configurations.runtimeClasspath) {
      exclude('kafka-streams*')
    }
    into "$buildDir/dependant-libs-${versions.scala}"
    duplicatesStrategy 'exclude'
  }

  jar {
    dependsOn 'copyDependantLibs'
  }

  // spotless 6.14 requires Java 11 at runtime
  if (JavaVersion.current().isJava11Compatible()) {
    apply plugin: 'com.diffplug.spotless'
    spotless {
      scala {
        target '**/*.scala'
        scalafmt("$versions.scalafmt").configFile('../../checkstyle/.scalafmt.conf').scalaMajorVersion(versions.baseScala)
        licenseHeaderFile '../../checkstyle/java.header', 'package'
      }
    }
  }
}

project(':streams:test-utils') {
  base {
    archivesName = "kafka-streams-test-utils"
  }

  dependencies {
    api project(':streams')
    api project(':clients')

    implementation libs.slf4jApi

    testImplementation project(':clients').sourceSets.test.output
    testImplementation libs.junitJupiter
    testImplementation libs.mockitoCore
    testImplementation libs.hamcrest

    testRuntimeOnly libs.slf4jReload4j
    testRuntimeOnly libs.junitPlatformLanucher
  }

  tasks.create(name: "copyDependantLibs", type: Copy) {
    from (configurations.runtimeClasspath) {
      exclude('kafka-streams*')
    }
    into "$buildDir/dependant-libs-${versions.scala}"
    duplicatesStrategy 'exclude'
  }

  jar {
    dependsOn 'copyDependantLibs'
  }

}

project(':streams:examples') {
  base {
    archivesName = "kafka-streams-examples"
  }

  dependencies {
    // this dependency should be removed after we unify data API
    implementation(project(':connect:json')) {
      // this transitive dependency is not used in Streams, and it breaks SBT builds
      exclude module: 'javax.ws.rs-api'
    }

    implementation project(':streams')

    implementation libs.slf4jReload4j

    testImplementation project(':streams:test-utils')
    testImplementation project(':clients').sourceSets.test.output // for org.apache.kafka.test.IntegrationTest
    testImplementation libs.junitJupiter
    testImplementation libs.hamcrest

    testRuntimeOnly libs.junitPlatformLanucher
  }

  javadoc {
    enabled = false
  }

  tasks.create(name: "copyDependantLibs", type: Copy) {
    from (configurations.runtimeClasspath) {
      exclude('kafka-streams*')
    }
    into "$buildDir/dependant-libs-${versions.scala}"
    duplicatesStrategy 'exclude'
  }

  jar {
    dependsOn 'copyDependantLibs'
  }
}

project(':streams:upgrade-system-tests-0100') {
  base {
    archivesName = "kafka-streams-upgrade-system-tests-0100"
  }

  dependencies {
    testImplementation(libs.kafkaStreams_0100) {
      exclude group: 'org.slf4j', module: 'slf4j-log4j12'
      exclude group: 'log4j', module: 'log4j'
    }
    testRuntimeOnly libs.junitJupiter
  }

  systemTestLibs {
    dependsOn testJar
  }
}

project(':streams:upgrade-system-tests-0101') {
  base {
    archivesName = "kafka-streams-upgrade-system-tests-0101"
  }

  dependencies {
    testImplementation(libs.kafkaStreams_0101) {
      exclude group: 'org.slf4j', module: 'slf4j-log4j12'
      exclude group: 'log4j', module: 'log4j'
    }
    testRuntimeOnly libs.junitJupiter
  }

  systemTestLibs {
    dependsOn testJar
  }
}

project(':streams:upgrade-system-tests-0102') {
  base {
    archivesName = "kafka-streams-upgrade-system-tests-0102"
  }

  dependencies {
    testImplementation libs.kafkaStreams_0102
    testRuntimeOnly libs.junitJupiter
  }

  systemTestLibs {
    dependsOn testJar
  }
}

project(':streams:upgrade-system-tests-0110') {
  base{
    archivesName = "kafka-streams-upgrade-system-tests-0110"
  }

  dependencies {
    testImplementation libs.kafkaStreams_0110
    testRuntimeOnly libs.junitJupiter
  }

  systemTestLibs {
    dependsOn testJar
  }
}

project(':streams:upgrade-system-tests-10') {
  base {
    archivesName = "kafka-streams-upgrade-system-tests-10"
  }

  dependencies {
    testImplementation libs.kafkaStreams_10
    testRuntimeOnly libs.junitJupiter
  }

  systemTestLibs {
    dependsOn testJar
  }
}

project(':streams:upgrade-system-tests-11') {
  base {
    archivesName = "kafka-streams-upgrade-system-tests-11"
  }

  dependencies {
    testImplementation libs.kafkaStreams_11
    testRuntimeOnly libs.junitJupiter
  }

  systemTestLibs {
    dependsOn testJar
  }
}

project(':streams:upgrade-system-tests-20') {
  base {
    archivesName = "kafka-streams-upgrade-system-tests-20"
  }

  dependencies {
    testImplementation libs.kafkaStreams_20
    testRuntimeOnly libs.junitJupiter
  }

  systemTestLibs {
    dependsOn testJar
  }
}

project(':streams:upgrade-system-tests-21') {
  base {
    archivesName = "kafka-streams-upgrade-system-tests-21"
  }

  dependencies {
    testImplementation libs.kafkaStreams_21
    testRuntimeOnly libs.junitJupiter
  }

  systemTestLibs {
    dependsOn testJar
  }
}

project(':streams:upgrade-system-tests-22') {
  base {
    archivesName = "kafka-streams-upgrade-system-tests-22"
  }

  dependencies {
    testImplementation libs.kafkaStreams_22
    testRuntimeOnly libs.junitJupiter
  }

  systemTestLibs {
    dependsOn testJar
  }
}

project(':streams:upgrade-system-tests-23') {
  base {
    archivesName = "kafka-streams-upgrade-system-tests-23"
  }

  dependencies {
    testImplementation libs.kafkaStreams_23
    testRuntimeOnly libs.junitJupiter
  }

  systemTestLibs {
    dependsOn testJar
  }
}

project(':streams:upgrade-system-tests-24') {
  base {
    archivesName = "kafka-streams-upgrade-system-tests-24"
  }

  dependencies {
    testImplementation libs.kafkaStreams_24
    testRuntimeOnly libs.junitJupiter
  }

  systemTestLibs {
    dependsOn testJar
  }
}

project(':streams:upgrade-system-tests-25') {
  base {
    archivesName = "kafka-streams-upgrade-system-tests-25"
  }

  dependencies {
    testImplementation libs.kafkaStreams_25
    testRuntimeOnly libs.junitJupiter
  }

  systemTestLibs {
    dependsOn testJar
  }
}

project(':streams:upgrade-system-tests-26') {
  base {
    archivesName = "kafka-streams-upgrade-system-tests-26"
  }

  dependencies {
    testImplementation libs.kafkaStreams_26
    testRuntimeOnly libs.junitJupiter
  }

  systemTestLibs {
    dependsOn testJar
  }
}

project(':streams:upgrade-system-tests-27') {
  base {
    archivesName = "kafka-streams-upgrade-system-tests-27"
  }

  dependencies {
    testImplementation libs.kafkaStreams_27
    testRuntimeOnly libs.junitJupiter
  }

  systemTestLibs {
    dependsOn testJar
  }
}

project(':streams:upgrade-system-tests-28') {
  base {
    archivesName = "kafka-streams-upgrade-system-tests-28"
  }

  dependencies {
    testImplementation libs.kafkaStreams_28
    testRuntimeOnly libs.junitJupiter
  }

  systemTestLibs {
    dependsOn testJar
  }
}

project(':streams:upgrade-system-tests-30') {
  base {
    archivesName = "kafka-streams-upgrade-system-tests-30"
  }

  dependencies {
    testImplementation libs.kafkaStreams_30
    testRuntimeOnly libs.junitJupiter
  }

  systemTestLibs {
    dependsOn testJar
  }
}

project(':streams:upgrade-system-tests-31') {
  base {
    archivesName = "kafka-streams-upgrade-system-tests-31"
  }

  dependencies {
    testImplementation libs.kafkaStreams_31
    testRuntimeOnly libs.junitJupiter
  }

  systemTestLibs {
    dependsOn testJar
  }
}

project(':streams:upgrade-system-tests-32') {
  base {
    archivesName = "kafka-streams-upgrade-system-tests-32"
  }

  dependencies {
    testImplementation libs.kafkaStreams_32
    testRuntimeOnly libs.junitJupiter
  }

  systemTestLibs {
    dependsOn testJar
  }
}

project(':streams:upgrade-system-tests-33') {
  base {
    archivesName = "kafka-streams-upgrade-system-tests-33"
  }

  dependencies {
    testImplementation libs.kafkaStreams_33
    testRuntimeOnly libs.junitJupiter
  }

  systemTestLibs {
    dependsOn testJar
  }
}

project(':streams:upgrade-system-tests-34') {
  base {
    archivesName = "kafka-streams-upgrade-system-tests-34"
  }

  dependencies {
    testImplementation libs.kafkaStreams_34
    testRuntimeOnly libs.junitJupiter
  }

  systemTestLibs {
    dependsOn testJar
  }
}

project(':streams:upgrade-system-tests-35') {
  base {
    archivesName = "kafka-streams-upgrade-system-tests-35"
  }

  dependencies {
    testImplementation libs.kafkaStreams_35
    testRuntimeOnly libs.junitJupiter
  }

  systemTestLibs {
    dependsOn testJar
  }
}

project(':streams:upgrade-system-tests-36') {
  base {
    archivesName = "kafka-streams-upgrade-system-tests-36"
  }

  dependencies {
    testImplementation libs.kafkaStreams_36
    testRuntimeOnly libs.junitJupiter
  }

  systemTestLibs {
    dependsOn testJar
  }
}

project(':streams:upgrade-system-tests-37') {
  base {
    archivesName = "kafka-streams-upgrade-system-tests-37"
  }

  dependencies {
    testImplementation libs.kafkaStreams_37
    testRuntimeOnly libs.junitJupiter
  }

  systemTestLibs {
    dependsOn testJar
  }
}

project(':streams:upgrade-system-tests-38') {
  base {
    archivesName = "kafka-streams-upgrade-system-tests-38"
  }

  dependencies {
    testImplementation libs.kafkaStreams_38
    testRuntimeOnly libs.junitJupiter
  }

  systemTestLibs {
    dependsOn testJar
  }
}

project(':jmh-benchmarks') {

  apply plugin: 'com.github.johnrengelman.shadow'

  shadowJar {
    archiveBaseName = 'kafka-jmh-benchmarks'
  }

  dependencies {
    implementation(project(':core')) {
      // jmh requires jopt 4.x while `core` depends on 5.0, they are not binary compatible
      exclude group: 'net.sf.jopt-simple', module: 'jopt-simple'
    }
    implementation project(':server-common')
    implementation project(':server')
    implementation project(':raft')
    implementation project(':clients')
    implementation project(':group-coordinator')
    implementation project(':group-coordinator:group-coordinator-api')
    implementation project(':metadata')
    implementation project(':storage')
    implementation project(':streams')
    implementation project(':core')
    implementation project(':connect:api')
    implementation project(':connect:transforms')
    implementation project(':connect:json')
    implementation project(':clients').sourceSets.test.output
    implementation project(':core').sourceSets.test.output
    implementation project(':server-common').sourceSets.test.output

    implementation libs.jmhCore
    annotationProcessor libs.jmhGeneratorAnnProcess
    implementation libs.jmhCoreBenchmarks
    implementation libs.jacksonDatabind
    implementation libs.metrics
    implementation libs.mockitoCore
    implementation libs.slf4jReload4j
    implementation libs.scalaLibrary
    implementation libs.scalaJava8Compat
  }

  tasks.withType(JavaCompile) {
    // Suppress warning caused by code generated by jmh: `warning: [cast] redundant cast to long`
    options.compilerArgs << "-Xlint:-cast"
  }

  jar {
    manifest {
      attributes "Main-Class": "org.openjdk.jmh.Main"
    }
  }

  checkstyle {
    configProperties = checkstyleConfigProperties("import-control-jmh-benchmarks.xml")
  }

  task jmh(type: JavaExec, dependsOn: [':jmh-benchmarks:clean', ':jmh-benchmarks:shadowJar']) {

    mainClass = "-jar"

    doFirst {
      if (System.getProperty("jmhArgs")) {
          args System.getProperty("jmhArgs").split(' ')
      }
      args = [shadowJar.archivePath, *args]
    }
  }

  javadoc {
     enabled = false
  }
}

project(':log4j-appender') {
  base {
    archivesName = "kafka-log4j-appender"
  }

  dependencies {
    implementation project(':clients')
    implementation libs.slf4jReload4j

    testImplementation project(':clients').sourceSets.test.output
    testImplementation libs.junitJupiter
    testImplementation libs.hamcrest
    testImplementation libs.mockitoCore

    testRuntimeOnly libs.junitPlatformLanucher
  }

  javadoc {
    enabled = false
  }

}

project(':connect:api') {
  base {
    archivesName = "connect-api"
  }

  dependencies {
    api project(':clients')
    implementation libs.slf4jApi
    implementation libs.jaxrsApi

    testImplementation libs.junitJupiter
    testRuntimeOnly libs.junitPlatformLanucher
    testRuntimeOnly libs.slf4jReload4j
    testImplementation project(':clients').sourceSets.test.output
  }

  javadoc {
    include "**/org/apache/kafka/connect/**" // needed for the `aggregatedJavadoc` task
  }

  tasks.create(name: "copyDependantLibs", type: Copy) {
    from (configurations.testRuntimeClasspath) {
      include('slf4j-log4j12*')
      include('reload4j*jar')
    }
    from (configurations.runtimeClasspath) {
      exclude('kafka-clients*')
      exclude('connect-*')
    }
    into "$buildDir/dependant-libs"
    duplicatesStrategy 'exclude'
  }

  jar {
    dependsOn copyDependantLibs
  }
}

project(':connect:transforms') {
  base {
    archivesName = "connect-transforms"
  }

  dependencies {
    api project(':connect:api')

    implementation libs.slf4jApi

    testImplementation libs.junitJupiter

    testRuntimeOnly libs.slf4jReload4j
    testRuntimeOnly libs.junitPlatformLanucher
    testImplementation project(':clients').sourceSets.test.output
  }

  javadoc {
    enabled = false
  }

  tasks.create(name: "copyDependantLibs", type: Copy) {
    from (configurations.testRuntimeClasspath) {
      include('slf4j-log4j12*')
      include('reload4j*jar')
    }
    from (configurations.runtimeClasspath) {
      exclude('kafka-clients*')
      exclude('connect-*')
    }
    into "$buildDir/dependant-libs"
    duplicatesStrategy 'exclude'
  }

  jar {
    dependsOn copyDependantLibs
  }
}

project(':connect:json') {
  base {
    archivesName = "connect-json"
  }

  dependencies {
    api project(':connect:api')

    api libs.jacksonDatabind
    api libs.jacksonJDK8Datatypes
    api libs.jacksonAfterburner

    implementation libs.slf4jApi

    testImplementation libs.junitJupiter

    testRuntimeOnly libs.slf4jReload4j
    testRuntimeOnly libs.junitPlatformLanucher
    testImplementation project(':clients').sourceSets.test.output
  }

  javadoc {
    enabled = false
  }

  tasks.create(name: "copyDependantLibs", type: Copy) {
    from (configurations.testRuntimeClasspath) {
      include('slf4j-log4j12*')
      include('reload4j*jar')
    }
    from (configurations.runtimeClasspath) {
      exclude('kafka-clients*')
      exclude('connect-*')
    }
    into "$buildDir/dependant-libs"
    duplicatesStrategy 'exclude'
  }

  jar {
    dependsOn copyDependantLibs
  }
}

project(':connect:runtime') {
  configurations {
    swagger
  }

  base {
    archivesName = "connect-runtime"
  }

  dependencies {
    // connect-runtime is used in tests, use `api` for modules below for backwards compatibility even though
    // applications should generally not depend on `connect-runtime`
    api project(':connect:api')
    api project(':clients')
    api project(':connect:json')
    api project(':connect:transforms')

    implementation libs.slf4jApi
    implementation libs.reload4j
    implementation libs.jose4j                    // for SASL/OAUTHBEARER JWT validation
    implementation libs.jacksonAnnotations
    implementation libs.jacksonJaxrsJsonProvider
    implementation libs.jerseyContainerServlet
    implementation libs.jerseyHk2
    implementation libs.jaxbApi // Jersey dependency that was available in the JDK before Java 9
    implementation libs.activation // Jersey dependency that was available in the JDK before Java 9
    implementation libs.jettyServer
    implementation libs.jettyServlet
    implementation libs.jettyServlets
    implementation libs.jettyClient
    implementation libs.reflections
    implementation libs.mavenArtifact
    implementation libs.swaggerAnnotations

    // We use this library to generate OpenAPI docs for the REST API, but we don't want or need it at compile
    // or run time. So, we add it to a separate configuration, which we use later on during docs generation
    swagger libs.swaggerJaxrs2

    testImplementation project(':clients').sourceSets.test.output
    testImplementation project(':core')
    testImplementation project(':metadata')
    testImplementation project(':server-common')
    testImplementation project(':core').sourceSets.test.output
    testImplementation project(':server-common')
    testImplementation project(':server')
    testImplementation project(':group-coordinator')
    testImplementation project(':storage')
    testImplementation project(':connect:test-plugins')
    testImplementation project(':server-common').sourceSets.test.output

    testImplementation libs.junitJupiter
    testImplementation libs.mockitoCore
    testImplementation libs.hamcrest
    testImplementation libs.mockitoJunitJupiter
    testImplementation libs.httpclient

    testRuntimeOnly libs.slf4jReload4j
    testRuntimeOnly libs.bcpkix
    testRuntimeOnly libs.junitPlatformLanucher
  }

  javadoc {
    enabled = false
  }

  tasks.create(name: "copyDependantLibs", type: Copy) {
    from (configurations.testRuntimeClasspath) {
      // No need to copy log4j since the module has an explicit dependency on that
      include('slf4j-log4j12*')
    }
    from (configurations.runtimeClasspath) {
      exclude('kafka-clients*')
      exclude('connect-*')
    }
    into "$buildDir/dependant-libs"
    duplicatesStrategy 'exclude'
  }

  jar {
    dependsOn copyDependantLibs
  }

  task genConnectConfigDocs(type: JavaExec) {
    classpath = sourceSets.main.runtimeClasspath
    mainClass = 'org.apache.kafka.connect.runtime.distributed.DistributedConfig'
    if( !generatedDocsDir.exists() ) { generatedDocsDir.mkdirs() }
    standardOutput = new File(generatedDocsDir, "connect_config.html").newOutputStream()
  }

  task genSinkConnectorConfigDocs(type: JavaExec) {
    classpath = sourceSets.main.runtimeClasspath
    mainClass = 'org.apache.kafka.connect.runtime.SinkConnectorConfig'
    if( !generatedDocsDir.exists() ) { generatedDocsDir.mkdirs() }
    standardOutput = new File(generatedDocsDir, "sink_connector_config.html").newOutputStream()
  }

  task genSourceConnectorConfigDocs(type: JavaExec) {
    classpath = sourceSets.main.runtimeClasspath
    mainClass = 'org.apache.kafka.connect.runtime.SourceConnectorConfig'
    if( !generatedDocsDir.exists() ) { generatedDocsDir.mkdirs() }
    standardOutput = new File(generatedDocsDir, "source_connector_config.html").newOutputStream()
  }

  task genConnectTransformationDocs(type: JavaExec) {
    classpath = sourceSets.main.runtimeClasspath
    mainClass = 'org.apache.kafka.connect.tools.TransformationDoc'
    if( !generatedDocsDir.exists() ) { generatedDocsDir.mkdirs() }
    standardOutput = new File(generatedDocsDir, "connect_transforms.html").newOutputStream()
  }

  task genConnectPredicateDocs(type: JavaExec) {
    classpath = sourceSets.main.runtimeClasspath
    mainClass = 'org.apache.kafka.connect.tools.PredicateDoc'
    if( !generatedDocsDir.exists() ) { generatedDocsDir.mkdirs() }
    standardOutput = new File(generatedDocsDir, "connect_predicates.html").newOutputStream()
  }

  task genConnectMetricsDocs(type: JavaExec) {
    classpath = sourceSets.main.runtimeClasspath
    mainClass = 'org.apache.kafka.connect.runtime.ConnectMetrics'
    if( !generatedDocsDir.exists() ) { generatedDocsDir.mkdirs() }
    standardOutput = new File(generatedDocsDir, "connect_metrics.html").newOutputStream()
  }

  task setVersionInOpenAPISpec(type: Copy) {
    from "$rootDir/gradle/openapi.template"
    into "$buildDir/resources/docs"
    rename ('openapi.template', 'openapi.yaml')
    expand(kafkaVersion: "$rootProject.version")
  }

  task genConnectOpenAPIDocs(type: io.swagger.v3.plugins.gradle.tasks.ResolveTask, dependsOn: setVersionInOpenAPISpec) {
    classpath = sourceSets.main.runtimeClasspath

    buildClasspath = classpath + configurations.swagger
    outputFileName = 'connect_rest'
    outputFormat = 'YAML'
    prettyPrint = 'TRUE'
    sortOutput = 'TRUE'
    openApiFile = file("$buildDir/resources/docs/openapi.yaml")
    resourcePackages = ['org.apache.kafka.connect.runtime.rest.resources']
    if( !generatedDocsDir.exists() ) { generatedDocsDir.mkdirs() }
    outputDir = file(generatedDocsDir)
  }

}

project(':connect:file') {
  base {
    archivesName = "connect-file"
  }

  dependencies {
    implementation project(':connect:api')
    implementation libs.slf4jApi

    testImplementation libs.junitJupiter
    testImplementation libs.mockitoCore

    testRuntimeOnly libs.slf4jReload4j
    testRuntimeOnly libs.junitPlatformLanucher
    testImplementation project(':clients').sourceSets.test.output
    testImplementation project(':connect:runtime')
    testImplementation project(':connect:runtime').sourceSets.test.output
    testImplementation project(':core')
    testImplementation project(':core').sourceSets.test.output
    testImplementation project(':server-common').sourceSets.test.output
  }

  javadoc {
    enabled = false
  }

  tasks.create(name: "copyDependantLibs", type: Copy) {
    from (configurations.testRuntimeClasspath) {
      include('slf4j-log4j12*')
      include('reload4j*jar')
    }
    from (configurations.runtimeClasspath) {
      exclude('kafka-clients*')
      exclude('connect-*')
    }
    into "$buildDir/dependant-libs"
    duplicatesStrategy 'exclude'
  }

  jar {
    dependsOn copyDependantLibs
  }
}

project(':connect:basic-auth-extension') {
  base {
    archivesName = "connect-basic-auth-extension"
  }

  dependencies {
    implementation project(':connect:api')
    implementation libs.slf4jApi
    implementation libs.jaxrsApi
    implementation libs.jaxAnnotationApi

    testImplementation libs.bcpkix
    testImplementation libs.mockitoCore
    testImplementation libs.junitJupiter
    testImplementation project(':clients').sourceSets.test.output

    testRuntimeOnly libs.slf4jReload4j
    testRuntimeOnly libs.jerseyContainerServlet
    testRuntimeOnly libs.junitPlatformLanucher
  }

  javadoc {
    enabled = false
  }

  tasks.create(name: "copyDependantLibs", type: Copy) {
    from (configurations.testRuntimeClasspath) {
      include('slf4j-log4j12*')
      include('reload4j*jar')
    }
    from (configurations.runtimeClasspath) {
      exclude('kafka-clients*')
      exclude('connect-*')
    }
    into "$buildDir/dependant-libs"
    duplicatesStrategy 'exclude'
  }

  jar {
    dependsOn copyDependantLibs
  }
}

project(':connect:mirror') {
  base {
    archivesName = "connect-mirror"
  }

  dependencies {
    implementation project(':connect:api')
    implementation project(':connect:runtime')
    implementation project(':connect:mirror-client')
    implementation project(':clients')

    implementation libs.argparse4j
    implementation libs.jacksonAnnotations
    implementation libs.slf4jApi
    implementation libs.jacksonAnnotations
    implementation libs.jacksonJaxrsJsonProvider
    implementation libs.jerseyContainerServlet
    implementation libs.jerseyHk2
    implementation libs.jaxbApi // Jersey dependency that was available in the JDK before Java 9
    implementation libs.activation // Jersey dependency that was available in the JDK before Java 9
    implementation libs.jettyServer
    implementation libs.jettyServlet
    implementation libs.jettyServlets
    implementation libs.jettyClient
    implementation libs.swaggerAnnotations

    testImplementation libs.junitJupiter
    testImplementation libs.reload4j
    testImplementation libs.mockitoCore
    testImplementation project(':clients').sourceSets.test.output
    testImplementation project(':connect:runtime').sourceSets.test.output
    testImplementation project(':core')
    testImplementation project(':core').sourceSets.test.output
    testImplementation project(':server')
    testImplementation project(':server-common').sourceSets.test.output

    testRuntimeOnly project(':connect:runtime')
    testRuntimeOnly libs.slf4jReload4j
    testRuntimeOnly libs.bcpkix
    testRuntimeOnly libs.junitPlatformLanucher
  }

  javadoc {
    enabled = false
  }

  tasks.create(name: "copyDependantLibs", type: Copy) {
    from (configurations.testRuntimeClasspath) {
      include('slf4j-log4j12*')
      include('reload4j*jar')
    }
    from (configurations.runtimeClasspath) {
      exclude('kafka-clients*')
      exclude('connect-*')
    }
    into "$buildDir/dependant-libs"
    duplicatesStrategy 'exclude'
  }

  task genMirrorConnectorConfigDocs(type: JavaExec) {
    classpath = sourceSets.main.runtimeClasspath
    mainClass = 'org.apache.kafka.connect.mirror.MirrorConnectorConfig'
    if( !generatedDocsDir.exists() ) { generatedDocsDir.mkdirs() }
    standardOutput = new File(generatedDocsDir, "mirror_connector_config.html").newOutputStream()
  }

  task genMirrorSourceConfigDocs(type: JavaExec) {
    classpath = sourceSets.main.runtimeClasspath
    mainClass = 'org.apache.kafka.connect.mirror.MirrorSourceConfig'
    if( !generatedDocsDir.exists() ) { generatedDocsDir.mkdirs() }
    standardOutput = new File(generatedDocsDir, "mirror_source_config.html").newOutputStream()
  }

  task genMirrorCheckpointConfigDocs(type: JavaExec) {
    classpath = sourceSets.main.runtimeClasspath
    mainClass = 'org.apache.kafka.connect.mirror.MirrorCheckpointConfig'
    if( !generatedDocsDir.exists() ) { generatedDocsDir.mkdirs() }
    standardOutput = new File(generatedDocsDir, "mirror_checkpoint_config.html").newOutputStream()
  }

  task genMirrorHeartbeatConfigDocs(type: JavaExec) {
    classpath = sourceSets.main.runtimeClasspath
    mainClass = 'org.apache.kafka.connect.mirror.MirrorHeartbeatConfig'
    if( !generatedDocsDir.exists() ) { generatedDocsDir.mkdirs() }
    standardOutput = new File(generatedDocsDir, "mirror_heartbeat_config.html").newOutputStream()
  }

  jar {
    dependsOn copyDependantLibs
  }
}

project(':connect:mirror-client') {
  base {
    archivesName = "connect-mirror-client"
  }

  dependencies {
    implementation project(':clients')
    implementation libs.slf4jApi

    testImplementation libs.junitJupiter
    testImplementation project(':clients').sourceSets.test.output

    testRuntimeOnly libs.slf4jReload4j
    testRuntimeOnly libs.junitPlatformLanucher
  }

  javadoc {
    enabled = true
  }

  tasks.create(name: "copyDependantLibs", type: Copy) {
    from (configurations.testRuntimeClasspath) {
      include('slf4j-log4j12*')
      include('reload4j*jar')
    }
    from (configurations.runtimeClasspath) {
      exclude('kafka-clients*')
      exclude('connect-*')
    }
    into "$buildDir/dependant-libs"
    duplicatesStrategy 'exclude'
  }

  jar {
    dependsOn copyDependantLibs
  }
}

project(':connect:test-plugins') {
  base {
    archivesName = "connect-test-plugins"
  }

  dependencies {
    api project(':connect:api')

    implementation project(':server-common')
    implementation libs.slf4jApi
    implementation libs.jacksonDatabind
  }
}

task aggregatedJavadoc(type: Javadoc, dependsOn: compileJava) {
  def projectsWithJavadoc = subprojects.findAll { it.javadoc.enabled }
  source = projectsWithJavadoc.collect { it.sourceSets.main.allJava }
  classpath = files(projectsWithJavadoc.collect { it.sourceSets.main.compileClasspath })
  includes = projectsWithJavadoc.collectMany { it.javadoc.getIncludes() }
  excludes = projectsWithJavadoc.collectMany { it.javadoc.getExcludes() }
}<|MERGE_RESOLUTION|>--- conflicted
+++ resolved
@@ -1038,15 +1038,11 @@
       exclude group: "org.apache.hive", module: "hive-service-rpc"
       exclude group: "com.github.joshelser", module: "dropwizard-metrics-hadoop-metrics2-reporter"
     }
-<<<<<<< HEAD
-    implementation 'org.apache.hadoop:hadoop-mapreduce-client-core:3.4.1'
-=======
     implementation ('org.apache.hadoop:hadoop-mapreduce-client-core:3.4.1') {
       exclude group: 'com.sun.jersey', module: '*'
       exclude group: 'com.sun.jersey.contribs', module: '*'
       exclude group: 'com.github.pjfanning', module: 'jersey-json'
     }
->>>>>>> 5ae27285
     // > hive ext end
 
     // > Protobuf ext start
@@ -2340,31 +2336,8 @@
   }
 
   dependencies {
-<<<<<<< HEAD
-    implementation (project(':clients')){
-      exclude group: 'org.slf4j', module: '*'
-    }
-    implementation (project(':server-common')){
-      exclude group: 'org.slf4j', module: '*'
-    }
-    implementation (project(':log4j-appender')){
-      exclude group: 'org.slf4j', module: '*'
-    }
-    // AutoMQ inject start
-    implementation project(':automq-shell')
-    implementation (libs.kafkaAvroSerializer) {
-      exclude group: 'org.apache.kafka', module: 'kafka-clients'
-    }
-    implementation libs.bucket4j
-    implementation (libs.oshi){
-      exclude group: 'org.slf4j', module: '*'
-    }
-    // AutoMQ inject end
-
-=======
     implementation project(':clients')
     implementation project(':metadata')
->>>>>>> 5ae27285
     implementation project(':storage')
     implementation project(':server')
     implementation project(':server-common')
@@ -2382,7 +2355,6 @@
     implementation libs.awsSdkAuth
     implementation libs.hdrHistogram
     implementation libs.spotbugsAnnotations
-    implementation libs.guava
 
     // AutoMQ inject start
     implementation project(':automq-shell')
