--- conflicted
+++ resolved
@@ -105,10 +105,6 @@
 import java.util.concurrent.TimeUnit;
 import java.util.concurrent.atomic.AtomicBoolean;
 import java.util.concurrent.atomic.AtomicReference;
-<<<<<<< HEAD
-import java.util.stream.Collectors;
-=======
->>>>>>> 0971924e
 import java.util.stream.Stream;
 
 import static java.util.Arrays.asList;
@@ -348,11 +344,7 @@
         completeFetchedCommittedOffsetApplicationEventSuccessfully(topicPartitionOffsets);
 
         assertEquals(topicPartitionOffsets, consumer.committed(topicPartitionOffsets.keySet(), Duration.ofMillis(1000)));
-<<<<<<< HEAD
-        verify(applicationEventHandler).addAndGet(ArgumentMatchers.isA(FetchCommittedOffsetsEvent.class), any());
-=======
         verify(applicationEventHandler).addAndGet(ArgumentMatchers.isA(FetchCommittedOffsetsEvent.class));
->>>>>>> 0971924e
         final Metric metric = consumer.metrics()
             .get(consumer.metricsRegistry().metricName("committed-time-ns-total", "consumer-metrics"));
         assertTrue((double) metric.metricValue() > 0);
@@ -374,11 +366,7 @@
 
         verify(metadata).updateLastSeenEpochIfNewer(t0, 2);
         verify(metadata).updateLastSeenEpochIfNewer(t2, 3);
-<<<<<<< HEAD
-        verify(applicationEventHandler).addAndGet(ArgumentMatchers.isA(FetchCommittedOffsetsEvent.class), any());
-=======
         verify(applicationEventHandler).addAndGet(ArgumentMatchers.isA(FetchCommittedOffsetsEvent.class));
->>>>>>> 0971924e
     }
 
     @Test
@@ -386,11 +374,7 @@
         consumer = newConsumer();
         Map<TopicPartition, OffsetAndMetadata> offsets = mockTopicPartitionOffset();
         when(applicationEventHandler.addAndGet(
-<<<<<<< HEAD
-            any(FetchCommittedOffsetsEvent.class), any())).thenAnswer(invocation -> {
-=======
             any(FetchCommittedOffsetsEvent.class))).thenAnswer(invocation -> {
->>>>>>> 0971924e
                 CompletableApplicationEvent<?> event = invocation.getArgument(0);
                 assertInstanceOf(FetchCommittedOffsetsEvent.class, event);
                 throw new KafkaException("Test exception");
@@ -605,8 +589,6 @@
         verify(metadata).updateLastSeenEpochIfNewer(t0, 2);
         verify(metadata).updateLastSeenEpochIfNewer(t1, 1);
         verify(applicationEventHandler).add(ArgumentMatchers.isA(AsyncCommitEvent.class));
-<<<<<<< HEAD
-=======
 
         // Clean-Up. Close the consumer here as we know it will cause a TimeoutException to be thrown.
         // If we get an error *other* than the TimeoutException, we'll fail the test.
@@ -616,7 +598,6 @@
         } finally {
             consumer = null;
         }
->>>>>>> 0971924e
     }
 
     @Test
@@ -664,8 +645,6 @@
     }
 
     @Test
-<<<<<<< HEAD
-=======
     public void testCommitSyncAwaitsCommitAsyncCompletionWithEmptyOffsets() {
         final TopicPartition tp = new TopicPartition("foo", 0);
         final CompletableFuture<Void> asyncCommitFuture = setUpConsumerWithIncompleteAsyncCommit(tp);
@@ -740,7 +719,6 @@
     }
 
     @Test
->>>>>>> 0971924e
     public void testPollTriggersFencedExceptionFromCommitAsync() {
         final String groupId = "consumerGroupA";
         final String groupInstanceId = "groupInstanceId1";
@@ -793,11 +771,7 @@
         consumer = newConsumer();
         doReturn(null).when(applicationEventHandler).addAndGet(any());
         consumer.close();
-<<<<<<< HEAD
-        verify(applicationEventHandler).addAndGet(any(LeaveOnCloseEvent.class), any());
-=======
         verify(applicationEventHandler).addAndGet(any(LeaveOnCloseEvent.class));
->>>>>>> 0971924e
         verify(applicationEventHandler).add(any(CommitOnCloseEvent.class));
     }
 
@@ -840,11 +814,7 @@
         subscriptions.assignFromSubscribed(singleton(tp));
         doThrow(new KafkaException()).when(listener).onPartitionsRevoked(eq(singleton(tp)));
         assertThrows(KafkaException.class, () -> consumer.close(Duration.ZERO));
-<<<<<<< HEAD
-        verify(applicationEventHandler, never()).addAndGet(any(LeaveOnCloseEvent.class), any());
-=======
         verify(applicationEventHandler, never()).addAndGet(any(LeaveOnCloseEvent.class));
->>>>>>> 0971924e
         verify(listener).onPartitionsRevoked(eq(singleton(tp)));
         assertEquals(emptySet(), subscriptions.assignedPartitions());
     }
@@ -880,11 +850,7 @@
         consumer.subscribe(singleton("topic"), mock(ConsumerRebalanceListener.class));
         subscriptions.assignFromSubscribed(singleton(new TopicPartition("topic", 0)));
         subscriptions.seek(new TopicPartition("topic", 0), 100);
-<<<<<<< HEAD
-        consumer.maybeAutoCommitSync(true, time.timer(100));
-=======
         consumer.autoCommitSync(time.timer(100));
->>>>>>> 0971924e
         verify(applicationEventHandler).add(any(SyncCommitEvent.class));
     }
 
@@ -902,10 +868,6 @@
         consumer.subscribe(singleton("topic"), mock(ConsumerRebalanceListener.class));
         subscriptions.assignFromSubscribed(singleton(new TopicPartition("topic", 0)));
         subscriptions.seek(new TopicPartition("topic", 0), 100);
-<<<<<<< HEAD
-        consumer.maybeAutoCommitSync(false, time.timer(100));
-=======
->>>>>>> 0971924e
         verify(applicationEventHandler, never()).add(any(SyncCommitEvent.class));
     }
 
@@ -982,20 +944,6 @@
     @Test
     public void testBeginningOffsets() {
         consumer = newConsumer();
-<<<<<<< HEAD
-        Map<TopicPartition, OffsetAndTimestamp> expectedOffsetsAndTimestamp =
-            mockOffsetAndTimestamp();
-        Set<TopicPartition> partitions = expectedOffsetsAndTimestamp.keySet();
-        doReturn(expectedOffsetsAndTimestamp).when(applicationEventHandler).addAndGet(any(), any());
-        Map<TopicPartition, Long> result =
-            assertDoesNotThrow(() -> consumer.beginningOffsets(partitions,
-                Duration.ofMillis(1)));
-        Map<TopicPartition, Long> expectedOffsets = expectedOffsetsAndTimestamp.entrySet().stream()
-            .collect(Collectors.toMap(Map.Entry::getKey, e -> e.getValue().offset()));
-        assertEquals(expectedOffsets, result);
-        verify(applicationEventHandler).addAndGet(ArgumentMatchers.isA(ListOffsetsEvent.class),
-            ArgumentMatchers.isA(Timer.class));
-=======
         Map<TopicPartition, OffsetAndTimestampInternal> expectedOffsets = mockOffsetAndTimestamp();
 
         when(applicationEventHandler.addAndGet(any(ListOffsetsEvent.class))).thenAnswer(invocation -> {
@@ -1014,7 +962,6 @@
             assertEquals(value.offset(), result.get(key));
         });
         verify(applicationEventHandler).addAndGet(any(ListOffsetsEvent.class));
->>>>>>> 0971924e
     }
 
     @Test
@@ -1024,22 +971,12 @@
         Throwable eventProcessingFailure = new KafkaException("Unexpected failure " +
             "processing List Offsets event");
         doThrow(eventProcessingFailure).when(applicationEventHandler).addAndGet(
-<<<<<<< HEAD
-            any(ListOffsetsEvent.class),
-            any());
-=======
             any(ListOffsetsEvent.class));
->>>>>>> 0971924e
         Throwable consumerError = assertThrows(KafkaException.class,
             () -> consumer.beginningOffsets(partitions,
                 Duration.ofMillis(1)));
         assertEquals(eventProcessingFailure, consumerError);
-<<<<<<< HEAD
-        verify(applicationEventHandler).addAndGet(ArgumentMatchers.isA(ListOffsetsEvent.class),
-            ArgumentMatchers.isA(Timer.class));
-=======
         verify(applicationEventHandler).addAndGet(ArgumentMatchers.isA(ListOffsetsEvent.class));
->>>>>>> 0971924e
     }
 
     @Test
@@ -1050,12 +987,7 @@
             () -> consumer.beginningOffsets(
                 Collections.singletonList(new TopicPartition("t1", 0)),
                 Duration.ofMillis(1)));
-<<<<<<< HEAD
-        verify(applicationEventHandler).addAndGet(ArgumentMatchers.isA(ListOffsetsEvent.class),
-            ArgumentMatchers.isA(Timer.class));
-=======
         verify(applicationEventHandler).addAndGet(ArgumentMatchers.isA(ListOffsetsEvent.class));
->>>>>>> 0971924e
     }
 
     @Test
@@ -1093,11 +1025,6 @@
         doReturn(expectedResult).when(applicationEventHandler).addAndGet(any());
         Map<TopicPartition, OffsetAndTimestamp> result =
                 assertDoesNotThrow(() -> consumer.offsetsForTimes(timestampToSearch, Duration.ofMillis(1)));
-<<<<<<< HEAD
-        assertEquals(expectedResult, result);
-        verify(applicationEventHandler).addAndGet(ArgumentMatchers.isA(ListOffsetsEvent.class),
-                ArgumentMatchers.isA(Timer.class));
-=======
         expectedResult.forEach((key, value) -> {
             OffsetAndTimestamp expected = value.buildOffsetAndTimestamp();
             assertEquals(expected, result.get(key));
@@ -1144,7 +1071,6 @@
             () -> consumer.endOffsets(Collections.singleton(new TopicPartition("topic", 5)),
                 Duration.ofMillis(timeout)));
         assertEquals("Failed to get offsets by times in " + timeout + "ms", t.getMessage());
->>>>>>> 0971924e
     }
 
     // This test ensures same behaviour as the current consumer when offsetsForTimes is called
@@ -1171,12 +1097,7 @@
         Map<TopicPartition, OffsetAndTimestamp> result =
             assertDoesNotThrow(() -> consumer.offsetsForTimes(timestampToSearch, Duration.ZERO));
         assertEquals(expectedResult, result);
-<<<<<<< HEAD
-        verify(applicationEventHandler, never()).addAndGet(ArgumentMatchers.isA(ListOffsetsEvent.class),
-            ArgumentMatchers.isA(Timer.class));
-=======
         verify(applicationEventHandler, never()).addAndGet(ArgumentMatchers.isA(ListOffsetsEvent.class));
->>>>>>> 0971924e
     }
 
     @Test
@@ -1185,20 +1106,12 @@
         final Map<TopicPartition, OffsetAndMetadata> offsets = mockTopicPartitionOffset();
         doAnswer(invocation -> {
             CompletableApplicationEvent<?> event = invocation.getArgument(0);
-<<<<<<< HEAD
-            Timer timer = invocation.getArgument(1);
-=======
->>>>>>> 0971924e
             assertInstanceOf(FetchCommittedOffsetsEvent.class, event);
             assertTrue(event.future().isCompletedExceptionally());
             return ConsumerUtils.getResult(event.future());
         })
             .when(applicationEventHandler)
-<<<<<<< HEAD
-            .addAndGet(any(FetchCommittedOffsetsEvent.class), any(Timer.class));
-=======
             .addAndGet(any(FetchCommittedOffsetsEvent.class));
->>>>>>> 0971924e
 
         consumer.wakeup();
         assertThrows(WakeupException.class, () -> consumer.committed(offsets.keySet()));
@@ -1231,8 +1144,6 @@
     }
 
     @Test
-<<<<<<< HEAD
-=======
     public void testCloseAwaitPendingAsyncCommitIncomplete() {
         time = new MockTime(1);
         consumer = newConsumer();
@@ -1268,7 +1179,6 @@
 
 
     @Test
->>>>>>> 0971924e
     public void testInterceptorAutoCommitOnClose() {
         Properties props = requiredConsumerConfigAndGroupId("test-id");
         props.setProperty(ConsumerConfig.INTERCEPTOR_CLASSES_CONFIG, MockConsumerInterceptor.class.getName());
@@ -1798,26 +1708,11 @@
         consumer.poll(Duration.ZERO);
 
         verify(applicationEventHandler, atLeast(1))
-<<<<<<< HEAD
-            .addAndGet(ArgumentMatchers.isA(ValidatePositionsEvent.class), ArgumentMatchers.isA(Timer.class));
-=======
             .addAndGet(ArgumentMatchers.isA(ValidatePositionsEvent.class));
->>>>>>> 0971924e
 
         if (committedOffsetsEnabled) {
             // Verify there was an FetchCommittedOffsets event and no ResetPositions event
             verify(applicationEventHandler, atLeast(1))
-<<<<<<< HEAD
-                .addAndGet(ArgumentMatchers.isA(FetchCommittedOffsetsEvent.class), ArgumentMatchers.isA(Timer.class));
-            verify(applicationEventHandler, never())
-                .addAndGet(ArgumentMatchers.isA(ResetPositionsEvent.class), ArgumentMatchers.isA(Timer.class));
-        } else {
-            // Verify there was not any FetchCommittedOffsets event but there should be a ResetPositions
-            verify(applicationEventHandler, never())
-                .addAndGet(ArgumentMatchers.isA(FetchCommittedOffsetsEvent.class), ArgumentMatchers.isA(Timer.class));
-            verify(applicationEventHandler, atLeast(1))
-                .addAndGet(ArgumentMatchers.isA(ResetPositionsEvent.class), ArgumentMatchers.isA(Timer.class));
-=======
                 .addAndGet(ArgumentMatchers.isA(FetchCommittedOffsetsEvent.class));
             verify(applicationEventHandler, never())
                 .addAndGet(ArgumentMatchers.isA(ResetPositionsEvent.class));
@@ -1827,7 +1722,6 @@
                 .addAndGet(ArgumentMatchers.isA(FetchCommittedOffsetsEvent.class));
             verify(applicationEventHandler, atLeast(1))
                 .addAndGet(ArgumentMatchers.isA(ResetPositionsEvent.class));
->>>>>>> 0971924e
         }
     }
 
@@ -1842,19 +1736,11 @@
         consumer.poll(Duration.ZERO);
 
         verify(applicationEventHandler, atLeast(1))
-<<<<<<< HEAD
-            .addAndGet(ArgumentMatchers.isA(ValidatePositionsEvent.class), ArgumentMatchers.isA(Timer.class));
-        verify(applicationEventHandler, atLeast(1))
-            .addAndGet(ArgumentMatchers.isA(FetchCommittedOffsetsEvent.class), ArgumentMatchers.isA(Timer.class));
-        verify(applicationEventHandler, atLeast(1))
-            .addAndGet(ArgumentMatchers.isA(ResetPositionsEvent.class), ArgumentMatchers.isA(Timer.class));
-=======
             .addAndGet(ArgumentMatchers.isA(ValidatePositionsEvent.class));
         verify(applicationEventHandler, atLeast(1))
             .addAndGet(ArgumentMatchers.isA(FetchCommittedOffsetsEvent.class));
         verify(applicationEventHandler, atLeast(1))
             .addAndGet(ArgumentMatchers.isA(ResetPositionsEvent.class));
->>>>>>> 0971924e
     }
 
     @Test
@@ -2077,21 +1963,13 @@
     private void completeFetchedCommittedOffsetApplicationEventSuccessfully(final Map<TopicPartition, OffsetAndMetadata> committedOffsets) {
         doReturn(committedOffsets)
             .when(applicationEventHandler)
-<<<<<<< HEAD
-            .addAndGet(any(FetchCommittedOffsetsEvent.class), any(Timer.class));
-=======
             .addAndGet(any(FetchCommittedOffsetsEvent.class));
->>>>>>> 0971924e
     }
 
     private void completeFetchedCommittedOffsetApplicationEventExceptionally(Exception ex) {
         doThrow(ex)
             .when(applicationEventHandler)
-<<<<<<< HEAD
-            .addAndGet(any(FetchCommittedOffsetsEvent.class), any(Timer.class));
-=======
             .addAndGet(any(FetchCommittedOffsetsEvent.class));
->>>>>>> 0971924e
     }
 
     private void completeUnsubscribeApplicationEventSuccessfully() {
