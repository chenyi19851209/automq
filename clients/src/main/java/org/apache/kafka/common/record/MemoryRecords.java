--- conflicted
+++ resolved
@@ -415,15 +415,9 @@
                     retainedBatch.lastOffset(), numMessagesInBatch, bytesRetained);
         }
 
-<<<<<<< HEAD
-        private void updateRetainedBatchMetadata(long maxTimestamp, long offsetOfMaxTimestamp, long maxOffset,
-                                                 int messagesRetained, int bytesRetained) {
-            validateBatchMetadata(maxTimestamp, offsetOfMaxTimestamp, maxOffset);
-=======
         private void updateRetainedBatchMetadata(long maxTimestamp, long shallowOffsetOfMaxTimestamp, long maxOffset,
                                                  int messagesRetained, int bytesRetained) {
             validateBatchMetadata(maxTimestamp, shallowOffsetOfMaxTimestamp, maxOffset);
->>>>>>> 0971924e
             if (maxTimestamp > this.maxTimestamp) {
                 this.maxTimestamp = maxTimestamp;
                 this.offsetOfMaxTimestamp = offsetOfMaxTimestamp;
