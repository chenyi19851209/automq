/*
 * Copyright 2025, AutoMQ HK Limited.
 *
 * Licensed to the Apache Software Foundation (ASF) under one or more
 * contributor license agreements. See the NOTICE file distributed with
 * this work for additional information regarding copyright ownership.
 * The ASF licenses this file to You under the Apache License, Version 2.0
 * (the "License"); you may not use this file except in compliance with
 * the License. You may obtain a copy of the License at
 *
 *    http://www.apache.org/licenses/LICENSE-2.0
 *
 * Unless required by applicable law or agreed to in writing, software
 * distributed under the License is distributed on an "AS IS" BASIS,
 * WITHOUT WARRANTIES OR CONDITIONS OF ANY KIND, either express or implied.
 * See the License for the specific language governing permissions and
 * limitations under the License.
 */

package org.apache.kafka.tools.automq;

import org.apache.kafka.common.TopicPartition;
import org.apache.kafka.tools.automq.perf.ConsumerService;
import org.apache.kafka.tools.automq.perf.PerfConfig;
import org.apache.kafka.tools.automq.perf.ProducerService;
import org.apache.kafka.tools.automq.perf.Stats;
import org.apache.kafka.tools.automq.perf.StatsCollector.Result;
import org.apache.kafka.tools.automq.perf.StatsCollector.StopCondition;
import org.apache.kafka.tools.automq.perf.TopicService;
import org.apache.kafka.tools.automq.perf.TopicService.Topic;

import com.automq.stream.s3.metrics.TimerUtil;
import com.fasterxml.jackson.databind.ObjectMapper;
import com.fasterxml.jackson.databind.ObjectWriter;
import com.google.common.base.Strings;

import org.slf4j.Logger;
import org.slf4j.LoggerFactory;

import java.io.File;
import java.io.IOException;
import java.nio.charset.StandardCharsets;
import java.nio.file.Files;
import java.nio.file.Path;
import java.text.SimpleDateFormat;
import java.time.Duration;
import java.util.ArrayList;
import java.util.Collections;
import java.util.Date;
import java.util.HashMap;
import java.util.List;
import java.util.Map;
import java.util.Random;
import java.util.Set;
import java.util.concurrent.ConcurrentHashMap;
import java.util.concurrent.ThreadLocalRandom;
import java.util.concurrent.TimeUnit;
import java.util.function.Function;

import io.confluent.kafka.schemaregistry.avro.AvroSchema;
import io.confluent.kafka.schemaregistry.avro.AvroSchemaUtils;
import io.confluent.kafka.serializers.KafkaAvroSerializer;

import static org.apache.kafka.tools.automq.perf.StatsCollector.printAndCollectStats;

public class PerfCommand implements AutoCloseable {

    private static final long TOPIC_READY_TIMEOUT_NANOS = TimeUnit.MINUTES.toNanos(2);

    private static final ObjectWriter JSON = new ObjectMapper().writerWithDefaultPrettyPrinter();
    private static final Logger LOGGER = LoggerFactory.getLogger(PerfCommand.class);

    private final PerfConfig config;
    private final TopicService topicService;
    private final ProducerService producerService;
    private final ConsumerService consumerService;
    private final Stats stats = new Stats();
    /**
     * Partitions that are ready to be consumed.
     * Only used during the initial topic readiness check, which is, {@link #preparing} is true.
     */
    private final Set<TopicPartition> readyPartitions = Collections.newSetFromMap(new ConcurrentHashMap<>());

    private volatile boolean preparing = true;
    private volatile boolean running = true;

    public static void main(String[] args) throws Exception {
        PerfConfig config = new PerfConfig(args);
        try (PerfCommand command = new PerfCommand(config)) {
            command.run();
        }
    }

    private PerfCommand(PerfConfig config) {
        this.config = config;
        this.topicService = new TopicService(config.bootstrapServer(), config.adminConfig());
        this.producerService = new ProducerService();
        this.consumerService = new ConsumerService(config.bootstrapServer(), config.adminConfig());
    }

    private void run() {
        LOGGER.info("Starting perf test with config: {}", jsonStringify(config));
        TimerUtil timer = new TimerUtil();

        if (config.reset) {
            LOGGER.info("Deleting all test topics...");
            int deleted = topicService.deleteTopics();
            LOGGER.info("Deleted all test topics ({} in total), took {} ms", deleted, timer.elapsedAndResetAs(TimeUnit.MILLISECONDS));
        }

        List<Topic> topics;
        if (config.catchupTopicPrefix != null && !config.catchupTopicPrefix.isEmpty()) {
            LOGGER.info("Looking for catch-up topics with prefix: {}", config.catchupTopicPrefix);
            topics = topicService.findExistingTopicsByPrefix(config.catchupTopicPrefix);
            if (topics.isEmpty()) {
                throw new RuntimeException("No catch-up topics found with prefix: " + config.catchupTopicPrefix);
            }
            LOGGER.info("Found {} catch-up topics with prefix '{}'.", topics.size(), config.catchupTopicPrefix);
        } else if (config.reuseTopics) {
            LOGGER.info("Reusing existing topics with prefix: {}", config.topicPrefix);
            topics = topicService.findExistingTopicsByPrefix(config.topicPrefix);
            if (topics.isEmpty()) {
                LOGGER.warn("No existing topics found with prefix '{}', creating new topics instead.", config.topicPrefix);
                topics = topicService.createTopics(config.topicsConfig());
                LOGGER.info("Created {} topics, took {} ms", topics.size(), timer.elapsedAndResetAs(TimeUnit.MILLISECONDS));
            } else {
                LOGGER.info("Found {} existing topics with prefix '{}'.", topics.size(), config.topicPrefix);
            }
        } else {
            LOGGER.info("Creating topics...");
            topics = topicService.createTopics(config.topicsConfig());
            LOGGER.info("Created {} topics, took {} ms", topics.size(), timer.elapsedAndResetAs(TimeUnit.MILLISECONDS));
        }

        LOGGER.info("Creating consumers...");
        int consumers = consumerService.createConsumers(topics, config.consumersConfig());
        consumerService.start(this::messageReceived, config.maxConsumeRecordRate);
        LOGGER.info("Created {} consumers, took {} ms", consumers, timer.elapsedAndResetAs(TimeUnit.MILLISECONDS));

        LOGGER.info("Creating producers...");
        int producers = producerService.createProducers(topics, config.producersConfig(), this::messageSent);
        LOGGER.info("Created {} producers, took {} ms", producers, timer.elapsedAndResetAs(TimeUnit.MILLISECONDS));

<<<<<<< HEAD
        if (config.catchupTopicPrefix != null && !config.catchupTopicPrefix.isEmpty()) {
            LOGGER.info("Using catch-up topics, skipping message accumulation phase");
            preparing = false; // Directly start consuming without accumulation
        } else if (config.awaitTopicReady) {
            LOGGER.info("Waiting for topics to be ready...");
            waitTopicsReady(consumerService.consumerCount() > 0);
            LOGGER.info("Topics are ready, took {} ms", timer.elapsedAndResetAs(TimeUnit.MILLISECONDS));

            Function<String, List<byte[]>> payloads = payloads(config, topics);
            producerService.start(payloads, config.sendRate);
            preparing = false;

            if (config.warmupDurationMinutes > 0) {
                LOGGER.info("Warming up for {} minutes...", config.warmupDurationMinutes);
                long warmupStart = System.nanoTime();
                long warmupMiddle = warmupStart + TimeUnit.MINUTES.toNanos(config.warmupDurationMinutes) / 2;
                producerService.adjustRate(warmupStart, ProducerService.MIN_RATE);
                producerService.adjustRate(warmupMiddle, config.sendRate);
                collectStats(Duration.ofMinutes(config.warmupDurationMinutes));
            }
        } else {
            // If not waiting for topic ready and not using catchup topics, start producing immediately.
            Function<String, List<byte[]>> payloads = payloads(config, topics);
            producerService.start(payloads, config.sendRate);
            preparing = false;
=======
        if (config.awaitTopicReady) {
            LOGGER.info("Waiting for topics to be ready...");
            waitTopicsReady(consumerService.consumerCount() > 0);
            LOGGER.info("Topics are ready, took {} ms", timer.elapsedAndResetAs(TimeUnit.MILLISECONDS));
        }

        Function<String, List<byte[]>> payloads = payloads(config, topics);
        producerService.start(payloads, config.sendRate);

        preparing = false;

        if (config.warmupDurationMinutes > 0) {
            LOGGER.info("Warming up for {} minutes...", config.warmupDurationMinutes);
            long warmupStart = System.nanoTime();
            long warmupMiddle = warmupStart + TimeUnit.MINUTES.toNanos(config.warmupDurationMinutes) / 2;
            producerService.adjustRate(warmupStart, ProducerService.MIN_RATE);
            producerService.adjustRate(warmupMiddle, config.sendRate);
            collectStats(Duration.ofMinutes(config.warmupDurationMinutes));
>>>>>>> 5ae27285
        }

        Result result;
        if (config.backlogDurationSeconds > 0) {
            LOGGER.info("Pausing consumers for {} seconds to build up backlog...", config.backlogDurationSeconds);
            consumerService.pause();
            long backlogStart = System.currentTimeMillis();
            collectStats(Duration.ofSeconds(config.backlogDurationSeconds));
            long backlogEnd = System.nanoTime();

            LOGGER.info("Resetting consumer offsets and resuming...");
            consumerService.resetOffset(backlogStart, TimeUnit.SECONDS.toMillis(config.groupStartDelaySeconds));

            // Select topics for catch-up
            int numTopics = topics.size();
            int topicsToResume = (int) Math.ceil(numTopics * (config.consumersDuringCatchupPercentage / 100.0));
            topicsToResume = Math.max(1, Math.min(numTopics, topicsToResume));
            List<String> allTopicNames = topics.stream().map(t -> t.name()).collect(java.util.stream.Collectors.toList());
            java.util.Collections.shuffle(allTopicNames);
            List<String> resumeTopics = allTopicNames.subList(0, topicsToResume);

            // No need to pause all again, they're already paused from line 172
            // Just resume the selected topics
            consumerService.resumeTopics(resumeTopics);
            LOGGER.info("Resuming consumers for topics: {} ({} out of {})", resumeTopics, topicsToResume, numTopics);
            // No need to pause specific topics, they're already paused
            LOGGER.info("Keeping remaining consumers paused ({} topics)", numTopics - topicsToResume);

            stats.reset();
            producerService.adjustRate(config.sendRateDuringCatchup);
            result = collectStats(backlogEnd);
        } else {
            LOGGER.info("Running test for {} minutes...", config.testDurationMinutes);
            stats.reset();
            result = collectStats(Duration.ofMinutes(config.testDurationMinutes));
        }
        LOGGER.info("Saving results to {}", saveResult(result));

        running = false;
    }

    private String jsonStringify(Object obj) {
        try {
            return JSON.writeValueAsString(obj);
        } catch (Exception e) {
            throw new RuntimeException(e);
        }
    }

    private void messageSent(int size, long sendTimeNanos, Exception exception) {
        if (exception != null) {
            stats.messageFailed();
        } else {
            stats.messageSent(size, sendTimeNanos);
        }
    }

    private void messageReceived(TopicPartition topicPartition, byte[] payload, long sendTimeNanos) {
<<<<<<< HEAD
        if (preparing && config.awaitTopicReady && (config.catchupTopicPrefix == null || config.catchupTopicPrefix.isEmpty())) {
=======
        if (preparing) {
>>>>>>> 5ae27285
            readyPartitions.add(topicPartition);
        }
        stats.messageReceived(payload.length, sendTimeNanos);
    }

    private void waitTopicsReady(boolean hasConsumer) {
<<<<<<< HEAD
        if (config.catchupTopicPrefix != null && !config.catchupTopicPrefix.isEmpty()) {
            LOGGER.info("Using catch-up topics, skipping topic readiness check.");
            return;
        }
=======
>>>>>>> 5ae27285
        if (hasConsumer) {
            waitTopicsReadyWithConsumer();
        } else {
            waitTopicsReadyWithoutConsumer();
        }
        stats.reset();
    }

    private void waitTopicsReadyWithConsumer() {
        long start = System.nanoTime();
        boolean ready = false;
        int expectPartitionCount = config.topics * config.partitionsPerTopic;
        while (System.nanoTime() < start + TOPIC_READY_TIMEOUT_NANOS) {
            producerService.probe();
            int received = readyPartitions.size();
            LOGGER.info("Waiting for topics to be ready... sent: {}, received: {}", expectPartitionCount, received);
            if (received >= expectPartitionCount) {
                ready = true;
                break;
            }
            try {
                Thread.sleep(TimeUnit.SECONDS.toMillis(5));
            } catch (InterruptedException e) {
                throw new RuntimeException(e);
            }
        }
        if (!ready) {
            throw new RuntimeException("Timeout waiting for topics to be ready");
        }
    }

    private void waitTopicsReadyWithoutConsumer() {
        producerService.probe();
        try {
            // If there is no consumer, we can only wait for a fixed time to ensure the topic is ready.
            Thread.sleep(TimeUnit.SECONDS.toMillis(30));
        } catch (InterruptedException e) {
            throw new RuntimeException(e);
        }
    }

    private Function<String, List<byte[]>> payloads(PerfConfig config, List<Topic> topics) {
        if (Strings.isNullOrEmpty(config.valueSchema)) {
            List<byte[]> payloads = randomPayloads(config.recordSize, config.randomRatio, config.randomPoolSize);
            return topic -> payloads;
        } else {
            // The producer configs should contain:
            // - schema.registry.url: http://localhost:8081
            Map<String, List<byte[]>> topic2payloads = new HashMap<>();
            topics.forEach(topic -> {
                topic2payloads.put(topic.name(), schemaPayloads(topic.name(), config.valueSchema, config.valuesFile, config.producerConfigs));
            });
            return topic2payloads::get;
        }
    }

    /**
     * Generates a list of byte arrays with specified size and mix of random and static content.
     *
     * @param size        The size of each byte array.
     * @param randomRatio The fraction of each array that should be random (0.0 to 1.0).
     * @param count       The number of arrays to generate.
     * @return List of byte arrays, each containing a mix of random and static bytes.
     */
    private List<byte[]> randomPayloads(int size, double randomRatio, int count) {
        Random r = ThreadLocalRandom.current();

        int randomBytes = (int) (size * randomRatio);
        int staticBytes = size - randomBytes;
        byte[] staticPayload = new byte[staticBytes];
        r.nextBytes(staticPayload);

        if (randomBytes == 0) {
            // all payloads are the same, no need to create multiple copies
            return List.of(staticPayload);
        }

        List<byte[]> payloads = new ArrayList<>(count);
        for (int i = 0; i < count; i++) {
            byte[] payload = new byte[size];
            r.nextBytes(payload);
            System.arraycopy(staticPayload, 0, payload, randomBytes, staticBytes);
            payloads.add(payload);
        }
        return payloads;
    }

    private Result collectStats(Duration duration) {
        StopCondition condition = (startNanos, nowNanos) -> Duration.ofNanos(nowNanos - startNanos).compareTo(duration) >= 0;
        return collectStats(condition);
    }

    private Result collectStats(long consumerTimeNanos) {
        StopCondition condition = (startNanos, nowNanos) -> stats.maxSendTimeNanos.get() >= consumerTimeNanos;
        return collectStats(condition);
    }

    private Result collectStats(StopCondition condition) {
        long intervalNanos = TimeUnit.SECONDS.toNanos(config.reportingIntervalSeconds);
        return printAndCollectStats(stats, condition, intervalNanos, config);
    }

    private String saveResult(Result result) {
        String fileName = String.format("perf-%s.json", new SimpleDateFormat("yyyy-MM-dd-HH-mm-ss").format(new Date()));
        try {
            JSON.writeValue(new File(fileName), result);
        } catch (Exception e) {
            LOGGER.error("Failed to write result to file {}", fileName, e);
        }
        return fileName;
    }

    @Override
    public void close() {
        topicService.close();
        producerService.close();
        consumerService.close();
    }

    private static List<byte[]> schemaPayloads(String topic, String schemaJson, String payloadsFile, Map<String, ?> configs) {
        try (KafkaAvroSerializer serializer = new KafkaAvroSerializer()) {
            List<byte[]> payloads = new ArrayList<>();
            AvroSchema schema = new AvroSchema(schemaJson);
            serializer.configure(configs, false);
            for (String payloadStr : Files.readAllLines(Path.of(payloadsFile), StandardCharsets.UTF_8)) {
                Object object = AvroSchemaUtils.toObject(payloadStr, schema);
                byte[] payload = serializer.serialize(topic, object);
                payloads.add(payload);
            }
            return payloads;
        } catch (IOException ex) {
            throw new RuntimeException(ex);
        }
    }
}<|MERGE_RESOLUTION|>--- conflicted
+++ resolved
@@ -108,29 +108,9 @@
             LOGGER.info("Deleted all test topics ({} in total), took {} ms", deleted, timer.elapsedAndResetAs(TimeUnit.MILLISECONDS));
         }
 
-        List<Topic> topics;
-        if (config.catchupTopicPrefix != null && !config.catchupTopicPrefix.isEmpty()) {
-            LOGGER.info("Looking for catch-up topics with prefix: {}", config.catchupTopicPrefix);
-            topics = topicService.findExistingTopicsByPrefix(config.catchupTopicPrefix);
-            if (topics.isEmpty()) {
-                throw new RuntimeException("No catch-up topics found with prefix: " + config.catchupTopicPrefix);
-            }
-            LOGGER.info("Found {} catch-up topics with prefix '{}'.", topics.size(), config.catchupTopicPrefix);
-        } else if (config.reuseTopics) {
-            LOGGER.info("Reusing existing topics with prefix: {}", config.topicPrefix);
-            topics = topicService.findExistingTopicsByPrefix(config.topicPrefix);
-            if (topics.isEmpty()) {
-                LOGGER.warn("No existing topics found with prefix '{}', creating new topics instead.", config.topicPrefix);
-                topics = topicService.createTopics(config.topicsConfig());
-                LOGGER.info("Created {} topics, took {} ms", topics.size(), timer.elapsedAndResetAs(TimeUnit.MILLISECONDS));
-            } else {
-                LOGGER.info("Found {} existing topics with prefix '{}'.", topics.size(), config.topicPrefix);
-            }
-        } else {
-            LOGGER.info("Creating topics...");
-            topics = topicService.createTopics(config.topicsConfig());
-            LOGGER.info("Created {} topics, took {} ms", topics.size(), timer.elapsedAndResetAs(TimeUnit.MILLISECONDS));
-        }
+        LOGGER.info("Creating topics...");
+        List<Topic> topics = topicService.createTopics(config.topicsConfig());
+        LOGGER.info("Created {} topics, took {} ms", topics.size(), timer.elapsedAndResetAs(TimeUnit.MILLISECONDS));
 
         LOGGER.info("Creating consumers...");
         int consumers = consumerService.createConsumers(topics, config.consumersConfig());
@@ -141,33 +121,6 @@
         int producers = producerService.createProducers(topics, config.producersConfig(), this::messageSent);
         LOGGER.info("Created {} producers, took {} ms", producers, timer.elapsedAndResetAs(TimeUnit.MILLISECONDS));
 
-<<<<<<< HEAD
-        if (config.catchupTopicPrefix != null && !config.catchupTopicPrefix.isEmpty()) {
-            LOGGER.info("Using catch-up topics, skipping message accumulation phase");
-            preparing = false; // Directly start consuming without accumulation
-        } else if (config.awaitTopicReady) {
-            LOGGER.info("Waiting for topics to be ready...");
-            waitTopicsReady(consumerService.consumerCount() > 0);
-            LOGGER.info("Topics are ready, took {} ms", timer.elapsedAndResetAs(TimeUnit.MILLISECONDS));
-
-            Function<String, List<byte[]>> payloads = payloads(config, topics);
-            producerService.start(payloads, config.sendRate);
-            preparing = false;
-
-            if (config.warmupDurationMinutes > 0) {
-                LOGGER.info("Warming up for {} minutes...", config.warmupDurationMinutes);
-                long warmupStart = System.nanoTime();
-                long warmupMiddle = warmupStart + TimeUnit.MINUTES.toNanos(config.warmupDurationMinutes) / 2;
-                producerService.adjustRate(warmupStart, ProducerService.MIN_RATE);
-                producerService.adjustRate(warmupMiddle, config.sendRate);
-                collectStats(Duration.ofMinutes(config.warmupDurationMinutes));
-            }
-        } else {
-            // If not waiting for topic ready and not using catchup topics, start producing immediately.
-            Function<String, List<byte[]>> payloads = payloads(config, topics);
-            producerService.start(payloads, config.sendRate);
-            preparing = false;
-=======
         if (config.awaitTopicReady) {
             LOGGER.info("Waiting for topics to be ready...");
             waitTopicsReady(consumerService.consumerCount() > 0);
@@ -186,7 +139,6 @@
             producerService.adjustRate(warmupStart, ProducerService.MIN_RATE);
             producerService.adjustRate(warmupMiddle, config.sendRate);
             collectStats(Duration.ofMinutes(config.warmupDurationMinutes));
->>>>>>> 5ae27285
         }
 
         Result result;
@@ -199,21 +151,7 @@
 
             LOGGER.info("Resetting consumer offsets and resuming...");
             consumerService.resetOffset(backlogStart, TimeUnit.SECONDS.toMillis(config.groupStartDelaySeconds));
-
-            // Select topics for catch-up
-            int numTopics = topics.size();
-            int topicsToResume = (int) Math.ceil(numTopics * (config.consumersDuringCatchupPercentage / 100.0));
-            topicsToResume = Math.max(1, Math.min(numTopics, topicsToResume));
-            List<String> allTopicNames = topics.stream().map(t -> t.name()).collect(java.util.stream.Collectors.toList());
-            java.util.Collections.shuffle(allTopicNames);
-            List<String> resumeTopics = allTopicNames.subList(0, topicsToResume);
-
-            // No need to pause all again, they're already paused from line 172
-            // Just resume the selected topics
-            consumerService.resumeTopics(resumeTopics);
-            LOGGER.info("Resuming consumers for topics: {} ({} out of {})", resumeTopics, topicsToResume, numTopics);
-            // No need to pause specific topics, they're already paused
-            LOGGER.info("Keeping remaining consumers paused ({} topics)", numTopics - topicsToResume);
+            consumerService.resume();
 
             stats.reset();
             producerService.adjustRate(config.sendRateDuringCatchup);
@@ -245,24 +183,13 @@
     }
 
     private void messageReceived(TopicPartition topicPartition, byte[] payload, long sendTimeNanos) {
-<<<<<<< HEAD
-        if (preparing && config.awaitTopicReady && (config.catchupTopicPrefix == null || config.catchupTopicPrefix.isEmpty())) {
-=======
         if (preparing) {
->>>>>>> 5ae27285
             readyPartitions.add(topicPartition);
         }
         stats.messageReceived(payload.length, sendTimeNanos);
     }
 
     private void waitTopicsReady(boolean hasConsumer) {
-<<<<<<< HEAD
-        if (config.catchupTopicPrefix != null && !config.catchupTopicPrefix.isEmpty()) {
-            LOGGER.info("Using catch-up topics, skipping topic readiness check.");
-            return;
-        }
-=======
->>>>>>> 5ae27285
         if (hasConsumer) {
             waitTopicsReadyWithConsumer();
         } else {
