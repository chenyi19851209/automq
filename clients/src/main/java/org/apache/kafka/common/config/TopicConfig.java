--- conflicted
+++ resolved
@@ -99,21 +99,10 @@
         "(i.e. local.retention.ms/bytes) becomes irrelevant, and all data expiration follows the topic-wide retention configuration" +
         "(i.e. retention.ms/bytes).";
 
-<<<<<<< HEAD
-    public static final String REMOTE_LOG_DISABLE_POLICY_CONFIG = "remote.log.disable.policy";
-
-    public static final String REMOTE_LOG_DISABLE_POLICY_DOC = String.format("Determines whether tiered data for a topic should be retained or " +
-            "deleted after tiered storage disablement on a topic. The two valid options are \"%s\" and \"%s\". If %s is " +
-            "selected then all data in remote will be kept post-disablement and will only be deleted when it breaches expiration " +
-            "thresholds. If %s is selected then the data will be made inaccessible immediately by advancing the log start offset and will be " +
-            "deleted asynchronously.", REMOTE_LOG_DISABLE_POLICY_RETAIN, REMOTE_LOG_DISABLE_POLICY_DELETE,
-        REMOTE_LOG_DISABLE_POLICY_RETAIN, REMOTE_LOG_DISABLE_POLICY_DELETE);
-=======
     public static final String REMOTE_LOG_DELETE_ON_DISABLE_CONFIG = "remote.log.delete.on.disable";
     public static final String REMOTE_LOG_DELETE_ON_DISABLE_DOC = "Determines whether tiered data for a topic should be " +
         "deleted after tiered storage is disabled on a topic. This configuration should be enabled when trying to " +
         "set `remote.storage.enable` from true to false";
->>>>>>> 5ae27285
 
     public static final String MAX_MESSAGE_BYTES_CONFIG = "max.message.bytes";
     public static final String MAX_MESSAGE_BYTES_DOC =
