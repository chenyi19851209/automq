/*
 * Licensed to the Apache Software Foundation (ASF) under one or more
 * contributor license agreements. See the NOTICE file distributed with
 * this work for additional information regarding copyright ownership.
 * The ASF licenses this file to You under the Apache License, Version 2.0
 * (the "License"); you may not use this file except in compliance with
 * the License. You may obtain a copy of the License at
 *
 *    http://www.apache.org/licenses/LICENSE-2.0
 *
 * Unless required by applicable law or agreed to in writing, software
 * distributed under the License is distributed on an "AS IS" BASIS,
 * WITHOUT WARRANTIES OR CONDITIONS OF ANY KIND, either express or implied.
 * See the License for the specific language governing permissions and
 * limitations under the License.
 */

package kafka.testkit;

import java.util.HashMap;
import java.util.Map;
import org.apache.kafka.common.Uuid;
import org.apache.kafka.metadata.properties.MetaProperties;
import org.apache.kafka.metadata.properties.MetaPropertiesEnsemble;
import org.apache.kafka.metadata.properties.MetaPropertiesVersion;

import java.io.File;
import java.util.Collections;
import java.util.HashMap;
import java.util.Map;
import java.util.Objects;
import java.util.Optional;

public class ControllerNode implements TestKitNode {
    public static Builder builder() {
        return new Builder();
    }

    public static class Builder {
        private int id = -1;
<<<<<<< HEAD
        private String baseDirectory = null;
        private String metadataDirectory = null;
        private Uuid clusterId = null;
        private final Map<String, String> propertyOverrides = new HashMap<>();
=======
        private String baseDirectory;
        private Uuid clusterId;
        private boolean combined;
        private Map<String, String> propertyOverrides = Collections.emptyMap();

        private Builder() {}
>>>>>>> 0971924e

        public int id() {
            return id;
        }

        public Builder setId(int id) {
            this.id = id;
            return this;
        }

        public Builder setClusterId(Uuid clusterId) {
            this.clusterId = clusterId;
            return this;
        }

        public Builder setBaseDirectory(String baseDirectory) {
            this.baseDirectory = baseDirectory;
            return this;
        }

        public Builder setCombined(boolean combined) {
            this.combined = combined;
            return this;
        }

<<<<<<< HEAD
        public Builder setPropertyOverrides(String propertyOverrides) {
            this.metadataDirectory = propertyOverrides;
            return this;
        }

        public ControllerNode build(
            String baseDirectory,
            Uuid clusterId,
            boolean combined
        ) {
=======
        public Builder setPropertyOverrides(Map<String, String> propertyOverrides) {
            this.propertyOverrides = Collections.unmodifiableMap(new HashMap<>(propertyOverrides));
            return this;
        }

        public ControllerNode build() {
>>>>>>> 0971924e
            if (id == -1) {
                throw new IllegalArgumentException("You must set the node id.");
            }
            if (baseDirectory == null) {
                throw new IllegalArgumentException("You must set the base directory.");
            }
            String metadataDirectory = new File(baseDirectory,
                combined ? String.format("combined_%d_0", id) : String.format("controller_%d", id)).getAbsolutePath();
            MetaPropertiesEnsemble.Copier copier =
                new MetaPropertiesEnsemble.Copier(MetaPropertiesEnsemble.EMPTY);
            copier.setMetaLogDir(Optional.of(metadataDirectory));
            copier.setLogDirProps(metadataDirectory, new MetaProperties.Builder().
                setVersion(MetaPropertiesVersion.V1).
                setClusterId(clusterId.toString()).
                setNodeId(id).
                setDirectoryId(copier.generateValidDirectoryId()).
                build());
            return new ControllerNode(copier.copy(), combined, propertyOverrides);
        }
    }

    private final MetaPropertiesEnsemble initialMetaPropertiesEnsemble;

    private final boolean combined;
    private final Map<String, String> propertyOverrides;

    private final Map<String, String> propertyOverrides;

    private ControllerNode(
        MetaPropertiesEnsemble initialMetaPropertiesEnsemble,
        boolean combined,
        Map<String, String> propertyOverrides
    ) {
        this.initialMetaPropertiesEnsemble = Objects.requireNonNull(initialMetaPropertiesEnsemble);
        this.combined = combined;
<<<<<<< HEAD
        this.propertyOverrides = propertyOverrides;
=======
        this.propertyOverrides = Objects.requireNonNull(propertyOverrides);
>>>>>>> 0971924e
    }

    @Override
    public MetaPropertiesEnsemble initialMetaPropertiesEnsemble() {
        return initialMetaPropertiesEnsemble;
    }

    @Override
    public boolean combined() {
        return combined;
    }

    public Map<String, String> propertyOverrides() {
        return propertyOverrides;
    }
}<|MERGE_RESOLUTION|>--- conflicted
+++ resolved
@@ -38,19 +38,12 @@
 
     public static class Builder {
         private int id = -1;
-<<<<<<< HEAD
-        private String baseDirectory = null;
-        private String metadataDirectory = null;
-        private Uuid clusterId = null;
-        private final Map<String, String> propertyOverrides = new HashMap<>();
-=======
         private String baseDirectory;
         private Uuid clusterId;
         private boolean combined;
         private Map<String, String> propertyOverrides = Collections.emptyMap();
 
         private Builder() {}
->>>>>>> 0971924e
 
         public int id() {
             return id;
@@ -76,25 +69,12 @@
             return this;
         }
 
-<<<<<<< HEAD
-        public Builder setPropertyOverrides(String propertyOverrides) {
-            this.metadataDirectory = propertyOverrides;
-            return this;
-        }
-
-        public ControllerNode build(
-            String baseDirectory,
-            Uuid clusterId,
-            boolean combined
-        ) {
-=======
         public Builder setPropertyOverrides(Map<String, String> propertyOverrides) {
             this.propertyOverrides = Collections.unmodifiableMap(new HashMap<>(propertyOverrides));
             return this;
         }
 
         public ControllerNode build() {
->>>>>>> 0971924e
             if (id == -1) {
                 throw new IllegalArgumentException("You must set the node id.");
             }
@@ -119,7 +99,6 @@
     private final MetaPropertiesEnsemble initialMetaPropertiesEnsemble;
 
     private final boolean combined;
-    private final Map<String, String> propertyOverrides;
 
     private final Map<String, String> propertyOverrides;
 
@@ -130,11 +109,7 @@
     ) {
         this.initialMetaPropertiesEnsemble = Objects.requireNonNull(initialMetaPropertiesEnsemble);
         this.combined = combined;
-<<<<<<< HEAD
-        this.propertyOverrides = propertyOverrides;
-=======
         this.propertyOverrides = Objects.requireNonNull(propertyOverrides);
->>>>>>> 0971924e
     }
 
     @Override
