/*
 * Copyright 2025, AutoMQ HK Limited.
 *
 * Licensed to the Apache Software Foundation (ASF) under one or more
 * contributor license agreements. See the NOTICE file distributed with
 * this work for additional information regarding copyright ownership.
 * The ASF licenses this file to You under the Apache License, Version 2.0
 * (the "License"); you may not use this file except in compliance with
 * the License. You may obtain a copy of the License at
 *
 *    http://www.apache.org/licenses/LICENSE-2.0
 *
 * Unless required by applicable law or agreed to in writing, software
 * distributed under the License is distributed on an "AS IS" BASIS,
 * WITHOUT WARRANTIES OR CONDITIONS OF ANY KIND, either express or implied.
 * See the License for the specific language governing permissions and
 * limitations under the License.
 */

package org.apache.kafka.tools.automq.perf;

import org.apache.kafka.clients.admin.Admin;
import org.apache.kafka.clients.admin.AdminClientConfig;
import org.apache.kafka.clients.admin.CreateTopicsResult;
import org.apache.kafka.clients.admin.DescribeTopicsResult;
import org.apache.kafka.clients.admin.ListTopicsResult;
import org.apache.kafka.clients.admin.NewTopic;
import org.apache.kafka.clients.admin.TopicDescription;
import org.apache.kafka.clients.admin.TopicListing;
import org.apache.kafka.common.KafkaFuture;
import org.apache.kafka.common.TopicPartition;
import org.apache.kafka.common.errors.TopicExistsException;

import com.google.common.collect.Lists;

import org.slf4j.Logger;
import org.slf4j.LoggerFactory;

<<<<<<< HEAD
import java.util.Collections;
=======
>>>>>>> 5ae27285
import java.util.List;
import java.util.Map;
import java.util.Objects;
import java.util.Properties;
import java.util.concurrent.ExecutionException;
import java.util.stream.Collectors;
import java.util.stream.IntStream;

public class TopicService implements AutoCloseable {

    private static final Logger LOGGER = LoggerFactory.getLogger(TopicService.class);
    /**
     * The maximum number of partitions per batch.
     *
     * @see org.apache.kafka.controller.ReplicationControlManager
     */
    private static final int MAX_PARTITIONS_PER_BATCH = 10_000;
    /**
     * The common prefix for performance test topics.
     */
    private static final String COMMON_TOPIC_PREFIX = "__automq_perf_";

    private final Admin admin;

    public TopicService(String bootstrapServer, Properties properties) {
        properties.put(AdminClientConfig.BOOTSTRAP_SERVERS_CONFIG, bootstrapServer);
        this.admin = Admin.create(properties);
    }

    /**
     * Create topics with the given configuration.
     * Note: If the topic already exists, it will not be created again.
     */
    public List<Topic> createTopics(TopicsConfig config) {
        List<NewTopic> newTopics = IntStream.range(0, config.topics)
<<<<<<< HEAD
                .mapToObj(i -> generateTopicName(config.topicPrefix, config.partitionsPerTopic, i))
                .map(name -> new NewTopic(name, config.partitionsPerTopic, (short) 1).configs(config.topicConfigs))
                .collect(Collectors.toList());
=======
            .mapToObj(i -> generateTopicName(config.topicPrefix, config.partitionsPerTopic, i))
            .map(name -> new NewTopic(name, config.partitionsPerTopic, (short) 1).configs(config.topicConfigs))
            .collect(Collectors.toList());
>>>>>>> 5ae27285

        int topicsPerBatch = MAX_PARTITIONS_PER_BATCH / config.partitionsPerTopic;
        List<List<NewTopic>> requests = Lists.partition(newTopics, topicsPerBatch);

        Map<String, KafkaFuture<Void>> results = requests.stream()
<<<<<<< HEAD
                .map(admin::createTopics)
                .map(CreateTopicsResult::values)
                .flatMap(map -> map.entrySet().stream())
                .collect(Collectors.toMap(Map.Entry::getKey, Map.Entry::getValue));
        results.forEach(this::waitTopicCreated);

        return results.keySet().stream()
                .map(name -> new Topic(name, config.partitionsPerTopic))
                .collect(Collectors.toList());
=======
            .map(admin::createTopics)
            .map(CreateTopicsResult::values)
            .flatMap(map -> map.entrySet().stream())
            .collect(Collectors.toMap(Map.Entry::getKey, Map.Entry::getValue));
        results.forEach(this::waitTopicCreated);

        return results.keySet().stream()
            .map(name -> new Topic(name, config.partitionsPerTopic))
            .collect(Collectors.toList());
>>>>>>> 5ae27285
    }

    /**
     * Delete all historical performance test topics.
     */
    public int deleteTopics() {
        ListTopicsResult result = admin.listTopics();
        try {
            List<String> toDelete = result.names().get().stream()
<<<<<<< HEAD
                    .filter(name -> name.startsWith(COMMON_TOPIC_PREFIX))
                    .collect(Collectors.toList());
=======
                .filter(name -> name.startsWith(COMMON_TOPIC_PREFIX))
                .collect(Collectors.toList());
>>>>>>> 5ae27285
            admin.deleteTopics(toDelete).all().get();
            return toDelete.size();
        } catch (InterruptedException e) {
            Thread.currentThread().interrupt();
        } catch (ExecutionException ignored) {
        }
        return 0;
    }

    /**
     * Wait until the topic is created, or throw an exception if it fails.
     * Note: It is okay if the topic already exists.
     */
    private void waitTopicCreated(String name, KafkaFuture<Void> future) {
        try {
            future.get();
        } catch (InterruptedException e) {
            Thread.currentThread().interrupt();
        } catch (ExecutionException e) {
            if (e.getCause() instanceof TopicExistsException) {
                if (LOGGER.isDebugEnabled()) {
                    LOGGER.debug("Topic already exists. name={}", name);
                }
            } else {
                LOGGER.error("Failed to create topic. name={}", name, e);
                throw new RuntimeException(e);
            }
        }
    }

    private String generateTopicName(String topicPrefix, int partitions, int index) {
        return String.format("%s%s_%04d_%07d", COMMON_TOPIC_PREFIX, topicPrefix, partitions, index);
<<<<<<< HEAD
    }

    /**
     * Find existing topics with the given prefix.
     */
    public List<Topic> findExistingTopicsByPrefix(String prefix) {
        ListTopicsResult listTopicsResult = admin.listTopics();
        try {
            String fullPrefix = COMMON_TOPIC_PREFIX + prefix;

            // Get all topic listings
            Map<String, TopicListing> topicListingsMap = listTopicsResult.namesToListings().get();

            // Filter topic names by prefix
            List<String> matchingTopicNames = topicListingsMap.keySet().stream()
                    .filter(name -> name.startsWith(fullPrefix)) // Corrected fulalPrefix to fullPrefix
                    .collect(Collectors.toList());

            if (matchingTopicNames.isEmpty()) {
                return Collections.emptyList();
            }

            // Describe the filtered topics to get partition info
            DescribeTopicsResult describeTopicsResult = admin.describeTopics(matchingTopicNames);
            Map<String, TopicDescription> topicDescriptions = describeTopicsResult.allTopicNames().get();

            return matchingTopicNames.stream()
                    .map(name -> {
                        TopicDescription description = topicDescriptions.get(name);
                        if (description != null) {
                            int partitionCount = description.partitions().size();
                            return new Topic(name, partitionCount);
                        } else {
                            // This case should ideally not be reached if a topic name from listTopics is
                            // passed to describeTopics
                            // and the topic still exists.
                            LOGGER.warn("Could not find description for topic: {}. It might have been deleted.", name);
                            return null;
                        }
                    })
                    .filter(Objects::nonNull) // Filter out any nulls if a description was missing
                    .collect(Collectors.toList());

        } catch (InterruptedException e) {
            Thread.currentThread().interrupt();
            // It's good practice to specify which operation was interrupted.
            throw new RuntimeException("Interrupted while listing or describing topics", e);
        } catch (ExecutionException e) {
            // Similarly, specify the operation.
            throw new RuntimeException("Failed to list or describe topics", e);
        }
=======
>>>>>>> 5ae27285
    }

    public static class TopicsConfig {
        final String topicPrefix;
        final int topics;
        final int partitionsPerTopic;
        final Map<String, String> topicConfigs;

        public TopicsConfig(String topicPrefix, int topics, int partitionsPerTopic, Map<String, String> topicConfigs) {
            this.topicPrefix = topicPrefix;
            this.topics = topics;
            this.partitionsPerTopic = partitionsPerTopic;
            this.topicConfigs = topicConfigs;
        }
    }

    public static class Topic {
        final String name;
        final int partitions;

        public Topic(String name, int partitions) {
            this.name = name;
            this.partitions = partitions;
        }

        public String name() {
            return name;
        }

        public List<TopicPartition> partitions() {
            return IntStream.range(0, partitions)
                    .mapToObj(i -> new TopicPartition(name, i))
                    .collect(Collectors.toList());
        }

        public TopicPartition firstPartition() {
            return new TopicPartition(name, 0);
        }

        public TopicPartition firstPartition() {
            return new TopicPartition(name, 0);
        }

        public boolean containsPartition(TopicPartition partition) {
            return name.equals(partition.topic()) && partition.partition() < partitions;
        }

        @Override
        public boolean equals(Object o) {
            if (this == o) {
                return true;
            }
            if (o == null || getClass() != o.getClass()) {
                return false;
            }
            Topic topic = (Topic) o;
            return partitions == topic.partitions && Objects.equals(name, topic.name);
        }

        @Override
        public int hashCode() {
            return Objects.hash(name, partitions);
        }
    }

    @Override
    public void close() {
        admin.close();
    }
}<|MERGE_RESOLUTION|>--- conflicted
+++ resolved
@@ -22,11 +22,8 @@
 import org.apache.kafka.clients.admin.Admin;
 import org.apache.kafka.clients.admin.AdminClientConfig;
 import org.apache.kafka.clients.admin.CreateTopicsResult;
-import org.apache.kafka.clients.admin.DescribeTopicsResult;
 import org.apache.kafka.clients.admin.ListTopicsResult;
 import org.apache.kafka.clients.admin.NewTopic;
-import org.apache.kafka.clients.admin.TopicDescription;
-import org.apache.kafka.clients.admin.TopicListing;
 import org.apache.kafka.common.KafkaFuture;
 import org.apache.kafka.common.TopicPartition;
 import org.apache.kafka.common.errors.TopicExistsException;
@@ -36,10 +33,6 @@
 import org.slf4j.Logger;
 import org.slf4j.LoggerFactory;
 
-<<<<<<< HEAD
-import java.util.Collections;
-=======
->>>>>>> 5ae27285
 import java.util.List;
 import java.util.Map;
 import java.util.Objects;
@@ -75,31 +68,14 @@
      */
     public List<Topic> createTopics(TopicsConfig config) {
         List<NewTopic> newTopics = IntStream.range(0, config.topics)
-<<<<<<< HEAD
-                .mapToObj(i -> generateTopicName(config.topicPrefix, config.partitionsPerTopic, i))
-                .map(name -> new NewTopic(name, config.partitionsPerTopic, (short) 1).configs(config.topicConfigs))
-                .collect(Collectors.toList());
-=======
             .mapToObj(i -> generateTopicName(config.topicPrefix, config.partitionsPerTopic, i))
             .map(name -> new NewTopic(name, config.partitionsPerTopic, (short) 1).configs(config.topicConfigs))
             .collect(Collectors.toList());
->>>>>>> 5ae27285
 
         int topicsPerBatch = MAX_PARTITIONS_PER_BATCH / config.partitionsPerTopic;
         List<List<NewTopic>> requests = Lists.partition(newTopics, topicsPerBatch);
 
         Map<String, KafkaFuture<Void>> results = requests.stream()
-<<<<<<< HEAD
-                .map(admin::createTopics)
-                .map(CreateTopicsResult::values)
-                .flatMap(map -> map.entrySet().stream())
-                .collect(Collectors.toMap(Map.Entry::getKey, Map.Entry::getValue));
-        results.forEach(this::waitTopicCreated);
-
-        return results.keySet().stream()
-                .map(name -> new Topic(name, config.partitionsPerTopic))
-                .collect(Collectors.toList());
-=======
             .map(admin::createTopics)
             .map(CreateTopicsResult::values)
             .flatMap(map -> map.entrySet().stream())
@@ -109,7 +85,6 @@
         return results.keySet().stream()
             .map(name -> new Topic(name, config.partitionsPerTopic))
             .collect(Collectors.toList());
->>>>>>> 5ae27285
     }
 
     /**
@@ -119,13 +94,8 @@
         ListTopicsResult result = admin.listTopics();
         try {
             List<String> toDelete = result.names().get().stream()
-<<<<<<< HEAD
-                    .filter(name -> name.startsWith(COMMON_TOPIC_PREFIX))
-                    .collect(Collectors.toList());
-=======
                 .filter(name -> name.startsWith(COMMON_TOPIC_PREFIX))
                 .collect(Collectors.toList());
->>>>>>> 5ae27285
             admin.deleteTopics(toDelete).all().get();
             return toDelete.size();
         } catch (InterruptedException e) {
@@ -146,9 +116,7 @@
             Thread.currentThread().interrupt();
         } catch (ExecutionException e) {
             if (e.getCause() instanceof TopicExistsException) {
-                if (LOGGER.isDebugEnabled()) {
-                    LOGGER.debug("Topic already exists. name={}", name);
-                }
+                LOGGER.debug("Topic already exists. name={}", name);
             } else {
                 LOGGER.error("Failed to create topic. name={}", name, e);
                 throw new RuntimeException(e);
@@ -158,60 +126,6 @@
 
     private String generateTopicName(String topicPrefix, int partitions, int index) {
         return String.format("%s%s_%04d_%07d", COMMON_TOPIC_PREFIX, topicPrefix, partitions, index);
-<<<<<<< HEAD
-    }
-
-    /**
-     * Find existing topics with the given prefix.
-     */
-    public List<Topic> findExistingTopicsByPrefix(String prefix) {
-        ListTopicsResult listTopicsResult = admin.listTopics();
-        try {
-            String fullPrefix = COMMON_TOPIC_PREFIX + prefix;
-
-            // Get all topic listings
-            Map<String, TopicListing> topicListingsMap = listTopicsResult.namesToListings().get();
-
-            // Filter topic names by prefix
-            List<String> matchingTopicNames = topicListingsMap.keySet().stream()
-                    .filter(name -> name.startsWith(fullPrefix)) // Corrected fulalPrefix to fullPrefix
-                    .collect(Collectors.toList());
-
-            if (matchingTopicNames.isEmpty()) {
-                return Collections.emptyList();
-            }
-
-            // Describe the filtered topics to get partition info
-            DescribeTopicsResult describeTopicsResult = admin.describeTopics(matchingTopicNames);
-            Map<String, TopicDescription> topicDescriptions = describeTopicsResult.allTopicNames().get();
-
-            return matchingTopicNames.stream()
-                    .map(name -> {
-                        TopicDescription description = topicDescriptions.get(name);
-                        if (description != null) {
-                            int partitionCount = description.partitions().size();
-                            return new Topic(name, partitionCount);
-                        } else {
-                            // This case should ideally not be reached if a topic name from listTopics is
-                            // passed to describeTopics
-                            // and the topic still exists.
-                            LOGGER.warn("Could not find description for topic: {}. It might have been deleted.", name);
-                            return null;
-                        }
-                    })
-                    .filter(Objects::nonNull) // Filter out any nulls if a description was missing
-                    .collect(Collectors.toList());
-
-        } catch (InterruptedException e) {
-            Thread.currentThread().interrupt();
-            // It's good practice to specify which operation was interrupted.
-            throw new RuntimeException("Interrupted while listing or describing topics", e);
-        } catch (ExecutionException e) {
-            // Similarly, specify the operation.
-            throw new RuntimeException("Failed to list or describe topics", e);
-        }
-=======
->>>>>>> 5ae27285
     }
 
     public static class TopicsConfig {
@@ -243,12 +157,8 @@
 
         public List<TopicPartition> partitions() {
             return IntStream.range(0, partitions)
-                    .mapToObj(i -> new TopicPartition(name, i))
-                    .collect(Collectors.toList());
-        }
-
-        public TopicPartition firstPartition() {
-            return new TopicPartition(name, 0);
+                .mapToObj(i -> new TopicPartition(name, i))
+                .collect(Collectors.toList());
         }
 
         public TopicPartition firstPartition() {
