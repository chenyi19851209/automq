/*
 * Licensed to the Apache Software Foundation (ASF) under one or more
 * contributor license agreements. See the NOTICE file distributed with
 * this work for additional information regarding copyright ownership.
 * The ASF licenses this file to You under the Apache License, Version 2.0
 * (the "License"); you may not use this file except in compliance with
 * the License. You may obtain a copy of the License at
 *
 *    http://www.apache.org/licenses/LICENSE-2.0
 *
 * Unless required by applicable law or agreed to in writing, software
 * distributed under the License is distributed on an "AS IS" BASIS,
 * WITHOUT WARRANTIES OR CONDITIONS OF ANY KIND, either express or implied.
 * See the License for the specific language governing permissions and
 * limitations under the License.
 */
package org.apache.kafka.clients.consumer.internals;

import org.apache.kafka.clients.ClientResponse;
import org.apache.kafka.clients.Metadata;
import org.apache.kafka.clients.consumer.ConsumerConfig;
import org.apache.kafka.clients.consumer.internals.HeartbeatRequestManager.HeartbeatRequestState;
import org.apache.kafka.clients.consumer.internals.HeartbeatRequestManager.HeartbeatState;
import org.apache.kafka.clients.consumer.internals.MembershipManager.LocalAssignment;
import org.apache.kafka.clients.consumer.internals.events.BackgroundEventHandler;
<<<<<<< HEAD
=======
import org.apache.kafka.clients.consumer.internals.events.ErrorEvent;
>>>>>>> 0971924e
import org.apache.kafka.common.KafkaException;
import org.apache.kafka.common.Node;
import org.apache.kafka.common.Uuid;
import org.apache.kafka.common.errors.TimeoutException;
import org.apache.kafka.common.message.ConsumerGroupHeartbeatRequestData;
import org.apache.kafka.common.message.ConsumerGroupHeartbeatResponseData;
import org.apache.kafka.common.message.ConsumerGroupHeartbeatResponseData.Assignment;
import org.apache.kafka.common.metrics.KafkaMetric;
import org.apache.kafka.common.metrics.Metrics;
import org.apache.kafka.common.protocol.ApiKeys;
import org.apache.kafka.common.protocol.Errors;
import org.apache.kafka.common.requests.ConsumerGroupHeartbeatRequest;
import org.apache.kafka.common.requests.ConsumerGroupHeartbeatRequest.Builder;
import org.apache.kafka.common.requests.ConsumerGroupHeartbeatResponse;
import org.apache.kafka.common.requests.RequestHeader;
import org.apache.kafka.common.serialization.StringDeserializer;
import org.apache.kafka.common.utils.LogContext;
import org.apache.kafka.common.utils.MockTime;
import org.apache.kafka.common.utils.Time;
import org.apache.kafka.common.utils.Timer;
import org.apache.kafka.common.utils.annotation.ApiKeyVersionsSource;
import org.junit.jupiter.api.AfterEach;
import org.junit.jupiter.api.BeforeEach;
import org.junit.jupiter.api.Test;
import org.junit.jupiter.params.ParameterizedTest;
import org.junit.jupiter.params.provider.Arguments;
import org.junit.jupiter.params.provider.MethodSource;
import org.junit.jupiter.params.provider.ValueSource;
import org.mockito.ArgumentCaptor;

import java.util.Arrays;
import java.util.Collection;
import java.util.Collections;
import java.util.HashSet;
import java.util.List;
import java.util.Map;
import java.util.Optional;
import java.util.Properties;
import java.util.Random;
import java.util.SortedSet;
import java.util.concurrent.TimeUnit;

import static org.apache.kafka.clients.consumer.internals.ConsumerTestBuilder.DEFAULT_GROUP_INSTANCE_ID;
import static org.apache.kafka.clients.consumer.internals.ConsumerTestBuilder.DEFAULT_HEARTBEAT_INTERVAL_MS;
import static org.apache.kafka.clients.consumer.internals.ConsumerTestBuilder.DEFAULT_MAX_POLL_INTERVAL_MS;
import static org.apache.kafka.clients.consumer.internals.ConsumerTestBuilder.DEFAULT_REMOTE_ASSIGNOR;
import static org.apache.kafka.clients.consumer.internals.ConsumerTestBuilder.DEFAULT_RETRY_BACKOFF_MAX_MS;
import static org.apache.kafka.clients.consumer.internals.ConsumerTestBuilder.DEFAULT_RETRY_BACKOFF_MS;
import static org.apache.kafka.common.utils.Utils.mkSortedSet;
import static org.junit.jupiter.api.Assertions.assertEquals;
<<<<<<< HEAD
=======
import static org.junit.jupiter.api.Assertions.assertFalse;
>>>>>>> 0971924e
import static org.junit.jupiter.api.Assertions.assertInstanceOf;
import static org.junit.jupiter.api.Assertions.assertNotNull;
import static org.junit.jupiter.api.Assertions.assertNull;
import static org.junit.jupiter.api.Assertions.assertTrue;
import static org.mockito.ArgumentMatchers.any;
import static org.mockito.ArgumentMatchers.anyBoolean;
import static org.mockito.ArgumentMatchers.anyLong;
import static org.mockito.Mockito.clearInvocations;
import static org.mockito.Mockito.doNothing;
import static org.mockito.Mockito.mock;
import static org.mockito.Mockito.never;
import static org.mockito.Mockito.spy;
import static org.mockito.Mockito.verify;
import static org.mockito.Mockito.when;


public class HeartbeatRequestManagerTest {
    private static final String DEFAULT_GROUP_ID = "groupId";
    private static final String CONSUMER_COORDINATOR_METRICS = "consumer-coordinator-metrics";

    private ConsumerTestBuilder testBuilder;
    private Time time;
    private Timer pollTimer;
    private CoordinatorRequestManager coordinatorRequestManager;
    private SubscriptionState subscriptions;
    private Metadata metadata;
    private HeartbeatRequestManager heartbeatRequestManager;
    private MembershipManager membershipManager;
    private HeartbeatRequestManager.HeartbeatRequestState heartbeatRequestState;
    private HeartbeatRequestManager.HeartbeatState heartbeatState;
    private final String memberId = "member-id";
    private final int memberEpoch = 1;
    private BackgroundEventHandler backgroundEventHandler;
    private Metrics metrics;

    @BeforeEach
    public void setUp() {
        setUp(ConsumerTestBuilder.createDefaultGroupInformation());
    }

    private void setUp(Optional<ConsumerTestBuilder.GroupInformation> groupInfo) {
        testBuilder = new ConsumerTestBuilder(groupInfo, true, false);
        time = testBuilder.time;
        coordinatorRequestManager = testBuilder.coordinatorRequestManager.orElseThrow(IllegalStateException::new);
        heartbeatRequestManager = testBuilder.heartbeatRequestManager.orElseThrow(IllegalStateException::new);
        heartbeatRequestState = testBuilder.heartbeatRequestState.orElseThrow(IllegalStateException::new);
        heartbeatState = testBuilder.heartbeatState.orElseThrow(IllegalStateException::new);
        backgroundEventHandler = testBuilder.backgroundEventHandler;
        subscriptions = testBuilder.subscriptions;
        membershipManager = testBuilder.membershipManager.orElseThrow(IllegalStateException::new);
        metadata = testBuilder.metadata;
        metrics = new Metrics(time);

        when(coordinatorRequestManager.coordinator()).thenReturn(Optional.of(new Node(1, "localhost", 9999)));
    }

    private void resetWithZeroHeartbeatInterval(Optional<String> groupInstanceId) {
        cleanup();

        ConsumerTestBuilder.GroupInformation gi = new ConsumerTestBuilder.GroupInformation(
                DEFAULT_GROUP_ID,
                groupInstanceId,
                0,
                0.0,
                Optional.of(DEFAULT_REMOTE_ASSIGNOR)
        );

        setUp(Optional.of(gi));
    }

    @AfterEach
    public void cleanup() {
        if (testBuilder != null) {
            testBuilder.close();
        }
    }

    @Test
    public void testHeartbeatOnStartup() {
        NetworkClientDelegate.PollResult result = heartbeatRequestManager.poll(time.milliseconds());
        assertEquals(0, result.unsentRequests.size());

        resetWithZeroHeartbeatInterval(Optional.empty());
        mockStableMember();
        assertEquals(0, heartbeatRequestManager.maximumTimeToWait(time.milliseconds()));
        result = heartbeatRequestManager.poll(time.milliseconds());
        assertEquals(1, result.unsentRequests.size());

        // Ensure we do not resend the request without the first request being completed
        NetworkClientDelegate.PollResult result2 = heartbeatRequestManager.poll(time.milliseconds());
        assertEquals(0, result2.unsentRequests.size());
    }

    @Test
    public void testSuccessfulHeartbeatTiming() {
        mockStableMember();
        NetworkClientDelegate.PollResult result = heartbeatRequestManager.poll(time.milliseconds());
        assertEquals(0, result.unsentRequests.size(),
            "No heartbeat should be sent while interval has not expired");
        assertEquals(heartbeatRequestState.timeToNextHeartbeatMs(time.milliseconds()), result.timeUntilNextPollMs);
        assertNextHeartbeatTiming(DEFAULT_HEARTBEAT_INTERVAL_MS);

        result = heartbeatRequestManager.poll(time.milliseconds());
        assertEquals(1, result.unsentRequests.size(), "A heartbeat should be sent when interval expires");
        NetworkClientDelegate.UnsentRequest inflightReq = result.unsentRequests.get(0);
        assertEquals(DEFAULT_HEARTBEAT_INTERVAL_MS,
            heartbeatRequestState.timeToNextHeartbeatMs(time.milliseconds()),
            "Heartbeat timer was not reset to the interval when the heartbeat request was sent.");

        long partOfInterval = DEFAULT_HEARTBEAT_INTERVAL_MS / 3;
        time.sleep(partOfInterval);
        result = heartbeatRequestManager.poll(time.milliseconds());
        assertEquals(0, result.unsentRequests.size(),
            "No heartbeat should be sent while only part of the interval has passed");
        assertEquals(DEFAULT_HEARTBEAT_INTERVAL_MS - partOfInterval,
            heartbeatRequestState.timeToNextHeartbeatMs(time.milliseconds()),
            "Time to next interval was not properly updated.");

        inflightReq.handler().onComplete(createHeartbeatResponse(inflightReq, Errors.NONE));
        assertNextHeartbeatTiming(DEFAULT_HEARTBEAT_INTERVAL_MS - partOfInterval);
    }

    @ParameterizedTest
    @ApiKeyVersionsSource(apiKey = ApiKeys.CONSUMER_GROUP_HEARTBEAT)
    public void testFirstHeartbeatIncludesRequiredInfoToJoinGroupAndGetAssignments(short version) {
        resetWithZeroHeartbeatInterval(Optional.of(DEFAULT_GROUP_INSTANCE_ID));
        String topic = "topic1";
        subscriptions.subscribe(Collections.singleton(topic), Optional.empty());
        membershipManager.onSubscriptionUpdated();

        // Create a ConsumerHeartbeatRequest and verify the payload
        assertEquals(0, heartbeatRequestManager.maximumTimeToWait(time.milliseconds()));
        NetworkClientDelegate.PollResult pollResult = heartbeatRequestManager.poll(time.milliseconds());
        assertEquals(1, pollResult.unsentRequests.size());
        NetworkClientDelegate.UnsentRequest request = pollResult.unsentRequests.get(0);
        assertInstanceOf(Builder.class, request.requestBuilder());

        ConsumerGroupHeartbeatRequest heartbeatRequest =
                (ConsumerGroupHeartbeatRequest) request.requestBuilder().build(version);

        // Should include epoch 0 to join and no member ID.
        assertTrue(heartbeatRequest.data().memberId().isEmpty());
        assertEquals(0, heartbeatRequest.data().memberEpoch());

        // Should include subscription and group basic info to start getting assignments, as well as rebalanceTimeoutMs
        assertEquals(Collections.singletonList(topic), heartbeatRequest.data().subscribedTopicNames());
        assertEquals(DEFAULT_MAX_POLL_INTERVAL_MS, heartbeatRequest.data().rebalanceTimeoutMs());
        assertEquals(DEFAULT_GROUP_ID, heartbeatRequest.data().groupId());
        assertEquals(DEFAULT_GROUP_INSTANCE_ID, heartbeatRequest.data().instanceId());
    }

    @ParameterizedTest
    @ValueSource(booleans = {true, false})
    public void testSkippingHeartbeat(final boolean shouldSkipHeartbeat) {
        // The initial heartbeatInterval is set to 0
        resetWithZeroHeartbeatInterval(Optional.empty());

        // Mocking notInGroup
        when(membershipManager.shouldSkipHeartbeat()).thenReturn(shouldSkipHeartbeat);
        when(heartbeatRequestState.canSendRequest(anyLong())).thenReturn(true);

        NetworkClientDelegate.PollResult result = heartbeatRequestManager.poll(time.milliseconds());

        if (!shouldSkipHeartbeat) {
            assertEquals(1, result.unsentRequests.size());
            assertEquals(0, result.timeUntilNextPollMs);
        } else {
            assertEquals(0, result.unsentRequests.size());
            assertEquals(Long.MAX_VALUE, result.timeUntilNextPollMs);

        }
    }

    @Test
    public void testTimerNotDue() {
        mockStableMember();
        time.sleep(100); // time elapsed < heartbeatInterval, no heartbeat should be sent
        NetworkClientDelegate.PollResult result = heartbeatRequestManager.poll(time.milliseconds());
        assertEquals(0, result.unsentRequests.size());
        assertEquals(DEFAULT_HEARTBEAT_INTERVAL_MS - 100, result.timeUntilNextPollMs);
        assertEquals(DEFAULT_HEARTBEAT_INTERVAL_MS - 100, heartbeatRequestManager.maximumTimeToWait(time.milliseconds()));

        // Member in state where it should not send Heartbeat anymore
        when(subscriptions.hasAutoAssignedPartitions()).thenReturn(true);
        membershipManager.transitionToFatal();
        result = heartbeatRequestManager.poll(time.milliseconds());
        assertEquals(Long.MAX_VALUE, result.timeUntilNextPollMs);
    }

    @Test
    public void testHeartbeatNotSentIfAnotherOneInFlight() {
        mockStableMember();
        time.sleep(DEFAULT_HEARTBEAT_INTERVAL_MS);

        // Heartbeat sent (no response received)
        NetworkClientDelegate.PollResult result = heartbeatRequestManager.poll(time.milliseconds());
        assertEquals(1, result.unsentRequests.size());
        NetworkClientDelegate.UnsentRequest inflightReq = result.unsentRequests.get(0);

        result = heartbeatRequestManager.poll(time.milliseconds());
        assertEquals(0, result.unsentRequests.size(), "No heartbeat should be sent while a " +
            "previous one is in-flight");
        
        time.sleep(DEFAULT_HEARTBEAT_INTERVAL_MS);
        result = heartbeatRequestManager.poll(time.milliseconds());
        assertEquals(0, result.unsentRequests.size(), "No heartbeat should be sent when the " +
            "interval expires if there is a previous HB request in-flight");

        // Receive response for the inflight after the interval expired. The next HB should be sent
        // on the next poll waiting only for the minimal backoff.
        inflightReq.handler().onComplete(createHeartbeatResponse(inflightReq, Errors.NONE));
        time.sleep(DEFAULT_RETRY_BACKOFF_MS);
        result = heartbeatRequestManager.poll(time.milliseconds());
        assertEquals(1, result.unsentRequests.size(), "A next heartbeat should be sent on " +
            "the first poll after receiving a response that took longer than the interval, " +
            "waiting only for the minimal backoff.");
    }

    @Test
    public void testHeartbeatOutsideInterval() {
        when(membershipManager.shouldSkipHeartbeat()).thenReturn(false);
        when(membershipManager.shouldHeartbeatNow()).thenReturn(true);
        NetworkClientDelegate.PollResult result = heartbeatRequestManager.poll(time.milliseconds());

        // Heartbeat should be sent
        assertEquals(1, result.unsentRequests.size());
        // Interval timer reset
        assertEquals(DEFAULT_HEARTBEAT_INTERVAL_MS, result.timeUntilNextPollMs);
        assertEquals(DEFAULT_HEARTBEAT_INTERVAL_MS, heartbeatRequestManager.maximumTimeToWait(time.milliseconds()));
        // Membership manager updated (to transition out of the heartbeating state)
        verify(membershipManager).onHeartbeatRequestSent();
    }

    @Test
    public void testNetworkTimeout() {
        // The initial heartbeatInterval is set to 0
        resetWithZeroHeartbeatInterval(Optional.empty());
        mockStableMember();
        when(coordinatorRequestManager.coordinator()).thenReturn(Optional.of(new Node(1, "localhost", 9999)));
        NetworkClientDelegate.PollResult result = heartbeatRequestManager.poll(time.milliseconds());
        assertEquals(1, result.unsentRequests.size());
        // Mimic network timeout
        result.unsentRequests.get(0).handler().onFailure(time.milliseconds(), new TimeoutException("timeout"));

        // Assure the manager will backoff on timeout
        time.sleep(DEFAULT_RETRY_BACKOFF_MS - 1);
        result = heartbeatRequestManager.poll(time.milliseconds());
        assertEquals(0, result.unsentRequests.size());

        time.sleep(1);
        result = heartbeatRequestManager.poll(time.milliseconds());
        assertEquals(1, result.unsentRequests.size());
    }

    @Test
    public void testFailureOnFatalException() {
        // The initial heartbeatInterval is set to 0
        resetWithZeroHeartbeatInterval(Optional.empty());
        mockStableMember();

        when(coordinatorRequestManager.coordinator()).thenReturn(Optional.of(new Node(1, "localhost", 9999)));
        NetworkClientDelegate.PollResult result = heartbeatRequestManager.poll(time.milliseconds());
        assertEquals(1, result.unsentRequests.size());
        result.unsentRequests.get(0).handler().onFailure(time.milliseconds(), new KafkaException("fatal"));
        verify(membershipManager).transitionToFatal();
        verify(backgroundEventHandler).add(any());
    }

    @Test
    public void testNoCoordinator() {
        when(coordinatorRequestManager.coordinator()).thenReturn(Optional.empty());
        NetworkClientDelegate.PollResult result = heartbeatRequestManager.poll(time.milliseconds());

        assertEquals(Long.MAX_VALUE, result.timeUntilNextPollMs);
        assertEquals(DEFAULT_HEARTBEAT_INTERVAL_MS, heartbeatRequestManager.maximumTimeToWait(time.milliseconds()));
        assertEquals(0, result.unsentRequests.size());
    }

    @ParameterizedTest
    @ApiKeyVersionsSource(apiKey = ApiKeys.CONSUMER_GROUP_HEARTBEAT)
    public void testValidateConsumerGroupHeartbeatRequest(final short version) {
        // The initial heartbeatInterval is set to 0, but we're testing
        resetWithZeroHeartbeatInterval(Optional.of(DEFAULT_GROUP_INSTANCE_ID));
        mockStableMember();

        List<String> subscribedTopics = Collections.singletonList("topic");
        subscriptions.subscribe(new HashSet<>(subscribedTopics), Optional.empty());

        // Update membershipManager's memberId and memberEpoch
        ConsumerGroupHeartbeatResponse result =
            new ConsumerGroupHeartbeatResponse(new ConsumerGroupHeartbeatResponseData()
            .setMemberId(memberId)
            .setMemberEpoch(memberEpoch));
        membershipManager.onHeartbeatSuccess(result.data());

        // Create a ConsumerHeartbeatRequest and verify the payload
        NetworkClientDelegate.PollResult pollResult = heartbeatRequestManager.poll(time.milliseconds());
        assertEquals(1, pollResult.unsentRequests.size());
        NetworkClientDelegate.UnsentRequest request = pollResult.unsentRequests.get(0);
        assertInstanceOf(Builder.class, request.requestBuilder());

        ConsumerGroupHeartbeatRequest heartbeatRequest =
            (ConsumerGroupHeartbeatRequest) request.requestBuilder().build(version);
        assertEquals(DEFAULT_GROUP_ID, heartbeatRequest.data().groupId());
        assertEquals(memberId, heartbeatRequest.data().memberId());
        assertEquals(memberEpoch, heartbeatRequest.data().memberEpoch());
        assertEquals(10000, heartbeatRequest.data().rebalanceTimeoutMs());
        assertEquals(subscribedTopics, heartbeatRequest.data().subscribedTopicNames());
        assertEquals(DEFAULT_GROUP_INSTANCE_ID, heartbeatRequest.data().instanceId());
        assertEquals(DEFAULT_REMOTE_ASSIGNOR, heartbeatRequest.data().serverAssignor());
    }

    @ParameterizedTest
    @ApiKeyVersionsSource(apiKey = ApiKeys.CONSUMER_GROUP_HEARTBEAT)
    public void testValidateConsumerGroupHeartbeatRequestAssignmentSentWhenLocalEpochChanges(final short version) {
        CoordinatorRequestManager coordinatorRequestManager = mock(CoordinatorRequestManager.class);
        MembershipManager membershipManager = mock(MembershipManager.class);
        BackgroundEventHandler backgroundEventHandler = mock(BackgroundEventHandler.class);
        SubscriptionState subscriptionState = mock(SubscriptionState.class);
        HeartbeatRequestState requestState = mock(HeartbeatRequestState.class);
        HeartbeatState heartbeatState = new HeartbeatState(subscriptionState, membershipManager, DEFAULT_MAX_POLL_INTERVAL_MS);

        HeartbeatRequestManager heartbeatRequestManager = createHeartbeatRequestManager(
            coordinatorRequestManager,
            membershipManager,
            heartbeatState,
            requestState,
            backgroundEventHandler
        );

        when(membershipManager.shouldHeartbeatNow()).thenReturn(true);
        when(coordinatorRequestManager.coordinator()).thenReturn(Optional.of(new Node(1, "localhost", 9999)));

        Uuid topicId = Uuid.randomUuid();
        ConsumerGroupHeartbeatRequestData.TopicPartitions expectedTopicPartitions =
            new ConsumerGroupHeartbeatRequestData.TopicPartitions();
        Map<Uuid, SortedSet<Integer>> testAssignment = Collections.singletonMap(
            topicId, mkSortedSet(0)
        );
        expectedTopicPartitions.setTopicId(topicId);
        expectedTopicPartitions.setPartitions(Collections.singletonList(0));

        // First heartbeat, include assignment
        when(membershipManager.currentAssignment()).thenReturn(new LocalAssignment(0, testAssignment));

        ConsumerGroupHeartbeatRequest heartbeatRequest1 = getHeartbeatRequest(heartbeatRequestManager, version);
        assertEquals(Collections.singletonList(expectedTopicPartitions), heartbeatRequest1.data().topicPartitions());

        // Assignment did not change, so no assignment should be sent
        ConsumerGroupHeartbeatRequest heartbeatRequest2 = getHeartbeatRequest(heartbeatRequestManager, version);
        assertNull(heartbeatRequest2.data().topicPartitions());

        // Local epoch bumped, so assignment should be sent
        when(membershipManager.currentAssignment()).thenReturn(new LocalAssignment(1, testAssignment));

        ConsumerGroupHeartbeatRequest heartbeatRequest3 = getHeartbeatRequest(heartbeatRequestManager, version);
        assertEquals(Collections.singletonList(expectedTopicPartitions), heartbeatRequest3.data().topicPartitions());
    }

    private ConsumerGroupHeartbeatRequest getHeartbeatRequest(HeartbeatRequestManager heartbeatRequestManager, final short version) {
        // Create a ConsumerHeartbeatRequest and verify the payload -- no assignment should be sent
        NetworkClientDelegate.PollResult pollResult = heartbeatRequestManager.poll(time.milliseconds());
        assertEquals(1, pollResult.unsentRequests.size());
        NetworkClientDelegate.UnsentRequest request = pollResult.unsentRequests.get(0);
        assertInstanceOf(Builder.class, request.requestBuilder());
        return (ConsumerGroupHeartbeatRequest) request.requestBuilder().build(version);
    }

    @ParameterizedTest
    @MethodSource("errorProvider")
    public void testHeartbeatResponseOnErrorHandling(final Errors error, final boolean isFatal) {
        mockStableMember();

        // Handling errors on the second heartbeat
        time.sleep(DEFAULT_HEARTBEAT_INTERVAL_MS);
        NetworkClientDelegate.PollResult result = heartbeatRequestManager.poll(time.milliseconds());
        assertEquals(1, result.unsentRequests.size());

        // Manually completing the response to test error handling
        when(subscriptions.hasAutoAssignedPartitions()).thenReturn(true);
        ClientResponse response = createHeartbeatResponse(
            result.unsentRequests.get(0),
            error);
        result.unsentRequests.get(0).handler().onComplete(response);
        ConsumerGroupHeartbeatResponse mockResponse = (ConsumerGroupHeartbeatResponse) response.responseBody();

        switch (error) {
            case NONE:
                verify(membershipManager).onHeartbeatSuccess(mockResponse.data());
<<<<<<< HEAD
                assertEquals(DEFAULT_HEARTBEAT_INTERVAL_MS, heartbeatRequestState.nextHeartbeatMs(time.milliseconds()));
=======
                assertNextHeartbeatTiming(DEFAULT_HEARTBEAT_INTERVAL_MS);
>>>>>>> 0971924e
                break;

            case COORDINATOR_LOAD_IN_PROGRESS:
                verify(backgroundEventHandler, never()).add(any());
                assertNextHeartbeatTiming(DEFAULT_RETRY_BACKOFF_MS);
                break;

            case COORDINATOR_NOT_AVAILABLE:
            case NOT_COORDINATOR:
                verify(backgroundEventHandler, never()).add(any());
                verify(coordinatorRequestManager).markCoordinatorUnknown(any(), anyLong());
                assertNextHeartbeatTiming(0);
                break;
            case UNKNOWN_MEMBER_ID:
            case FENCED_MEMBER_EPOCH:
                verify(backgroundEventHandler, never()).add(any());
                assertNextHeartbeatTiming(0);
                break;
            default:
                if (isFatal) {
                    ensureFatalError(error);
                } else {
                    verify(backgroundEventHandler, never()).add(any());
                    assertNextHeartbeatTiming(0);
                }
                break;
        }

        if (!isFatal) {
            // Make sure a next heartbeat is sent for all non-fatal errors (to retry or rejoin)
            time.sleep(DEFAULT_HEARTBEAT_INTERVAL_MS);
            result = heartbeatRequestManager.poll(time.milliseconds());
            assertEquals(1, result.unsentRequests.size());
        }
    }

    private void assertNextHeartbeatTiming(long expectedTimeToNextHeartbeatMs) {
        long currentTimeMs = time.milliseconds();
        assertEquals(expectedTimeToNextHeartbeatMs, heartbeatRequestState.timeToNextHeartbeatMs(currentTimeMs));
        if (expectedTimeToNextHeartbeatMs != 0) {
            assertFalse(heartbeatRequestState.canSendRequest(currentTimeMs));
            time.sleep(expectedTimeToNextHeartbeatMs);
        }
        assertTrue(heartbeatRequestState.canSendRequest(time.milliseconds()));
    }

    @Test
    public void testHeartbeatState() {
        // The initial ConsumerGroupHeartbeatRequest sets most fields to their initial empty values
        ConsumerGroupHeartbeatRequestData data = heartbeatState.buildRequestData();
        assertEquals(ConsumerTestBuilder.DEFAULT_GROUP_ID, data.groupId());
        assertEquals("", data.memberId());
        assertEquals(0, data.memberEpoch());
        assertNull(data.instanceId());
        assertEquals(ConsumerTestBuilder.DEFAULT_MAX_POLL_INTERVAL_MS, data.rebalanceTimeoutMs());
        assertEquals(Collections.emptyList(), data.subscribedTopicNames());
        assertEquals(ConsumerTestBuilder.DEFAULT_REMOTE_ASSIGNOR, data.serverAssignor());
        assertEquals(Collections.emptyList(), data.topicPartitions());
        membershipManager.onHeartbeatRequestSent();
        assertEquals(MemberState.UNSUBSCRIBED, membershipManager.state());

        // Mock a response from the group coordinator, that supplies the member ID and a new epoch
        mockStableMember();
        data = heartbeatState.buildRequestData();
        assertEquals(ConsumerTestBuilder.DEFAULT_GROUP_ID, data.groupId());
        assertEquals(memberId, data.memberId());
        assertEquals(1, data.memberEpoch());
        assertNull(data.instanceId());
        assertEquals(-1, data.rebalanceTimeoutMs());
        assertNull(data.subscribedTopicNames());
        assertNull(data.serverAssignor());
        assertEquals(data.topicPartitions(), Collections.emptyList());
        membershipManager.onHeartbeatRequestSent();
        assertEquals(MemberState.STABLE, membershipManager.state());

        // Join the group and subscribe to a topic, but the response has not yet been received
        String topic = "topic1";
        subscriptions.subscribe(Collections.singleton(topic), Optional.empty());
        membershipManager.onSubscriptionUpdated();
        membershipManager.transitionToFenced(); // And indirect way of moving to JOINING state
        data = heartbeatState.buildRequestData();
        assertEquals(ConsumerTestBuilder.DEFAULT_GROUP_ID, data.groupId());
        assertEquals(memberId, data.memberId());
        assertEquals(0, data.memberEpoch());
        assertNull(data.instanceId());
        assertEquals(DEFAULT_MAX_POLL_INTERVAL_MS, data.rebalanceTimeoutMs());
        assertEquals(Collections.singletonList(topic), data.subscribedTopicNames());
        assertEquals(ConsumerTestBuilder.DEFAULT_REMOTE_ASSIGNOR, data.serverAssignor());
        assertEquals(Collections.emptyList(), data.topicPartitions());
        membershipManager.onHeartbeatRequestSent();
        assertEquals(MemberState.JOINING, membershipManager.state());

        membershipManager.transitionToFenced();
        data = heartbeatState.buildRequestData();
        assertEquals(ConsumerTestBuilder.DEFAULT_GROUP_ID, data.groupId());
        assertEquals(memberId, data.memberId());
        assertEquals(0, data.memberEpoch());
        assertNull(data.instanceId());
        assertEquals(DEFAULT_MAX_POLL_INTERVAL_MS, data.rebalanceTimeoutMs());
        assertEquals(Collections.singletonList(topic), data.subscribedTopicNames());
        assertEquals(ConsumerTestBuilder.DEFAULT_REMOTE_ASSIGNOR, data.serverAssignor());
        assertEquals(Collections.emptyList(), data.topicPartitions());
        membershipManager.onHeartbeatRequestSent();
        assertEquals(MemberState.JOINING, membershipManager.state());

        // Mock the response from the group coordinator which returns an assignment
        ConsumerGroupHeartbeatResponseData.TopicPartitions tpTopic1 =
            new ConsumerGroupHeartbeatResponseData.TopicPartitions();
        Uuid topicId = Uuid.randomUuid();
        tpTopic1.setTopicId(topicId);
        tpTopic1.setPartitions(Collections.singletonList(0));
        ConsumerGroupHeartbeatResponseData.Assignment assignmentTopic1 =
            new ConsumerGroupHeartbeatResponseData.Assignment();
        assignmentTopic1.setTopicPartitions(Collections.singletonList(tpTopic1));
        ConsumerGroupHeartbeatResponse rs1 = new ConsumerGroupHeartbeatResponse(new ConsumerGroupHeartbeatResponseData()
                .setHeartbeatIntervalMs(DEFAULT_HEARTBEAT_INTERVAL_MS)
                .setMemberId(memberId)
                .setMemberEpoch(1)
                .setAssignment(assignmentTopic1));
        when(metadata.topicNames()).thenReturn(Collections.singletonMap(topicId, "topic1"));
        membershipManager.onHeartbeatSuccess(rs1.data());

        // We remain in RECONCILING state, as the assignment will be reconciled on the next poll
        assertEquals(MemberState.RECONCILING, membershipManager.state());
    }

    @Test
    public void testPollTimerExpiration() {
        coordinatorRequestManager = mock(CoordinatorRequestManager.class);
        membershipManager = mock(MembershipManager.class);
        heartbeatState = mock(HeartbeatRequestManager.HeartbeatState.class);
        heartbeatRequestState = spy(new HeartbeatRequestManager.HeartbeatRequestState(
                new LogContext(),
                time,
                DEFAULT_HEARTBEAT_INTERVAL_MS,
                DEFAULT_RETRY_BACKOFF_MS,
                DEFAULT_RETRY_BACKOFF_MAX_MS,
                0));
        backgroundEventHandler = mock(BackgroundEventHandler.class);

        heartbeatRequestManager = createHeartbeatRequestManager(
                coordinatorRequestManager,
                membershipManager,
                heartbeatState,
                heartbeatRequestState,
                backgroundEventHandler);
        when(coordinatorRequestManager.coordinator()).thenReturn(Optional.of(new Node(1, "localhost", 9999)));
        when(membershipManager.shouldSkipHeartbeat()).thenReturn(false);

        // On poll timer expiration, the member should send a last heartbeat to leave the group
        // and notify the membership manager
        time.sleep(DEFAULT_MAX_POLL_INTERVAL_MS);
        assertHeartbeat(heartbeatRequestManager, DEFAULT_HEARTBEAT_INTERVAL_MS);
        verify(membershipManager).transitionToSendingLeaveGroup(true);
        verify(heartbeatState).reset();
        verify(heartbeatRequestState).reset();
        verify(membershipManager).onHeartbeatRequestSent();

        when(membershipManager.state()).thenReturn(MemberState.STALE);
        when(membershipManager.shouldSkipHeartbeat()).thenReturn(true);
        assertNoHeartbeat(heartbeatRequestManager);
        heartbeatRequestManager.resetPollTimer(time.milliseconds());
        assertTrue(pollTimer.notExpired());
        verify(membershipManager).maybeRejoinStaleMember();
        when(membershipManager.shouldSkipHeartbeat()).thenReturn(false);
        assertHeartbeat(heartbeatRequestManager, DEFAULT_HEARTBEAT_INTERVAL_MS);
    }

    /**
     * This is expected to be the case where a member is already leaving the group and the poll
     * timer expires. The poll timer expiration should not transition the member to STALE, and
     * the member should continue to send heartbeats while the ongoing leaving operation
     * completes (send heartbeats while waiting for callbacks before leaving, or send last
     * heartbeat to leave).
     */
    @Test
    public void testPollTimerExpirationShouldNotMarkMemberStaleIfMemberAlreadyLeaving() {
        when(membershipManager.shouldSkipHeartbeat()).thenReturn(false);
        when(membershipManager.isLeavingGroup()).thenReturn(true);

        time.sleep(DEFAULT_MAX_POLL_INTERVAL_MS);
        NetworkClientDelegate.PollResult result = heartbeatRequestManager.poll(time.milliseconds());

        // No transition to leave due to stale member should be triggered, because the member is
        // already leaving the group
        verify(membershipManager, never()).transitionToSendingLeaveGroup(anyBoolean());

        assertEquals(1, result.unsentRequests.size(), "A heartbeat request should be generated to" +
            " complete the ongoing leaving operation that was triggered before the poll timer expired.");
    }

    @Test
    public void testisExpiredByUsedForLogging() {
        Timer pollTimer = spy(time.timer(DEFAULT_MAX_POLL_INTERVAL_MS));
        heartbeatRequestManager = new HeartbeatRequestManager(new LogContext(), pollTimer, config(),
            coordinatorRequestManager, membershipManager, heartbeatState, heartbeatRequestState,
            backgroundEventHandler, metrics);
        when(membershipManager.shouldSkipHeartbeat()).thenReturn(false);

        int exceededTimeMs = 5;
        time.sleep(DEFAULT_MAX_POLL_INTERVAL_MS + exceededTimeMs);

        NetworkClientDelegate.PollResult pollResult = heartbeatRequestManager.poll(time.milliseconds());
        assertEquals(1, pollResult.unsentRequests.size());
        verify(membershipManager).transitionToSendingLeaveGroup(true);
        verify(pollTimer, never()).isExpiredBy();
        assertEquals(exceededTimeMs, pollTimer.isExpiredBy());

        clearInvocations(pollTimer);
        heartbeatRequestManager.resetPollTimer(time.milliseconds());
        verify(pollTimer).isExpiredBy();
    }

    @Test
    public void testHeartbeatMetrics() {
        // setup
        coordinatorRequestManager = mock(CoordinatorRequestManager.class);
        membershipManager = mock(MembershipManager.class);
        heartbeatState = mock(HeartbeatRequestManager.HeartbeatState.class);
        time = new MockTime();
        metrics = new Metrics(time);
        heartbeatRequestState = new HeartbeatRequestManager.HeartbeatRequestState(
            new LogContext(),
            time,
            0, // This initial interval should be 0 to ensure heartbeat on the clock
            DEFAULT_RETRY_BACKOFF_MS,
            DEFAULT_RETRY_BACKOFF_MAX_MS,
            0);
        backgroundEventHandler = mock(BackgroundEventHandler.class);
        heartbeatRequestManager = createHeartbeatRequestManager(
            coordinatorRequestManager,
            membershipManager,
            heartbeatState,
            heartbeatRequestState,
            backgroundEventHandler);
        when(coordinatorRequestManager.coordinator()).thenReturn(Optional.of(new Node(1, "localhost", 9999)));
        when(membershipManager.state()).thenReturn(MemberState.STABLE);

        assertNotNull(getMetric("heartbeat-response-time-max"));
        assertNotNull(getMetric("heartbeat-rate"));
        assertNotNull(getMetric("heartbeat-total"));
        assertNotNull(getMetric("last-heartbeat-seconds-ago"));

        // test poll
        assertHeartbeat(heartbeatRequestManager, 0);
        time.sleep(DEFAULT_HEARTBEAT_INTERVAL_MS);
        assertEquals(1.0, getMetric("heartbeat-total").metricValue());
        assertEquals((double) TimeUnit.MILLISECONDS.toSeconds(DEFAULT_HEARTBEAT_INTERVAL_MS), getMetric("last-heartbeat-seconds-ago").metricValue());

        assertHeartbeat(heartbeatRequestManager, DEFAULT_HEARTBEAT_INTERVAL_MS);
        assertEquals(0.06d, (double) getMetric("heartbeat-rate").metricValue(), 0.005d);
        assertEquals(2.0, getMetric("heartbeat-total").metricValue());

        // Randomly sleep for some time
        Random rand = new Random();
        int randomSleepS = rand.nextInt(11);
        time.sleep(randomSleepS * 1000);
        assertEquals((double) randomSleepS, getMetric("last-heartbeat-seconds-ago").metricValue());
    }

    @Test
    public void testFencedMemberStopHeartbeatUntilItReleasesAssignmentToRejoin() {
        mockStableMember();

        time.sleep(DEFAULT_HEARTBEAT_INTERVAL_MS);
        NetworkClientDelegate.PollResult result = heartbeatRequestManager.poll(time.milliseconds());
        assertEquals(1, result.unsentRequests.size());

        // Receive HB response fencing member
        when(subscriptions.hasAutoAssignedPartitions()).thenReturn(true);
        doNothing().when(membershipManager).transitionToFenced();
        ClientResponse response = createHeartbeatResponse(result.unsentRequests.get(0), Errors.FENCED_MEMBER_EPOCH);
        result.unsentRequests.get(0).handler().onComplete(response);

        verify(membershipManager).transitionToFenced();
        verify(heartbeatRequestState).onFailedAttempt(anyLong());
        verify(heartbeatRequestState).reset();

        when(membershipManager.state()).thenReturn(MemberState.FENCED);
        result = heartbeatRequestManager.poll(time.milliseconds());
        assertEquals(0, result.unsentRequests.size(), "Member should not send heartbeats while FENCED");

        when(membershipManager.state()).thenReturn(MemberState.JOINING);
        result = heartbeatRequestManager.poll(time.milliseconds());
        assertEquals(1, result.unsentRequests.size(), "Fenced member should resume heartbeat after transitioning to JOINING");
    }

    private void assertHeartbeat(HeartbeatRequestManager hrm, int nextPollMs) {
        NetworkClientDelegate.PollResult pollResult = hrm.poll(time.milliseconds());
        assertEquals(1, pollResult.unsentRequests.size());
        assertEquals(nextPollMs, pollResult.timeUntilNextPollMs);
        pollResult.unsentRequests.get(0).handler().onComplete(createHeartbeatResponse(pollResult.unsentRequests.get(0),
            Errors.NONE));
    }

    private void assertNoHeartbeat(HeartbeatRequestManager hrm) {
        NetworkClientDelegate.PollResult pollResult = hrm.poll(time.milliseconds());
        assertEquals(0, pollResult.unsentRequests.size());
    }

    private void mockStableMember() {
        membershipManager.onSubscriptionUpdated();
        // Heartbeat response without assignment to set the state to STABLE.
        when(subscriptions.hasAutoAssignedPartitions()).thenReturn(true);
        when(subscriptions.rebalanceListener()).thenReturn(Optional.empty());
        ConsumerGroupHeartbeatResponse rs1 = new ConsumerGroupHeartbeatResponse(new ConsumerGroupHeartbeatResponseData()
                .setHeartbeatIntervalMs(DEFAULT_HEARTBEAT_INTERVAL_MS)
                .setMemberId(memberId)
                .setMemberEpoch(memberEpoch)
                .setAssignment(new Assignment())
        );
        membershipManager.onHeartbeatSuccess(rs1.data());
        membershipManager.poll(time.milliseconds());
        membershipManager.onHeartbeatRequestSent();
        assertEquals(MemberState.STABLE, membershipManager.state());
    }

    private void ensureFatalError(Errors expectedError) {
        verify(membershipManager).transitionToFatal();

        final ArgumentCaptor<ErrorEvent> errorEventArgumentCaptor = ArgumentCaptor.forClass(ErrorEvent.class);
        verify(backgroundEventHandler).add(errorEventArgumentCaptor.capture());
        ErrorEvent errorEvent = errorEventArgumentCaptor.getValue();
        assertInstanceOf(expectedError.exception().getClass(), errorEvent.error(),
            "The fatal error propagated to the app thread does not match the error received in the heartbeat response.");

        ensureHeartbeatStopped();
    }

    private void ensureHeartbeatStopped() {
        time.sleep(DEFAULT_HEARTBEAT_INTERVAL_MS);
        assertEquals(MemberState.FATAL, membershipManager.state());
        NetworkClientDelegate.PollResult result = heartbeatRequestManager.poll(time.milliseconds());
        assertEquals(0, result.unsentRequests.size());
    }

    // error, isFatal
    private static Collection<Arguments> errorProvider() {
        return Arrays.asList(
            Arguments.of(Errors.NONE, false),
            Arguments.of(Errors.COORDINATOR_NOT_AVAILABLE, false),
            Arguments.of(Errors.COORDINATOR_LOAD_IN_PROGRESS, false),
            Arguments.of(Errors.NOT_COORDINATOR, false),
            Arguments.of(Errors.GROUP_AUTHORIZATION_FAILED, true),
            Arguments.of(Errors.INVALID_REQUEST, true),
            Arguments.of(Errors.UNKNOWN_MEMBER_ID, false),
            Arguments.of(Errors.FENCED_MEMBER_EPOCH, false),
            Arguments.of(Errors.UNSUPPORTED_ASSIGNOR, true),
            Arguments.of(Errors.UNSUPPORTED_VERSION, true),
            Arguments.of(Errors.UNRELEASED_INSTANCE_ID, true),
            Arguments.of(Errors.FENCED_INSTANCE_ID, true),
            Arguments.of(Errors.GROUP_MAX_SIZE_REACHED, true));
    }

    private ClientResponse createHeartbeatResponse(
        final NetworkClientDelegate.UnsentRequest request,
        final Errors error
    ) {
        ConsumerGroupHeartbeatResponseData data = new ConsumerGroupHeartbeatResponseData()
            .setErrorCode(error.code())
            .setHeartbeatIntervalMs(DEFAULT_HEARTBEAT_INTERVAL_MS)
            .setMemberId(memberId)
            .setMemberEpoch(memberEpoch);
        if (error != Errors.NONE) {
            data.setErrorMessage("stubbed error message");
        }
        ConsumerGroupHeartbeatResponse response = new ConsumerGroupHeartbeatResponse(data);
        return new ClientResponse(
            new RequestHeader(ApiKeys.CONSUMER_GROUP_HEARTBEAT, ApiKeys.CONSUMER_GROUP_HEARTBEAT.latestVersion(), "client-id", 1),
            request.handler(),
            "0",
            time.milliseconds(),
            time.milliseconds(),
            false,
            null,
            null,
            response);
    }

    private ConsumerConfig config() {
        Properties prop = new Properties();
        prop.put(ConsumerConfig.KEY_DESERIALIZER_CLASS_CONFIG, StringDeserializer.class);
        prop.put(ConsumerConfig.VALUE_DESERIALIZER_CLASS_CONFIG, StringDeserializer.class);
        prop.setProperty(ConsumerConfig.BOOTSTRAP_SERVERS_CONFIG, "localhost:9999");

        prop.setProperty(ConsumerConfig.MAX_POLL_INTERVAL_MS_CONFIG, String.valueOf(DEFAULT_MAX_POLL_INTERVAL_MS));
        prop.setProperty(ConsumerConfig.RETRY_BACKOFF_MS_CONFIG, String.valueOf(DEFAULT_RETRY_BACKOFF_MS));
        prop.setProperty(ConsumerConfig.RETRY_BACKOFF_MAX_MS_CONFIG, String.valueOf(DEFAULT_RETRY_BACKOFF_MAX_MS));
        prop.setProperty(ConsumerConfig.HEARTBEAT_INTERVAL_MS_CONFIG, String.valueOf(DEFAULT_HEARTBEAT_INTERVAL_MS));
        return new ConsumerConfig(prop);
    }

    private KafkaMetric getMetric(final String name) {
        return metrics.metrics().get(metrics.metricName(name, CONSUMER_COORDINATOR_METRICS));
    }

    private HeartbeatRequestManager createHeartbeatRequestManager(
            final CoordinatorRequestManager coordinatorRequestManager,
            final MembershipManager membershipManager,
            final HeartbeatRequestManager.HeartbeatState heartbeatState,
            final HeartbeatRequestManager.HeartbeatRequestState heartbeatRequestState,
            final BackgroundEventHandler backgroundEventHandler) {
        LogContext logContext = new LogContext();
        pollTimer = time.timer(DEFAULT_MAX_POLL_INTERVAL_MS);
        return new HeartbeatRequestManager(
                logContext,
                pollTimer,
                config(),
                coordinatorRequestManager,
                membershipManager,
                heartbeatState,
                heartbeatRequestState,
                backgroundEventHandler,
                metrics);
    }
}<|MERGE_RESOLUTION|>--- conflicted
+++ resolved
@@ -23,10 +23,7 @@
 import org.apache.kafka.clients.consumer.internals.HeartbeatRequestManager.HeartbeatState;
 import org.apache.kafka.clients.consumer.internals.MembershipManager.LocalAssignment;
 import org.apache.kafka.clients.consumer.internals.events.BackgroundEventHandler;
-<<<<<<< HEAD
-=======
 import org.apache.kafka.clients.consumer.internals.events.ErrorEvent;
->>>>>>> 0971924e
 import org.apache.kafka.common.KafkaException;
 import org.apache.kafka.common.Node;
 import org.apache.kafka.common.Uuid;
@@ -77,10 +74,7 @@
 import static org.apache.kafka.clients.consumer.internals.ConsumerTestBuilder.DEFAULT_RETRY_BACKOFF_MS;
 import static org.apache.kafka.common.utils.Utils.mkSortedSet;
 import static org.junit.jupiter.api.Assertions.assertEquals;
-<<<<<<< HEAD
-=======
 import static org.junit.jupiter.api.Assertions.assertFalse;
->>>>>>> 0971924e
 import static org.junit.jupiter.api.Assertions.assertInstanceOf;
 import static org.junit.jupiter.api.Assertions.assertNotNull;
 import static org.junit.jupiter.api.Assertions.assertNull;
@@ -470,11 +464,7 @@
         switch (error) {
             case NONE:
                 verify(membershipManager).onHeartbeatSuccess(mockResponse.data());
-<<<<<<< HEAD
-                assertEquals(DEFAULT_HEARTBEAT_INTERVAL_MS, heartbeatRequestState.nextHeartbeatMs(time.milliseconds()));
-=======
                 assertNextHeartbeatTiming(DEFAULT_HEARTBEAT_INTERVAL_MS);
->>>>>>> 0971924e
                 break;
 
             case COORDINATOR_LOAD_IN_PROGRESS:
