--- conflicted
+++ resolved
@@ -19,11 +19,7 @@
 
 from kafkatest.services.kafka import config_property
 from kafkatest.services.zookeeper import ZookeeperService
-<<<<<<< HEAD
-from kafkatest.services.kafka import KafkaService, quorum, consumer_group
-=======
 from kafkatest.services.kafka import KafkaService, quorum, consumer_group, TopicPartition
->>>>>>> 0971924e
 from kafkatest.services.verifiable_producer import VerifiableProducer
 from kafkatest.services.console_consumer import ConsoleConsumer
 from kafkatest.tests.produce_consume_validate import ProduceConsumeValidateTest
@@ -154,11 +150,7 @@
     @matrix(
         bounce_brokers=[True, False],
         reassign_from_offset_zero=[True, False],
-<<<<<<< HEAD
         metadata_quorum=[quorum.isolated_kraft],
-=======
-        metadata_quorum=[quorum.zk, quorum.isolated_kraft],
->>>>>>> 0971924e
         use_new_coordinator=[False]
     )
     @matrix(
