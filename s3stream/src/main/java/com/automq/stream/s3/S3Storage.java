--- conflicted
+++ resolved
@@ -412,7 +412,6 @@
         List<StreamMetadata> streams = streamManager.getOpeningStreams().get();
         Map<Long, Long> streamEndOffsets = streams.stream().collect(Collectors.toMap(StreamMetadata::streamId, StreamMetadata::endOffset));
         Iterator<RecoverResult> iterator = deltaWAL.recover();
-<<<<<<< HEAD
 
         LogCache.LogCacheBlock cacheBlock;
         List<RuntimeException> exceptions = new ArrayList<>();
@@ -427,22 +426,6 @@
         deltaWAL.reset().get();
         closeStreams(streamManager, streams, streamEndOffsets, logger);
 
-=======
-
-        LogCache.LogCacheBlock cacheBlock;
-        List<RuntimeException> exceptions = new ArrayList<>();
-        do {
-            RecoveryBlockResult result = recoverContinuousRecords(iterator, streamEndOffsets, 1 << 29, logger);
-            cacheBlock = result.cacheBlock;
-            Optional.ofNullable(result.exception).ifPresent(exceptions::add);
-            updateStreamEndOffsets(cacheBlock, streamEndOffsets);
-            uploadRecoveredRecords(objectManager, cacheBlock, logger);
-        } while (cacheBlock.isFull());
-
-        deltaWAL.reset().get();
-        closeStreams(streamManager, streams, streamEndOffsets, logger);
-
->>>>>>> 5ae27285
         // fail it if there is any invalid stream.
         if (!exceptions.isEmpty()) {
             throw ExceptionUtil.combine(exceptions);
@@ -487,9 +470,6 @@
             request.cf.completeExceptionally(new IOException("S3Storage is shutdown"));
         }
         deltaWAL.shutdownGracefully();
-<<<<<<< HEAD
-        ThreadUtils.shutdownExecutor(backgroundExecutor, 10, TimeUnit.SECONDS, LOGGER);
-=======
         backgroundExecutor.shutdown();
         try {
             if (!backgroundExecutor.awaitTermination(10, TimeUnit.SECONDS)) {
@@ -499,7 +479,6 @@
             backgroundExecutor.shutdownNow();
             LOGGER.warn("await backgroundExecutor close fail", e);
         }
->>>>>>> 5ae27285
     }
 
     @Override
