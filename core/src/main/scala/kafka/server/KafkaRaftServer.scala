/*
 * Licensed to the Apache Software Foundation (ASF) under one or more
 * contributor license agreements. See the NOTICE file distributed with
 * this work for additional information regarding copyright ownership.
 * The ASF licenses this file to You under the Apache License, Version 2.0
 * (the "License"); you may not use this file except in compliance with
 * the License. You may obtain a copy of the License at
 *
 *    http://www.apache.org/licenses/LICENSE-2.0
 *
 * Unless required by applicable law or agreed to in writing, software
 * distributed under the License is distributed on an "AS IS" BASIS,
 * WITHOUT WARRANTIES OR CONDITIONS OF ANY KIND, either express or implied.
 * See the License for the specific language governing permissions and
 * limitations under the License.
 */
package kafka.server

import java.io.File
import java.util.concurrent.CompletableFuture
import kafka.log.UnifiedLog
import kafka.metrics.KafkaMetricsReporter
import kafka.utils.{CoreUtils, Logging, Mx4jLoader, VerifiableProperties}
import org.apache.kafka.common.config.{ConfigDef, ConfigResource}
import org.apache.kafka.common.internals.Topic
import org.apache.kafka.common.metrics.Metrics
import org.apache.kafka.common.utils.{AppInfoParser, Time}
import org.apache.kafka.common.{KafkaException, Uuid}
import org.apache.kafka.metadata.KafkaConfigSchema
import org.apache.kafka.metadata.bootstrap.{BootstrapDirectory, BootstrapMetadata}
import org.apache.kafka.metadata.properties.MetaPropertiesEnsemble.VerificationFlag.{REQUIRE_AT_LEAST_ONE_VALID, REQUIRE_METADATA_LOG_DIR}
import org.apache.kafka.metadata.properties.{MetaProperties, MetaPropertiesEnsemble}
import org.apache.kafka.raft.QuorumConfig
import org.apache.kafka.server.ProcessRole
import org.apache.kafka.server.config.ServerTopicConfigSynonyms
import org.apache.kafka.server.metrics.KafkaYammerMetrics
import org.apache.kafka.storage.internals.log.LogConfig
import org.slf4j.Logger

import java.util
import java.util.{Optional, OptionalInt}
import scala.jdk.CollectionConverters._

/**
 * This class implements the KRaft (Kafka Raft) mode server which relies
 * on a KRaft quorum for maintaining cluster metadata. It is responsible for
 * constructing the controller and/or broker based on the `process.roles`
 * configuration and for managing their basic lifecycle (startup and shutdown).
 *
 */
class KafkaRaftServer(
  config: KafkaConfig,
  time: Time,
) extends Server with Logging {

  this.logIdent = s"[KafkaRaftServer nodeId=${config.nodeId}] "
  KafkaMetricsReporter.startReporters(VerifiableProperties(config.originals))
  KafkaYammerMetrics.INSTANCE.configure(config.originals)

  val (metaPropsEnsemble, bootstrapMetadata) =
    KafkaRaftServer.initializeLogDirs(config, this.logger.underlying, this.logIdent)

  val metrics: Metrics = Server.initializeMetrics(
    config,
    time,
    metaPropsEnsemble.clusterId().get()
  )

<<<<<<< HEAD
  private val sharedServer = buildSharedServer()
=======
  private val sharedServer = new SharedServer(
    config,
    metaPropsEnsemble,
    time,
    metrics,
    CompletableFuture.completedFuture(QuorumConfig.parseVoterConnections(config.quorumVoters)),
    List().asJava,
    new StandardFaultHandlerFactory(),
  )
>>>>>>> 771b9576

  private val broker: Option[BrokerServer] = if (config.processRoles.contains(ProcessRole.BrokerRole)) {
    Some(brokerServer())
  } else {
    None
  }

  val controller: Option[ControllerServer] = if (config.processRoles.contains(ProcessRole.ControllerRole)) {
    Some(controllerServer())
  } else {
    None
  }

  override def startup(): Unit = {
    Mx4jLoader.maybeLoad()
    controller.foreach(_.startup())
    broker.foreach(_.startup())
    AppInfoParser.registerAppInfo(Server.MetricsPrefix, config.brokerId.toString, metrics, time.milliseconds())
    info(KafkaBroker.STARTED_MESSAGE)
  }

  override def shutdown(): Unit = {
    // In combined mode, we want to shut down the broker first, since the controller may be
    // needed for controlled shutdown. Additionally, the controller shutdown process currently
    // stops the raft client early on, which would disrupt broker shutdown.
    broker.foreach(_.shutdown())
    controller.foreach(_.shutdown())
    CoreUtils.swallow(AppInfoParser.unregisterAppInfo(Server.MetricsPrefix, config.brokerId.toString, metrics), this)
  }

  override def awaitShutdown(): Unit = {
    broker.foreach(_.awaitShutdown())
    controller.foreach(_.awaitShutdown())
  }

  // AutoMQ inject start
  def getSharedServer(): SharedServer = {
    sharedServer
  }

  protected def buildSharedServer(): SharedServer = {
    new SharedServer(
      config,
      metaPropsEnsemble,
      time,
      metrics,
      CompletableFuture.completedFuture(QuorumConfig.parseVoterConnections(config.quorumVoters)),
      new StandardFaultHandlerFactory(),
    )
  }

  protected def brokerServer(): BrokerServer = {
    new BrokerServer(
      sharedServer,
    )
  }

  protected def controllerServer(): ControllerServer = {
    new ControllerServer(
      sharedServer,
      KafkaRaftServer.configSchema,
      bootstrapMetadata,
    )
  }
  // AutoMQ inject end
}

object KafkaRaftServer {
  val MetadataTopic = Topic.CLUSTER_METADATA_TOPIC_NAME
  val MetadataPartition = Topic.CLUSTER_METADATA_TOPIC_PARTITION
  val MetadataTopicId = Uuid.METADATA_TOPIC_ID

  /**
   * Initialize the configured log directories, including both [[KRaftConfigs.MetadataLogDirProp]]
   * and [[KafkaConfig.LOG_DIR_PROP]]. This method performs basic validation to ensure that all
   * directories are accessible and have been initialized with consistent `meta.properties`.
   *
   * @param config The process configuration
   * @return A tuple containing the loaded meta properties (which are guaranteed to
   *         be consistent across all log dirs) and the offline directories
   */
  def initializeLogDirs(
    config: KafkaConfig,
    log: Logger,
    logPrefix: String
  ): (MetaPropertiesEnsemble, BootstrapMetadata) = {
    // Load and verify the original ensemble.
    val loader = new MetaPropertiesEnsemble.Loader()
    loader.addMetadataLogDir(config.metadataLogDir)
    config.logDirs.foreach(loader.addLogDir)
    val initialMetaPropsEnsemble = loader.load()
    val verificationFlags = util.EnumSet.of(REQUIRE_AT_LEAST_ONE_VALID, REQUIRE_METADATA_LOG_DIR)
    initialMetaPropsEnsemble.verify(Optional.empty(), OptionalInt.of(config.nodeId), verificationFlags)

    // Check that the __cluster_metadata-0 topic does not appear outside the metadata directory.
    val metadataPartitionDirName = UnifiedLog.logDirName(MetadataPartition)
    initialMetaPropsEnsemble.logDirProps().keySet().forEach(logDir => {
      if (!logDir.equals(config.metadataLogDir)) {
        val clusterMetadataTopic = new File(logDir, metadataPartitionDirName)
        if (clusterMetadataTopic.exists) {
          throw new KafkaException(s"Found unexpected metadata location in data directory `$clusterMetadataTopic` " +
            s"(the configured metadata directory is ${config.metadataLogDir}).")
        }
      }
    })

    // Set directory IDs on all directories. Rewrite the files if needed.
    val metaPropsEnsemble = {
      val copier = new MetaPropertiesEnsemble.Copier(initialMetaPropsEnsemble)
      initialMetaPropsEnsemble.nonFailedDirectoryProps().forEachRemaining(e => {
        val logDir = e.getKey
        val metaProps = e.getValue
        if (!metaProps.isPresent()) {
          throw new RuntimeException(s"No `meta.properties` found in $logDir (have you run `kafka-storage.sh` " +
            "to format the directory?)")
        }
        if (!metaProps.get().nodeId().isPresent()) {
          throw new RuntimeException(s"Error: node ID not found in $logDir")
        }
        if (!metaProps.get().clusterId().isPresent()) {
          throw new RuntimeException(s"Error: cluster ID not found in $logDir")
        }
        val builder = new MetaProperties.Builder(metaProps.get())
        if (!builder.directoryId().isPresent()) {
          builder.setDirectoryId(copier.generateValidDirectoryId())
        }
        copier.setLogDirProps(logDir, builder.build())
        copier.setPreWriteHandler((logDir, _, _) => {
          log.info("{}Rewriting {}{}meta.properties", logPrefix, logDir, File.separator)
        })
      })
      copier.writeLogDirChanges()
      copier.copy()
    }

    // Load the BootstrapMetadata.
    val bootstrapDirectory = new BootstrapDirectory(config.metadataLogDir,
      Optional.ofNullable(config.interBrokerProtocolVersionString))
    val bootstrapMetadata = bootstrapDirectory.read()
    (metaPropsEnsemble, bootstrapMetadata)
  }

  val configSchema = new KafkaConfigSchema(Map(
    ConfigResource.Type.BROKER -> new ConfigDef(KafkaConfig.configDef),
    ConfigResource.Type.TOPIC -> LogConfig.configDefCopy,
  ).asJava, ServerTopicConfigSynonyms.ALL_TOPIC_CONFIG_SYNONYMS)
}<|MERGE_RESOLUTION|>--- conflicted
+++ resolved
@@ -66,19 +66,7 @@
     metaPropsEnsemble.clusterId().get()
   )
 
-<<<<<<< HEAD
   private val sharedServer = buildSharedServer()
-=======
-  private val sharedServer = new SharedServer(
-    config,
-    metaPropsEnsemble,
-    time,
-    metrics,
-    CompletableFuture.completedFuture(QuorumConfig.parseVoterConnections(config.quorumVoters)),
-    List().asJava,
-    new StandardFaultHandlerFactory(),
-  )
->>>>>>> 771b9576
 
   private val broker: Option[BrokerServer] = if (config.processRoles.contains(ProcessRole.BrokerRole)) {
     Some(brokerServer())
@@ -126,6 +114,7 @@
       time,
       metrics,
       CompletableFuture.completedFuture(QuorumConfig.parseVoterConnections(config.quorumVoters)),
+      List().asJava,
       new StandardFaultHandlerFactory(),
     )
   }
