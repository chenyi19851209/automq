# Licensed to the Apache Software Foundation (ASF) under one or more
# contributor license agreements.  See the NOTICE file distributed with
# this work for additional information regarding copyright ownership.
# The ASF licenses this file to You under the Apache License, Version 2.0
# (the "License"); you may not use this file except in compliance with
# the License.  You may obtain a copy of the License at
#
#    http://www.apache.org/licenses/LICENSE-2.0
#
# Unless required by applicable law or agreed to in writing, software
# distributed under the License is distributed on an "AS IS" BASIS,
# WITHOUT WARRANTIES OR CONDITIONS OF ANY KIND, either express or implied.
# See the License for the specific language governing permissions and
# limitations under the License.


from distutils.version import LooseVersion
from kafkatest.utils import kafkatest_version


class KafkaVersion(LooseVersion):
    """Container for kafka versions which makes versions simple to compare.

    distutils.version.LooseVersion (and StrictVersion) has robust comparison and ordering logic.

    Example:

        v10 = KafkaVersion("0.10.0")
        v9 = KafkaVersion("0.9.0.1")
        assert v10 > v9  # assertion passes!
    """
    def __init__(self, version_string):
        self.is_dev = (version_string.lower() == "dev")
        if self.is_dev:
            version_string = kafkatest_version()

            # Drop dev suffix if present
            dev_suffix_index = version_string.find(".dev")
            if dev_suffix_index >= 0:
                version_string = version_string[:dev_suffix_index]

        # Don't use the form super.(...).__init__(...) because
        # LooseVersion is an "old style" python class
        LooseVersion.__init__(self, version_string)

    def __str__(self):
        if self.is_dev:
            return "dev"
        else:
            return LooseVersion.__str__(self)

    def _cmp(self, other):
        if isinstance(other, str):
            other = KafkaVersion(other)

        if other.is_dev:
            if self.is_dev:
                return 0
            return -1
        elif self.is_dev:
            return 1

        return LooseVersion._cmp(self, other)

    def consumer_supports_bootstrap_server(self):
        """
        Kafka supported a new consumer beginning with v0.9.0 where
        we can specify --bootstrap-server instead of --zookeeper.

        This version also allowed a --consumer-config file where we could specify
        a security protocol other than PLAINTEXT.

        :return: true if the version of Kafka supports a new consumer with --bootstrap-server
        """
        return self >= V_0_9_0_0

    def supports_named_listeners(self):
        return self >= V_0_10_2_0

    def acl_command_supports_bootstrap_server(self):
        return self >= V_2_1_0

    def topic_command_supports_bootstrap_server(self):
        return self >= V_2_3_0

    def topic_command_supports_if_not_exists_with_bootstrap_server(self):
        return self >= V_2_6_0

    def supports_tls_to_zookeeper(self):
        # indicate if KIP-515 is available
        return self >= V_2_5_0

    def reassign_partitions_command_supports_bootstrap_server(self):
        return self >= V_2_5_0

    def kafka_configs_command_uses_bootstrap_server(self):
        # everything except User SCRAM Credentials (KIP-554)
        return self >= V_2_6_0

    def kafka_configs_command_uses_bootstrap_server_scram(self):
        # User SCRAM Credentials (KIP-554)
        return self >= V_2_7_0

    def supports_topic_ids_when_using_zk(self):
        # Supports topic IDs as described by KIP-516.
        # Self-managed clusters always support topic ID, so this method only applies to ZK clusters.
        return self >= V_2_8_0

    def supports_fk_joins(self):
        # while we support FK joins since 2.4, rolling upgrade is broken in older versions
        # it's only fixed in 3.3.3 (unreleased) and 3.4.0
        # -> https://issues.apache.org/jira/browse/KAFKA-14646
        return hasattr(self, "version") and self >= V_3_4_0

def get_version(node=None):
    """Return the version attached to the given node.
    Default to DEV_BRANCH if node or node.version is undefined (aka None)
    """
    if node is not None and hasattr(node, "version") and node.version is not None:
        return node.version
    else:
        return DEV_BRANCH

DEV_BRANCH = KafkaVersion("dev")
DEV_VERSION = KafkaVersion("3.9.0-SNAPSHOT")

# This should match the LATEST_PRODUCTION version defined in MetadataVersion.java
LATEST_STABLE_METADATA_VERSION = "3.9-IV0"

# 0.8.2.x versions
V_0_8_2_1 = KafkaVersion("0.8.2.1")
V_0_8_2_2 = KafkaVersion("0.8.2.2")
LATEST_0_8_2 = V_0_8_2_2

# 0.9.0.x versions
V_0_9_0_0 = KafkaVersion("0.9.0.0")
V_0_9_0_1 = KafkaVersion("0.9.0.1")
LATEST_0_9 = V_0_9_0_1

# 0.10.0.x versions
V_0_10_0_0 = KafkaVersion("0.10.0.0")
V_0_10_0_1 = KafkaVersion("0.10.0.1")
LATEST_0_10_0 = V_0_10_0_1

# 0.10.1.x versions
V_0_10_1_0 = KafkaVersion("0.10.1.0")
V_0_10_1_1 = KafkaVersion("0.10.1.1")
LATEST_0_10_1 = V_0_10_1_1

# 0.10.2.x versions
V_0_10_2_0 = KafkaVersion("0.10.2.0")
V_0_10_2_1 = KafkaVersion("0.10.2.1")
V_0_10_2_2 = KafkaVersion("0.10.2.2")
LATEST_0_10_2 = V_0_10_2_2

LATEST_0_10 = LATEST_0_10_2

# 0.11.0.x versions
V_0_11_0_0 = KafkaVersion("0.11.0.0")
V_0_11_0_1 = KafkaVersion("0.11.0.1")
V_0_11_0_2 = KafkaVersion("0.11.0.2")
V_0_11_0_3 = KafkaVersion("0.11.0.3")
LATEST_0_11_0 = V_0_11_0_3
LATEST_0_11 = LATEST_0_11_0

# 1.0.x versions
V_1_0_0 = KafkaVersion("1.0.0")
V_1_0_1 = KafkaVersion("1.0.1")
V_1_0_2 = KafkaVersion("1.0.2")
LATEST_1_0 = V_1_0_2

# 1.1.x versions
V_1_1_0 = KafkaVersion("1.1.0")
V_1_1_1 = KafkaVersion("1.1.1")
LATEST_1_1 = V_1_1_1

# 2.0.x versions
V_2_0_0 = KafkaVersion("2.0.0")
V_2_0_1 = KafkaVersion("2.0.1")
LATEST_2_0 = V_2_0_1

# 2.1.x versions
V_2_1_0 = KafkaVersion("2.1.0")
V_2_1_1 = KafkaVersion("2.1.1")
LATEST_2_1 = V_2_1_1

# 2.2.x versions
V_2_2_0 = KafkaVersion("2.2.0")
V_2_2_1 = KafkaVersion("2.2.1")
V_2_2_2 = KafkaVersion("2.2.2")
LATEST_2_2 = V_2_2_2

# 2.3.x versions
V_2_3_0 = KafkaVersion("2.3.0")
V_2_3_1 = KafkaVersion("2.3.1")
LATEST_2_3 = V_2_3_1

# 2.4.x versions
V_2_4_0 = KafkaVersion("2.4.0")
V_2_4_1 = KafkaVersion("2.4.1")
LATEST_2_4 = V_2_4_1

# 2.5.x versions
V_2_5_0 = KafkaVersion("2.5.0")
V_2_5_1 = KafkaVersion("2.5.1")
LATEST_2_5 = V_2_5_1

# 2.6.x versions
V_2_6_0 = KafkaVersion("2.6.0")
V_2_6_1 = KafkaVersion("2.6.1")
V_2_6_2 = KafkaVersion("2.6.2")
V_2_6_3 = KafkaVersion("2.6.3")
LATEST_2_6 = V_2_6_3

# 2.7.x versions
V_2_7_0 = KafkaVersion("2.7.0")
V_2_7_1 = KafkaVersion("2.7.1")
V_2_7_2 = KafkaVersion("2.7.2")
LATEST_2_7 = V_2_7_2

# 2.8.x versions
V_2_8_0 = KafkaVersion("2.8.0")
V_2_8_1 = KafkaVersion("2.8.1")
V_2_8_2 = KafkaVersion("2.8.2")
LATEST_2_8 = V_2_8_2

# 3.0.x versions
V_3_0_0 = KafkaVersion("3.0.0")
V_3_0_1 = KafkaVersion("3.0.1")
V_3_0_2 = KafkaVersion("3.0.2")
LATEST_3_0 = V_3_0_2

# 3.1.x versions
V_3_1_0 = KafkaVersion("3.1.0")
V_3_1_1 = KafkaVersion("3.1.1")
V_3_1_2 = KafkaVersion("3.1.2")
LATEST_3_1 = V_3_1_2

# 3.2.x versions
V_3_2_0 = KafkaVersion("3.2.0")
V_3_2_1 = KafkaVersion("3.2.1")
V_3_2_2 = KafkaVersion("3.2.2")
V_3_2_3 = KafkaVersion("3.2.3")
LATEST_3_2 = V_3_2_3

# 3.3.x versions
V_3_3_0 = KafkaVersion("3.3.0")
V_3_3_1 = KafkaVersion("3.3.1")
V_3_3_2 = KafkaVersion("3.3.2")
LATEST_3_3 = V_3_3_2

# 3.4.x versions
V_3_4_0 = KafkaVersion("3.4.0")
V_3_4_1 = KafkaVersion("3.4.1")
LATEST_3_4 = V_3_4_1

# 3.5.x versions
V_3_5_0 = KafkaVersion("3.5.0")
V_3_5_1 = KafkaVersion("3.5.1")
V_3_5_2 = KafkaVersion("3.5.2")
LATEST_3_5 = V_3_5_2

# 3.6.x versions
V_3_6_0 = KafkaVersion("3.6.0")
V_3_6_1 = KafkaVersion("3.6.1")
V_3_6_2 = KafkaVersion("3.6.2")
LATEST_3_6 = V_3_6_2

# 3.7.x version
V_3_7_0 = KafkaVersion("3.7.0")
V_3_7_1 = KafkaVersion("3.7.1")
LATEST_3_7 = V_3_7_1

# 3.8.x version
V_3_8_0 = KafkaVersion("3.8.0")
LATEST_3_8 = V_3_8_0

# 3.9.x version
V_3_9_0 = KafkaVersion("3.9.0")
<<<<<<< HEAD
LATEST_3_9 = V_3_9_0

# AutoMQ inject start
AUTOMQ_V_1_1_0 = KafkaVersion("1.1.0")
AUTOMQ_LATEST_1_1 = AUTOMQ_V_1_1_0

LATEST_STABLE_AUTOMQ_VERSION = '3'
# AutoMQ inject end
=======
LATEST_3_9 = V_3_9_0
>>>>>>> 398b4c4f
<|MERGE_RESOLUTION|>--- conflicted
+++ resolved
@@ -277,7 +277,6 @@
 
 # 3.9.x version
 V_3_9_0 = KafkaVersion("3.9.0")
-<<<<<<< HEAD
 LATEST_3_9 = V_3_9_0
 
 # AutoMQ inject start
@@ -285,7 +284,4 @@
 AUTOMQ_LATEST_1_1 = AUTOMQ_V_1_1_0
 
 LATEST_STABLE_AUTOMQ_VERSION = '3'
-# AutoMQ inject end
-=======
-LATEST_3_9 = V_3_9_0
->>>>>>> 398b4c4f
+# AutoMQ inject end