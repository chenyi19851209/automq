--- conflicted
+++ resolved
@@ -85,8 +85,6 @@
     }
 
     /**
-<<<<<<< HEAD
-=======
      * The method determines if the metric value provider is of type Measurable.
      *
      * @return true if the metric value provider is of type Measurable, false otherwise.
@@ -96,7 +94,6 @@
     }
 
     /**
->>>>>>> 0971924e
      * Get the underlying metric provider, which should be a {@link Measurable}
      * @return Return the metric provider
      * @throws IllegalStateException if the underlying metric is not a {@link Measurable}.
