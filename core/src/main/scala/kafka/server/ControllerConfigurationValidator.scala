/*
 * Licensed to the Apache Software Foundation (ASF) under one or more
 * contributor license agreements.  See the NOTICE file distributed with
 * this work for additional information regarding copyright ownership.
 * The ASF licenses this file to You under the Apache License, Version 2.0
 * (the "License"); you may not use this file except in compliance with
 * the License.  You may obtain a copy of the License at
 *
 *    http://www.apache.org/licenses/LICENSE-2.0
 *
 * Unless required by applicable law or agreed to in writing, software
 * distributed under the License is distributed on an "AS IS" BASIS,
 * WITHOUT WARRANTIES OR CONDITIONS OF ANY KIND, either express or implied.
 * See the License for the specific language governing permissions and
 * limitations under the License.
 */

package kafka.server

import org.apache.kafka.common.config.ConfigResource
import org.apache.kafka.common.config.ConfigResource.Type.{BROKER, CLIENT_METRICS, TOPIC}
import org.apache.kafka.common.errors.{InvalidConfigurationException, InvalidRequestException}
import org.apache.kafka.common.internals.Topic
import org.apache.kafka.controller.ConfigurationValidator
import org.apache.kafka.server.metrics.ClientMetricsConfigs
import org.apache.kafka.storage.internals.log.LogConfig

import java.util
import java.util.Properties
import scala.collection.mutable

/**
 * The validator that the controller uses for dynamic configuration changes.
 * It performs the generic validation, which can't be bypassed. If an AlterConfigPolicy
 * is configured, the controller will check that after verifying that this passes.
 *
 * For changes to BROKER resources, the forwarding broker performs an extra validation step
 * in {@link kafka.server.ConfigAdminManager#preprocess()} before sending the change to
 * the controller. Therefore, the validation here is just a kind of sanity check, which
 * should never fail under normal conditions.
 *
 * This validator does not handle changes to BROKER_LOGGER resources. Despite being bundled
 * in the same RPC, BROKER_LOGGER is not really a dynamic configuration in the same sense
 * as the others. It is not persisted to the metadata log (or to ZK, when we're in that mode).
 */
class ControllerConfigurationValidator(kafkaConfig: KafkaConfig) extends ConfigurationValidator {
  private def validateTopicName(
    name: String
  ): Unit = {
    if (name.isEmpty) {
      throw new InvalidRequestException("Default topic resources are not allowed.")
    }
    Topic.validate(name)
  }

  private def validateBrokerName(
    name: String
  ): Unit = {
    if (name.nonEmpty) {
      val brokerId = try {
        Integer.valueOf(name)
      } catch {
        case _: NumberFormatException =>
          throw new InvalidRequestException("Unable to parse broker name as a base 10 number.")
      }
      if (brokerId < 0) {
        throw new InvalidRequestException("Invalid negative broker ID.")
      }
    }
  }

  private def throwExceptionForUnknownResourceType(
    resource: ConfigResource
  ): Unit = {
    // Note: we should never handle BROKER_LOGGER resources here, since changes to
    // those resources are not persisted in the metadata.
    throw new InvalidRequestException(s"Unknown resource type ${resource.`type`}")
  }

  override def validate(
    resource: ConfigResource
  ): Unit = {
    resource.`type`() match {
      case TOPIC => validateTopicName(resource.name())
      case BROKER => validateBrokerName(resource.name())
      case _ => throwExceptionForUnknownResourceType(resource)
    }
  }

  override def validate(
    resource: ConfigResource,
    newConfigs: util.Map[String, String],
    oldConfigs: util.Map[String, String]
  ): Unit = {
    resource.`type`() match {
      case TOPIC =>
        validateTopicName(resource.name())
        val properties = new Properties()
        val nullTopicConfigs = new mutable.ArrayBuffer[String]()
        newConfigs.forEach((key, value) => {
          if (value == null) {
            nullTopicConfigs += key
          } else {
            properties.setProperty(key, value)
          }
        })
        if (nullTopicConfigs.nonEmpty) {
          throw new InvalidConfigurationException("Null value not supported for topic configs: " +
            nullTopicConfigs.mkString(","))
        }
<<<<<<< HEAD
        LogConfig.validate(properties, kafkaConfig.extractLogConfigMap,
          kafkaConfig.remoteLogManagerConfig.isRemoteStorageSystemEnabled())
=======
        LogConfig.validate(oldConfigs, properties, kafkaConfig.extractLogConfigMap,
          kafkaConfig.remoteLogManagerConfig.isRemoteStorageSystemEnabled(), false)
>>>>>>> 5ae27285

        // AutoMQ inject start
        LogConfig.validateTableTopicSchemaConfigValues(properties, kafkaConfig.tableTopicSchemaRegistryUrl)
        // AutoMQ inject end

      case BROKER => validateBrokerName(resource.name())
      case CLIENT_METRICS =>
        val properties = new Properties()
        newConfigs.forEach((key, value) => properties.setProperty(key, value))
        ClientMetricsConfigs.validate(resource.name(), properties)
      case _ => throwExceptionForUnknownResourceType(resource)
    }
  }
}<|MERGE_RESOLUTION|>--- conflicted
+++ resolved
@@ -108,13 +108,8 @@
           throw new InvalidConfigurationException("Null value not supported for topic configs: " +
             nullTopicConfigs.mkString(","))
         }
-<<<<<<< HEAD
-        LogConfig.validate(properties, kafkaConfig.extractLogConfigMap,
-          kafkaConfig.remoteLogManagerConfig.isRemoteStorageSystemEnabled())
-=======
         LogConfig.validate(oldConfigs, properties, kafkaConfig.extractLogConfigMap,
           kafkaConfig.remoteLogManagerConfig.isRemoteStorageSystemEnabled(), false)
->>>>>>> 5ae27285
 
         // AutoMQ inject start
         LogConfig.validateTableTopicSchemaConfigValues(properties, kafkaConfig.tableTopicSchemaRegistryUrl)
