--- conflicted
+++ resolved
@@ -23,25 +23,17 @@
 import kafka.utils.{Exit, Logging}
 import net.sourceforge.argparse4j.ArgumentParsers
 import net.sourceforge.argparse4j.impl.Arguments.{append, store, storeTrue}
-<<<<<<< HEAD
-import net.sourceforge.argparse4j.inf.{Namespace, Subparser}
-=======
 import net.sourceforge.argparse4j.inf.{ArgumentParserException, Namespace}
 import net.sourceforge.argparse4j.internal.HelpScreenException
->>>>>>> 398b4c4f
 import org.apache.kafka.common.Uuid
 import org.apache.kafka.common.utils.Utils
 import org.apache.kafka.server.common.MetadataVersion
 import org.apache.kafka.metadata.properties.{MetaProperties, MetaPropertiesEnsemble, MetaPropertiesVersion, PropertiesUtils}
-<<<<<<< HEAD
-import org.apache.kafka.server.common.FeatureVersion
-import org.apache.kafka.server.common.automq.AutoMQVersion
-=======
 import org.apache.kafka.metadata.storage.{Formatter, FormatterException}
 import org.apache.kafka.raft.{DynamicVoters, QuorumConfig}
+import org.apache.kafka.server.common.automq.AutoMQVersion
 import org.apache.kafka.server.ProcessRole
 import org.apache.kafka.server.config.ReplicationConfigs
->>>>>>> 398b4c4f
 
 import java.util
 import scala.collection.mutable
@@ -159,31 +151,11 @@
     formatter.run()
   }
 
-<<<<<<< HEAD
-  private[tools] def generateFeatureRecords(metadataRecords: ArrayBuffer[ApiMessageAndVersion],
-    metadataVersion: MetadataVersion,
-    specifiedFeatures: Map[String, java.lang.Short],
-    allFeatures: List[Features],
-    unstableFeatureVersionsEnabled: Boolean,
-    releaseVersionSpecified: Boolean): Unit = {
-    // If we are using --release-version, the default is based on the metadata version.
-    val metadataVersionForDefault = if (releaseVersionSpecified) metadataVersion else MetadataVersion.LATEST_PRODUCTION
-
-    val allNonZeroFeaturesAndLevels: ArrayBuffer[FeatureVersion] = mutable.ArrayBuffer[FeatureVersion]()
-
-    allFeatures.foreach { feature =>
-      val level: java.lang.Short = specifiedFeatures.getOrElse(feature.featureName, feature.defaultValue(metadataVersionForDefault))
-      // Only set feature records for levels greater than 0. 0 is assumed if there is no record. Throw an error if level < 0.
-      if (level != 0) {
-        allNonZeroFeaturesAndLevels.append(feature.fromFeatureLevel(level, unstableFeatureVersionsEnabled))
-      }
-=======
   def createStandaloneDynamicVoters(
     config: KafkaConfig
   ): DynamicVoters = {
     if (!config.processRoles.contains(ProcessRole.ControllerRole)) {
       throw new TerseFailure("You can only use --standalone on a controller.")
->>>>>>> 398b4c4f
     }
     if (config.effectiveAdvertisedControllerListeners.isEmpty) {
       throw new RuntimeException("No controller listeners found.")
@@ -240,10 +212,6 @@
       help(s"The release version to use for the initial feature settings. The minimum is " +
         s"${MetadataVersion.IBP_3_0_IV0}; the default is ${MetadataVersion.LATEST_PRODUCTION}")
     formatParser.addArgument("--feature", "-f").
-<<<<<<< HEAD
-      help("A feature upgrade we should perform, in feature=level format. For example: `metadata.version=5`.").
-      action(append());
-=======
       help("The setting to use for a specific feature, in feature=level format. For example: `kraft.version=1`.").
       action(append())
     val reconfigurableQuorumOptions = formatParser.addMutuallyExclusiveGroup()
@@ -262,7 +230,6 @@
         "MvDxzVmcRsaTz33bUuRU6A,2@example.com:8084:07R5amHmR32VDA6jHkGbTA\n")
       .action(store())
     parser.parseArgs(args)
->>>>>>> 398b4c4f
   }
 
   def configToLogDirectories(config: KafkaConfig): Seq[String] = {
@@ -272,152 +239,7 @@
     directories.toSeq
   }
 
-<<<<<<< HEAD
-  private def configToSelfManagedMode(config: KafkaConfig): Boolean = config.processRoles.nonEmpty
-
-  def getMetadataVersion(
-    namespace: Namespace,
-    featureNamesAndLevelsMap: Map[String, java.lang.Short],
-    defaultVersionString: Option[String]
-  ): MetadataVersion = {
-    val defaultValue = defaultVersionString match {
-      case Some(versionString) => MetadataVersion.fromVersionString(versionString)
-      case None => MetadataVersion.LATEST_PRODUCTION
-    }
-
-    val releaseVersionTag = Option(namespace.getString("release_version"))
-    val featureTag = featureNamesAndLevelsMap.get(MetadataVersion.FEATURE_NAME)
-
-    (releaseVersionTag, featureTag) match {
-      case (Some(_), Some(_)) => // We should throw an error before we hit this case, but include for completeness
-        throw new IllegalArgumentException("Both --release_version and --feature were set. Only one of the two flags can be set.")
-      case (Some(version), None) =>
-        MetadataVersion.fromVersionString(version)
-      case (None, Some(level)) =>
-        MetadataVersion.fromFeatureLevel(level)
-      case (None, None) =>
-        defaultValue
-    }
-  }
-
-  private def getUserScramCredentialRecord(
-    mechanism: String,
-    config: String
-  ) : UserScramCredentialRecord = {
-    /*
-     * Remove  '[' amd ']'
-     * Split K->V pairs on ',' and no K or V should contain ','
-     * Split K and V on '=' but V could contain '=' if inside ""
-     * Create Map of K to V and replace all " in V
-     */
-    val argMap = config.substring(1, config.length - 1)
-      .split(",")
-      .map(_.split("=(?=(?:[^\"]*\"[^\"]*\")*[^\"]*$)"))
-      .map(args => args(0) -> args(1).replaceAll("\"", "")).toMap
-
-    val scramMechanism = ScramMechanism.forMechanismName(mechanism)
-
-    def getName(argMap: Map[String,String]) : String = {
-      if (!argMap.contains("name")) {
-        throw new TerseFailure(s"You must supply 'name' to add-scram")
-      }
-      argMap("name")
-    }
-
-    def getSalt(argMap: Map[String,String], scramMechanism : ScramMechanism) : Array[Byte] = {
-      if (argMap.contains("salt")) {
-        Base64.getDecoder.decode(argMap("salt"))
-      } else {
-        new ScramFormatter(scramMechanism).secureRandomBytes()
-      }
-    }
-
-    def getIterations(argMap: Map[String,String], scramMechanism : ScramMechanism) : Int = {
-      if (argMap.contains("salt")) {
-        val iterations = argMap("iterations").toInt
-        if (iterations < scramMechanism.minIterations()) {
-          throw new TerseFailure(s"The 'iterations' value must be >= ${scramMechanism.minIterations()} for add-scram")
-        }
-        if (iterations > scramMechanism.maxIterations()) {
-          throw new TerseFailure(s"The 'iterations' value must be <= ${scramMechanism.maxIterations()} for add-scram")
-        }
-        iterations
-      } else {
-        4096
-      }
-    }
-
-    def getSaltedPassword(
-      argMap: Map[String,String],
-      scramMechanism : ScramMechanism,
-      salt : Array[Byte],
-      iterations: Int
-    ) : Array[Byte] = {
-      if (argMap.contains("password")) {
-        if (argMap.contains("saltedpassword")) {
-          throw new TerseFailure(s"You must only supply one of 'password' or 'saltedpassword' to add-scram")
-        }
-        new ScramFormatter(scramMechanism).saltedPassword(argMap("password"), salt, iterations)
-      } else {
-        if (!argMap.contains("saltedpassword")) {
-          throw new TerseFailure(s"You must supply one of 'password' or 'saltedpassword' to add-scram")
-        }
-        if (!argMap.contains("salt")) {
-          throw new TerseFailure(s"You must supply 'salt' with 'saltedpassword' to add-scram")
-        }
-        Base64.getDecoder.decode(argMap("saltedpassword"))
-      }
-    }
-
-    val name = getName(argMap)
-    val salt = getSalt(argMap, scramMechanism)
-    val iterations = getIterations(argMap, scramMechanism)
-    val saltedPassword = getSaltedPassword(argMap, scramMechanism, salt, iterations)
-
-    val myrecord = try {
-      val formatter = new ScramFormatter(scramMechanism)
-
-      new UserScramCredentialRecord()
-        .setName(name)
-        .setMechanism(scramMechanism.`type`)
-        .setSalt(salt)
-        .setStoredKey(formatter.storedKey(formatter.clientKey(saltedPassword)))
-        .setServerKey(formatter.serverKey(saltedPassword))
-        .setIterations(iterations)
-    } catch {
-      case e: Throwable =>
-        throw new TerseFailure(s"Error attempting to create UserScramCredentialRecord: ${e.getMessage}")
-    }
-    myrecord
-  }
-
-  def getUserScramCredentialRecords(namespace: Namespace): Option[ArrayBuffer[UserScramCredentialRecord]] = {
-    if (namespace.getList("add_scram") != null) {
-      val listofAddConfig : List[String] = namespace.getList("add_scram").asScala.toList
-      val userScramCredentialRecords : ArrayBuffer[UserScramCredentialRecord] = ArrayBuffer()
-      for (singleAddConfig <- listofAddConfig) {
-        val singleAddConfigList = singleAddConfig.split("\\s+")
-
-        // The first subarg must be of the form key=value
-        val nameValueRecord = singleAddConfigList(0).split("=", 2)
-        nameValueRecord(0) match {
-          case "SCRAM-SHA-256" =>
-            userScramCredentialRecords.append(getUserScramCredentialRecord(nameValueRecord(0), nameValueRecord(1)))
-          case "SCRAM-SHA-512" =>
-            userScramCredentialRecords.append(getUserScramCredentialRecord(nameValueRecord(0), nameValueRecord(1)))
-          case _ => throw new TerseFailure(s"The add-scram mechanism ${nameValueRecord(0)} is not supported.")
-        }
-      }
-      Some(userScramCredentialRecords)
-    } else {
-      None
-    }
-  }
-
-  def infoCommand(stream: PrintStream, selfManagedMode: Boolean, directories: Seq[String]): Int = {
-=======
   def infoCommand(stream: PrintStream, kraftMode: Boolean, directories: Seq[String]): Int = {
->>>>>>> 398b4c4f
     val problems = new mutable.ArrayBuffer[String]
     val foundDirectories = new mutable.ArrayBuffer[String]
     var prevMetadata: Option[MetaProperties] = None
@@ -504,87 +326,7 @@
     }
   }
 
-<<<<<<< HEAD
-  def buildBootstrapMetadata(metadataVersion: MetadataVersion,
-    metadataOptionalArguments: Option[ArrayBuffer[ApiMessageAndVersion]],
-    source: String): BootstrapMetadata = {
-
-    val metadataRecords = new util.ArrayList[ApiMessageAndVersion]
-    metadataRecords.add(new ApiMessageAndVersion(new FeatureLevelRecord().
-      setName(MetadataVersion.FEATURE_NAME).
-      setFeatureLevel(metadataVersion.featureLevel()), 0.toShort))
-
-    metadataOptionalArguments.foreach { metadataArguments =>
-      for (record <- metadataArguments) metadataRecords.add(record)
-    }
-
-    // AutoMQ inject start
-    metadataRecords.add(new ApiMessageAndVersion(
-      new FeatureLevelRecord().setName(AutoMQVersion.FEATURE_NAME).setFeatureLevel(AutoMQVersion.LATEST.featureLevel()),
-      0.toShort
-    ))
-    // AutoMQ inject end
-
-    BootstrapMetadata.fromRecords(metadataRecords, source)
-  }
-
-  def formatCommand(
-    stream: PrintStream,
-    directories: Seq[String],
-    metaProperties: MetaProperties,
-    bootstrapMetadata: BootstrapMetadata,
-    metadataVersion: MetadataVersion,
-    ignoreFormatted: Boolean
-  ): Int = {
-    if (directories.isEmpty) {
-      throw new TerseFailure("No log directories found in the configuration.")
-    }
-    val loader = new MetaPropertiesEnsemble.Loader()
-      .addLogDirs(directories.asJava)
-    val metaPropertiesEnsemble = loader.load()
-    metaPropertiesEnsemble.verify(metaProperties.clusterId(), metaProperties.nodeId(),
-      util.EnumSet.noneOf(classOf[VerificationFlag]))
-
-    val copier = new MetaPropertiesEnsemble.Copier(metaPropertiesEnsemble)
-    if (!(ignoreFormatted || copier.logDirProps().isEmpty)) {
-      val firstLogDir = copier.logDirProps().keySet().iterator().next()
-      throw new TerseFailure(s"Log directory $firstLogDir is already formatted. " +
-        "Use --ignore-formatted to ignore this directory and format the others.")
-    }
-    if (!copier.errorLogDirs().isEmpty) {
-      copier.errorLogDirs().forEach(errorLogDir => {
-        stream.println(s"I/O error trying to read log directory $errorLogDir. Ignoring...")
-      })
-      if (metaPropertiesEnsemble.emptyLogDirs().isEmpty && copier.logDirProps().isEmpty) {
-        throw new TerseFailure("No available log directories to format.")
-      }
-    }
-    if (metaPropertiesEnsemble.emptyLogDirs().isEmpty) {
-      stream.println("All of the log directories are already formatted.")
-    } else {
-      metaPropertiesEnsemble.emptyLogDirs().forEach(logDir => {
-        copier.setLogDirProps(logDir, new MetaProperties.Builder(metaProperties).
-          setDirectoryId(copier.generateValidDirectoryId()).
-          build())
-        copier.setPreWriteHandler((logDir, _, _) => {
-          stream.println(s"Formatting $logDir with metadata.version $metadataVersion.")
-          Files.createDirectories(Paths.get(logDir))
-          val bootstrapDirectory = new BootstrapDirectory(logDir, Optional.empty())
-          bootstrapDirectory.writeBinaryFile(bootstrapMetadata)
-        })
-        copier.setWriteErrorHandler((logDir, e) => {
-          throw new TerseFailure(s"Error while writing meta.properties file $logDir: ${e.getMessage}")
-        })
-      })
-      copier.writeLogDirChanges()
-    }
-    0
-  }
-
-  private def parseNameAndLevel(input: String): (String, java.lang.Short) = {
-=======
   def parseNameAndLevel(input: String): (String, java.lang.Short) = {
->>>>>>> 398b4c4f
     val equalsIndex = input.indexOf("=")
     if (equalsIndex < 0)
       throw new RuntimeException("Can't parse feature=level string " + input + ": equals sign not found.")
