/*
 * Copyright 2025, AutoMQ HK Limited.
 *
 * Licensed to the Apache Software Foundation (ASF) under one or more
 * contributor license agreements. See the NOTICE file distributed with
 * this work for additional information regarding copyright ownership.
 * The ASF licenses this file to You under the Apache License, Version 2.0
 * (the "License"); you may not use this file except in compliance with
 * the License. You may obtain a copy of the License at
 *
 *    http://www.apache.org/licenses/LICENSE-2.0
 *
 * Unless required by applicable law or agreed to in writing, software
 * distributed under the License is distributed on an "AS IS" BASIS,
 * WITHOUT WARRANTIES OR CONDITIONS OF ANY KIND, either express or implied.
 * See the License for the specific language governing permissions and
 * limitations under the License.
 */

package com.automq.stream.s3;

import com.automq.stream.api.AppendResult;
import com.automq.stream.api.CreateStreamOptions;
import com.automq.stream.api.FetchResult;
import com.automq.stream.api.OpenStreamOptions;
import com.automq.stream.api.RecordBatch;
import com.automq.stream.api.Stream;
import com.automq.stream.api.StreamClient;
import com.automq.stream.s3.compact.StreamObjectCompactor;
import com.automq.stream.s3.context.AppendContext;
import com.automq.stream.s3.context.FetchContext;
import com.automq.stream.s3.metadata.StreamMetadata;
import com.automq.stream.s3.metadata.StreamState;
import com.automq.stream.s3.metrics.TimerUtil;
import com.automq.stream.s3.metrics.stats.StreamOperationStats;
import com.automq.stream.s3.network.NetworkBandwidthLimiter;
import com.automq.stream.s3.objects.ObjectManager;
import com.automq.stream.s3.operator.ObjectStorage;
import com.automq.stream.s3.streams.StreamManager;
import com.automq.stream.utils.FutureUtil;
import com.automq.stream.utils.Systems;
import com.automq.stream.utils.ThreadUtils;
import com.automq.stream.utils.Threads;

import org.slf4j.Logger;
import org.slf4j.LoggerFactory;

import java.util.ArrayList;
import java.util.List;
import java.util.Map;
import java.util.Optional;
import java.util.concurrent.CompletableFuture;
import java.util.concurrent.ConcurrentHashMap;
import java.util.concurrent.CopyOnWriteArrayList;
import java.util.concurrent.ScheduledExecutorService;
import java.util.concurrent.ScheduledFuture;
import java.util.concurrent.ThreadLocalRandom;
import java.util.concurrent.TimeUnit;
import java.util.concurrent.locks.ReentrantLock;
import java.util.function.Supplier;

import static com.automq.stream.s3.compact.StreamObjectCompactor.CompactionType.CLEANUP;
import static com.automq.stream.s3.compact.StreamObjectCompactor.CompactionType.CLEANUP_V1;
import static com.automq.stream.s3.compact.StreamObjectCompactor.CompactionType.MAJOR;
import static com.automq.stream.s3.compact.StreamObjectCompactor.CompactionType.MAJOR_V1;
import static com.automq.stream.s3.compact.StreamObjectCompactor.CompactionType.MINOR;
import static com.automq.stream.s3.compact.StreamObjectCompactor.CompactionType.MINOR_V1;
import static com.automq.stream.s3.compact.StreamObjectCompactor.MINOR_V1_COMPACTION_SIZE_THRESHOLD;

public class S3StreamClient implements StreamClient {
    private static final Logger LOGGER = LoggerFactory.getLogger(S3StreamClient.class);
    private static final long COMPACTION_COOLDOWN_AFTER_OPEN_STREAM = Systems.getEnvLong("AUTOMQ_STREAM_COMPACTION_COOLDOWN_AFTER_OPEN_STREAM", TimeUnit.MINUTES.toMillis(1));
    private static final long MINOR_V1_COMPACTION_INTERVAL = Systems.getEnvLong("AUTOMQ_STREAM_COMPACTION_MINOR_V1_INTERVAL", TimeUnit.MINUTES.toMillis(10));
    private static final long MAJOR_V1_COMPACTION_INTERVAL = Systems.getEnvLong("AUTOMQ_STREAM_COMPACTION_MAJOR_V1_INTERVAL", TimeUnit.MINUTES.toMillis(60));
    private static final long MINOR_V1_COMPACTION_SIZE = Systems.getEnvLong("AUTOMQ_STREAM_COMPACTION_MINOR_V1_COMPACTION_SIZE_THRESHOLD", MINOR_V1_COMPACTION_SIZE_THRESHOLD);
    /**
     * When the cluster objects count exceed MAJOR_V1_COMPACTION_MAX_OBJECT_THRESHOLD, the MAJOR_V1 compaction will be triggered.
     * Default value is 400000: 10w partitions ~= 30w streams ~= 40w object
     */
    private static final int MAJOR_V1_COMPACTION_MAX_OBJECT_THRESHOLD = Systems.getEnvInt("AUTOMQ_STREAM_COMPACTION_MAJOR_V1_MAX_OBJECT_THRESHOLD", 400000);
    private static final int STREAM_OBJECT_COMPACTION_JITTER_MAX_DELAY = Systems.getEnvInt("AUTOMQ_STREAM_OBJECT_COMPACTION_JITTER_MAX_DELAY", 20);
    private final ScheduledExecutorService streamObjectCompactionScheduler = Threads.newSingleThreadScheduledExecutor(
        ThreadUtils.createThreadFactory("stream-object-compaction-scheduler", true), LOGGER, true);
    final Map<Long, StreamWrapper> openedStreams;
    private final StreamManager streamManager;
    private final Storage storage;
    private final ObjectManager objectManager;
    private final ObjectStorage objectStorage;
    private final Config config;
    private final NetworkBandwidthLimiter networkInboundBucket;
    private final NetworkBandwidthLimiter networkOutboundBucket;
    private ScheduledFuture<?> scheduledCompactionTaskFuture;

    private final ReentrantLock lock = new ReentrantLock();

    final Map<Long, CompletableFuture<Stream>> openingStreams = new ConcurrentHashMap<>();
    final Map<Long, StreamWrapper> closingStreams = new ConcurrentHashMap<>();

    private final List<StreamLifeCycleListener> streamLifeCycleListeners = new CopyOnWriteArrayList<>();

    private boolean closed;
    private boolean forceCloseMark;

    @SuppressWarnings("unused")
    public S3StreamClient(StreamManager streamManager, Storage storage, ObjectManager objectManager,
        ObjectStorage objectStorage, Config config) {
        this(streamManager, storage, objectManager, objectStorage, config, null, null);
    }

    public S3StreamClient(StreamManager streamManager, Storage storage, ObjectManager objectManager,
        ObjectStorage objectStorage, Config config,
        NetworkBandwidthLimiter networkInboundBucket, NetworkBandwidthLimiter networkOutboundBucket) {
        this.streamManager = streamManager;
        this.storage = storage;
        this.openedStreams = new ConcurrentHashMap<>();
        this.objectManager = objectManager;
        this.objectStorage = objectStorage;
        this.config = config;
        this.networkInboundBucket = networkInboundBucket;
        this.networkOutboundBucket = networkOutboundBucket;
        ConfigValidator.validate(config);
        startStreamObjectsCompactions();
    }

    @Override
    public CompletableFuture<Stream> createAndOpenStream(CreateStreamOptions options) {
        return runInLock(() -> {
            checkState();
            TimerUtil timerUtil = new TimerUtil();
            return FutureUtil.exec(() -> streamManager.createStream(options.tags()).thenCompose(streamId -> {
                StreamOperationStats.getInstance().createStreamLatency.record(timerUtil.elapsedAs(TimeUnit.NANOSECONDS));
                return openStream0(streamId, options.epoch(), options.tags(), OpenStreamOptions.builder().epoch(options.epoch()).tags(options.tags()).build());
            }), LOGGER, "createAndOpenStream");
        });
    }

    @Override
    public CompletableFuture<Stream> openStream(long streamId, OpenStreamOptions openStreamOptions) {
        return runInLock(() -> {
            checkState();
            return FutureUtil.exec(() -> openStream0(streamId, openStreamOptions.epoch(), openStreamOptions.tags(), openStreamOptions), LOGGER, "openStream");
        });
    }

    @Override
    public Optional<Stream> getStream(long streamId) {
        return runInLock(() -> {
            checkState();
            return Optional.ofNullable(openedStreams.get(streamId));
        });
    }

    public void registerStreamLifeCycleListener(StreamLifeCycleListener listener) {
        streamLifeCycleListeners.add(listener);
    }

    /**
     * Start stream objects compactions.
     */
    private void startStreamObjectsCompactions() {
        long compactionJitterDelay = ThreadLocalRandom.current().nextInt(STREAM_OBJECT_COMPACTION_JITTER_MAX_DELAY);

        scheduledCompactionTaskFuture = streamObjectCompactionScheduler.scheduleWithFixedDelay(() -> {
            try {
                CompactionHint hint = new CompactionHint(objectManager.getObjectsCount().get());
                List<StreamWrapper> operationStreams = new ArrayList<>(openedStreams.values());
                operationStreams.forEach(s -> s.compact(hint));
            } catch (Throwable e) {
                LOGGER.info("run stream object compaction task failed", e);
            }
        }, compactionJitterDelay, 1, TimeUnit.MINUTES);
    }

    private CompletableFuture<Stream> openStream0(long streamId, long epoch, Map<String, String> tags,
        OpenStreamOptions options) {
        return runInLock(() -> {
            TimerUtil timerUtil = new TimerUtil();
            CompletableFuture<StreamMetadata> openStreamCf;
            boolean snapshotRead = options.readWriteMode() == OpenStreamOptions.ReadWriteMode.SNAPSHOT_READ;
            if (snapshotRead) {
                openStreamCf = CompletableFuture.completedFuture(new StreamMetadata(streamId, epoch, -1, -1, StreamState.OPENED));
            } else {
                openStreamCf = streamManager.openStream(streamId, epoch, tags);
            }
            CompletableFuture<Stream> cf = openStreamCf.thenApply(metadata -> {
                StreamWrapper stream = new StreamWrapper(newStream(metadata, options));
                if (!snapshotRead) {
                    runInLock(() -> openedStreams.put(streamId, stream));
                }
                StreamOperationStats.getInstance().openStreamLatency.record(timerUtil.elapsedAs(TimeUnit.NANOSECONDS));
                return stream;
            });
            if (!snapshotRead) {
                openingStreams.put(streamId, cf);
            }
            cf.whenComplete((stream, ex) -> runInLock(() -> {
                if (!snapshotRead) {
                    openingStreams.remove(streamId, cf);
                }
            }));
            return cf;
        });
    }

    S3Stream newStream(StreamMetadata metadata, OpenStreamOptions options) {
<<<<<<< HEAD
        return S3Stream.create(
=======
        return new S3Stream(
>>>>>>> 5ae27285
            metadata.streamId(), metadata.epoch(),
            metadata.startOffset(), metadata.endOffset(),
            storage, streamManager, networkInboundBucket, networkOutboundBucket, options);
    }

    @Override
    public void shutdown() {
        LOGGER.info("S3StreamClient start shutting down");
        markClosed();
        // cancel the submitted task if not started; do not interrupt the task if it is running.
        if (scheduledCompactionTaskFuture != null) {
            scheduledCompactionTaskFuture.cancel(false);
        }
        streamObjectCompactionScheduler.shutdown();
        try {
            if (!streamObjectCompactionScheduler.awaitTermination(10, TimeUnit.SECONDS)) {
                LOGGER.warn("await streamObjectCompactionExecutor timeout 10s");
                streamObjectCompactionScheduler.shutdownNow();
            }
        } catch (InterruptedException e) {
            streamObjectCompactionScheduler.shutdownNow();
            LOGGER.warn("await streamObjectCompactionExecutor close fail", e);
        }

        TimerUtil timerUtil = new TimerUtil();
        closeStreams();
        LOGGER.info("S3StreamClient shutdown, cost {}ms", timerUtil.elapsedAs(TimeUnit.MILLISECONDS));
    }

    private void closeStreams() {
        if (forceCloseMark) {
            runInLock(() -> closingStreams.forEach((streamId, stream) -> {
                LOGGER.info("force close closing stream, streamId={}", streamId);
                stream.close(true);
            }));
        }
        for (; ; ) {
            lock.lock();
            try {
                openedStreams.forEach((streamId, stream) -> {
                    LOGGER.info("trigger stream close, streamId={}", streamId);
                    stream.close(forceCloseMark);
                });
                if (openedStreams.isEmpty() && openingStreams.isEmpty() && closingStreams.isEmpty()) {
                    LOGGER.info("all streams are closed");
                    break;
                }
                LOGGER.info("waiting streams close, opened[{}], opening[{}], closing[{}]", openedStreams.keySet(), openingStreams.keySet(), closingStreams.keySet());
            } finally {
                lock.unlock();
            }
            Threads.sleep(1000);
        }
    }

    public void forceClose() {
        markClosed();
        runInLock(() -> forceCloseMark = true);
        closeStreams();
    }

    private void checkState() {
        if (closed) {
            throw new IllegalStateException("S3StreamClient is already closed");
        }
    }

    private void markClosed() {
        runInLock(() -> closed = true);
    }

    private void runInLock(Runnable runnable) {
        lock.lock();
        try {
            runnable.run();
        } finally {
            lock.unlock();
        }
    }

    private <T> T runInLock(Supplier<T> supplier) {
        lock.lock();
        try {
            return supplier.get();
        } finally {
            lock.unlock();
        }
    }

    public class StreamWrapper implements Stream {
        private final S3Stream stream;
        private final long openedTimestamp = System.currentTimeMillis();
        private long lastMinorCompactionTimestamp = System.currentTimeMillis();
        private long lastMajorCompactionTimestamp = System.currentTimeMillis();
        private long lastMinorV1CompactionTimestamp = System.currentTimeMillis();
        private long lastMajorV1CompactionTimestamp = System.currentTimeMillis();

        public StreamWrapper(S3Stream stream) {
            this.stream = stream;
        }

        @Override
        public long streamId() {
            return stream.streamId();
        }

        @Override
        public long streamEpoch() {
            return stream.streamEpoch();
        }

        @Override
        public long startOffset() {
            return stream.startOffset();
        }

        @Override
        public long confirmOffset() {
            return stream.confirmOffset();
        }

        @Override
        public long nextOffset() {
            return stream.nextOffset();
        }

        @Override
        public CompletableFuture<AppendResult> append(AppendContext context, RecordBatch recordBatch) {
            return stream.append(context, recordBatch);
        }

        @Override
        public CompletableFuture<FetchResult> fetch(FetchContext context, long startOffset, long endOffset,
            int maxBytesHint) {
            return stream.fetch(context, startOffset, endOffset, maxBytesHint);
        }

        @Override
        public CompletableFuture<Void> trim(long newStartOffset) {
            return stream.trim(newStartOffset);
        }

        @Override
        public CompletableFuture<Void> close() {
            return close(false);
        }

        public CompletableFuture<Void> close(boolean force) {
            return runInLock(() -> {
                CompletableFuture<Stream> cf = new CompletableFuture<>();
                long streamId = streamId();
                if (openedStreams.remove(streamId, this)) {
                    closingStreams.put(streamId, this);
                    return stream.close(force).whenComplete((v, e) -> runInLock(() -> {
                        cf.complete(StreamWrapper.this);
                        closingStreams.remove(streamId, this);
                        for (StreamLifeCycleListener listener : streamLifeCycleListeners) {
                            listener.onStreamClose(streamId);
                        }
                    }));
                } else {
                    return stream.close(force);
                }
            });
        }

        @Override
        public CompletableFuture<Void> destroy() {
            return runInLock(() -> {
                CompletableFuture<Stream> cf = new CompletableFuture<>();
                openedStreams.remove(streamId(), this);
                closingStreams.put(streamId(), this);
                return stream.destroy().whenComplete((v, e) -> runInLock(() -> {
                    cf.complete(StreamWrapper.this);
                    closingStreams.remove(streamId(), this);
                }));
            });
        }

        public boolean isClosed() {
            return stream.isClosed();
        }

        void compact(CompactionHint hint) {
            if (isClosed() || stream.snapshotRead()) {
                // the compaction task may be taking a long time,
                // so we need to check if the stream is closed before starting the compaction.
                return;
            }
            long now = System.currentTimeMillis();
            if (now - openedTimestamp < COMPACTION_COOLDOWN_AFTER_OPEN_STREAM) {
                // skip compaction in the first few minutes after the stream is opened
                return;
            }
            if (config.version().isStreamObjectCompactV1Supported()) {
                compactV1(hint, now);
            } else {
                compactV0(now);
            }

        }

        private void compactV0(long now) {
            if (now - lastMajorCompactionTimestamp > TimeUnit.MINUTES.toMillis(config.streamObjectCompactionIntervalMinutes())) {
                compact(MAJOR, null);
                lastMajorCompactionTimestamp = System.currentTimeMillis();
            } else if (now - lastMinorCompactionTimestamp > TimeUnit.MINUTES.toMillis(5)) {
                compact(MINOR, null);
                lastMinorCompactionTimestamp = System.currentTimeMillis();
            } else {
                compact(CLEANUP, null);
            }
        }

        private void compactV1(CompactionHint hint, long now) {
            if (now - lastMajorV1CompactionTimestamp > MAJOR_V1_COMPACTION_INTERVAL || hint.objectsCount >= MAJOR_V1_COMPACTION_MAX_OBJECT_THRESHOLD) {
                compact(MAJOR_V1, hint);
                lastMajorV1CompactionTimestamp = System.currentTimeMillis();
            } else if (now - lastMinorV1CompactionTimestamp > MINOR_V1_COMPACTION_INTERVAL) {
                compact(MINOR_V1, hint);
                lastMinorV1CompactionTimestamp = System.currentTimeMillis();
            } else {
                compact(CLEANUP_V1, hint);
            }
        }

        private void compact(StreamObjectCompactor.CompactionType compactionType, CompactionHint hint) {
            StreamObjectCompactor.Builder taskBuilder = StreamObjectCompactor.builder()
                .objectManager(objectManager)
                .stream(this)
                .objectStorage(objectStorage)
                .maxStreamObjectSize(config.streamObjectCompactionMaxSizeBytes())
                .minorV1CompactionThreshold(MINOR_V1_COMPACTION_SIZE);

            if (hint != null) {
                taskBuilder.majorV1CompactionSkipSmallObject(hint.objectsCount < MAJOR_V1_COMPACTION_MAX_OBJECT_THRESHOLD);
            }

            taskBuilder.build().compact(compactionType);
        }
    }

    static class CompactionHint {
        int objectsCount;

        public CompactionHint(int objectsCount) {
            this.objectsCount = objectsCount;
        }

    }

    public interface StreamLifeCycleListener {
        void onStreamClose(long streamId);
    }
}<|MERGE_RESOLUTION|>--- conflicted
+++ resolved
@@ -118,7 +118,6 @@
         this.config = config;
         this.networkInboundBucket = networkInboundBucket;
         this.networkOutboundBucket = networkOutboundBucket;
-        ConfigValidator.validate(config);
         startStreamObjectsCompactions();
     }
 
@@ -203,11 +202,7 @@
     }
 
     S3Stream newStream(StreamMetadata metadata, OpenStreamOptions options) {
-<<<<<<< HEAD
-        return S3Stream.create(
-=======
         return new S3Stream(
->>>>>>> 5ae27285
             metadata.streamId(), metadata.epoch(),
             metadata.startOffset(), metadata.endOffset(),
             storage, streamManager, networkInboundBucket, networkOutboundBucket, options);
