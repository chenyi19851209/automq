# Licensed to the Apache Software Foundation (ASF) under one or more
# contributor license agreements.  See the NOTICE file distributed with
# this work for additional information regarding copyright ownership.
# The ASF licenses this file to You under the Apache License, Version 2.0
# (the "License"); you may not use this file except in compliance with
# the License.  You may obtain a copy of the License at
#
#    http://www.apache.org/licenses/LICENSE-2.0
#
# Unless required by applicable law or agreed to in writing, software
# distributed under the License is distributed on an "AS IS" BASIS,
# WITHOUT WARRANTIES OR CONDITIONS OF ANY KIND, either express or implied.
# See the License for the specific language governing permissions and
# limitations under the License.

import random
from ducktape.mark import matrix, ignore
from ducktape.mark.resource import cluster
from ducktape.tests.test import Test
from ducktape.utils.util import wait_until
from kafkatest.services.kafka import KafkaService
from kafkatest.services.streams import StreamsSmokeTestDriverService, StreamsSmokeTestJobRunnerService
from kafkatest.services.zookeeper import ZookeeperService
from kafkatest.version import LATEST_2_2, LATEST_2_3, LATEST_2_4, LATEST_2_5, LATEST_2_6, LATEST_2_7, LATEST_2_8, \
  LATEST_3_0, LATEST_3_1, LATEST_3_2, LATEST_3_3, LATEST_3_4, LATEST_3_5, LATEST_3_6, LATEST_3_7, DEV_VERSION, KafkaVersion

smoke_test_versions = [str(LATEST_2_2), str(LATEST_2_3), str(LATEST_2_4),
                       str(LATEST_2_5), str(LATEST_2_6), str(LATEST_2_7),
                       str(LATEST_2_8), str(LATEST_3_0), str(LATEST_3_1),
                       str(LATEST_3_2), str(LATEST_3_3), str(LATEST_3_4),
                       str(LATEST_3_5), str(LATEST_3_6), str(LATEST_3_7)]
<<<<<<< HEAD
dev_version = [str(DEV_VERSION)]
=======
>>>>>>> 0971924e

class StreamsUpgradeTest(Test):
    """
    Test upgrading Kafka Streams (all version combination)
    If metadata was changes, upgrade is more difficult
    Metadata version was bumped in 0.10.1.0 and
    subsequently bumped in 2.0.0
    """

    def __init__(self, test_context):
        super(StreamsUpgradeTest, self).__init__(test_context)
        self.topics = {
            'echo' : { 'partitions': 5 },
            'data' : { 'partitions': 5 },
        }

    processed_msg = "processed [0-9]* records"
    base_version_number = str(DEV_VERSION).split("-")[0]

    def perform_broker_upgrade(self, to_version):
        self.logger.info("First pass bounce - rolling broker upgrade")
        for node in self.kafka.nodes:
            self.kafka.stop_node(node)
            node.version = KafkaVersion(to_version)
            self.kafka.start_node(node)

    @ignore # Directly upgrade from local mode to AutoMQ is unsupported
    @cluster(num_nodes=6)
    @matrix(from_version=smoke_test_versions, bounce_type=["full"])
    def test_app_upgrade(self, from_version, bounce_type):
        """
        Starts 3 KafkaStreams instances with <old_version>, and upgrades one-by-one to <new_version>
        """

        to_version = str(DEV_VERSION)

        if from_version == to_version:
            return

        self.zk = ZookeeperService(self.test_context, num_nodes=1)
        self.zk.start()

        self.kafka = KafkaService(self.test_context, num_nodes=1, zk=self.zk, topics={
            'echo' : { 'partitions': 5, 'replication-factor': 1 },
            'data' : { 'partitions': 5, 'replication-factor': 1 },
            'min' : { 'partitions': 5, 'replication-factor': 1 },
            'min-suppressed' : { 'partitions': 5, 'replication-factor': 1 },
            'min-raw' : { 'partitions': 5, 'replication-factor': 1 },
            'max' : { 'partitions': 5, 'replication-factor': 1 },
            'sum' : { 'partitions': 5, 'replication-factor': 1 },
            'sws-raw' : { 'partitions': 5, 'replication-factor': 1 },
            'sws-suppressed' : { 'partitions': 5, 'replication-factor': 1 },
            'dif' : { 'partitions': 5, 'replication-factor': 1 },
            'cnt' : { 'partitions': 5, 'replication-factor': 1 },
            'avg' : { 'partitions': 5, 'replication-factor': 1 },
            'wcnt' : { 'partitions': 5, 'replication-factor': 1 },
            'tagg' : { 'partitions': 5, 'replication-factor': 1 }
        })
        self.kafka.start()

        self.driver = StreamsSmokeTestDriverService(self.test_context, self.kafka)
        self.driver.disable_auto_terminate()
        self.processor1 = StreamsSmokeTestJobRunnerService(self.test_context, self.kafka, processing_guarantee = "at_least_once", replication_factor = 1)
        self.processor2 = StreamsSmokeTestJobRunnerService(self.test_context, self.kafka, processing_guarantee = "at_least_once", replication_factor = 1)
        self.processor3 = StreamsSmokeTestJobRunnerService(self.test_context, self.kafka, processing_guarantee = "at_least_once", replication_factor = 1)

        self.purge_state_dir(self.processor1)
        self.purge_state_dir(self.processor2)
        self.purge_state_dir(self.processor3)

        self.driver.start()
        self.start_all_nodes_with(from_version)

        self.processors = [self.processor1, self.processor2, self.processor3]

        if bounce_type == "rolling":
            counter = 1
            random.seed()
            # upgrade one-by-one via rolling bounce
            random.shuffle(self.processors)
            for p in self.processors:
                p.CLEAN_NODE_ENABLED = False
                self.do_stop_start_bounce(p, None, to_version, counter)
                counter = counter + 1
        elif bounce_type == "full":
            self.restart_all_nodes_with(to_version)
        else:
            raise Exception("Unrecognized bounce_type: " + str(bounce_type))


        # shutdown
        self.driver.stop()

        # Ideally, we would actually verify the expected results.
        # See KAFKA-10202

        random.shuffle(self.processors)
        for p in self.processors:
            node = p.node
            with node.account.monitor_log(p.STDOUT_FILE) as monitor:
                p.stop()
                monitor.wait_until("SMOKE-TEST-CLIENT-CLOSED",
                                   timeout_sec=60,
                                   err_msg="Never saw output 'SMOKE-TEST-CLIENT-CLOSED' on " + str(node.account))

    def start_all_nodes_with(self, version):

        self.set_version(self.processor1, version)
        self.set_version(self.processor2, version)
        self.set_version(self.processor3, version)

        self.processor1.start()
        self.processor2.start()
        self.processor3.start()

        # double-check the version
        kafka_version_str = self.get_version_string(version)
        self.wait_for_verification(self.processor1, kafka_version_str, self.processor1.LOG_FILE)
        self.wait_for_verification(self.processor2, kafka_version_str, self.processor2.LOG_FILE)
        self.wait_for_verification(self.processor3, kafka_version_str, self.processor3.LOG_FILE)

        # wait for the members to join
        self.wait_for_verification(self.processor1, "SMOKE-TEST-CLIENT-STARTED", self.processor1.STDOUT_FILE)
        self.wait_for_verification(self.processor2, "SMOKE-TEST-CLIENT-STARTED", self.processor2.STDOUT_FILE)
        self.wait_for_verification(self.processor3, "SMOKE-TEST-CLIENT-STARTED", self.processor3.STDOUT_FILE)

        # make sure they've processed something
        self.wait_for_verification(self.processor1, self.processed_msg, self.processor1.STDOUT_FILE)
        self.wait_for_verification(self.processor2, self.processed_msg, self.processor2.STDOUT_FILE)
        self.wait_for_verification(self.processor3, self.processed_msg, self.processor3.STDOUT_FILE)

    def restart_all_nodes_with(self, version):
        self.processor1.stop_node(self.processor1.node)
        self.processor2.stop_node(self.processor2.node)
        self.processor3.stop_node(self.processor3.node)

        # make sure the members have stopped
        self.wait_for_verification(self.processor1, "SMOKE-TEST-CLIENT-CLOSED", self.processor1.STDOUT_FILE)
        self.wait_for_verification(self.processor2, "SMOKE-TEST-CLIENT-CLOSED", self.processor2.STDOUT_FILE)
        self.wait_for_verification(self.processor3, "SMOKE-TEST-CLIENT-CLOSED", self.processor3.STDOUT_FILE)

        self.roll_logs(self.processor1, ".1-1")
        self.roll_logs(self.processor2, ".1-1")
        self.roll_logs(self.processor3, ".1-1")

        self.set_version(self.processor1, version)
        self.set_version(self.processor2, version)
        self.set_version(self.processor3, version)

        self.processor1.start_node(self.processor1.node)
        self.processor2.start_node(self.processor2.node)
        self.processor3.start_node(self.processor3.node)

        # double-check the version
        kafka_version_str = self.get_version_string(version)
        self.wait_for_verification(self.processor1, kafka_version_str, self.processor1.LOG_FILE)
        self.wait_for_verification(self.processor2, kafka_version_str, self.processor2.LOG_FILE)
        self.wait_for_verification(self.processor3, kafka_version_str, self.processor3.LOG_FILE)

        # wait for the members to join
        self.wait_for_verification(self.processor1, "SMOKE-TEST-CLIENT-STARTED", self.processor1.STDOUT_FILE)
        self.wait_for_verification(self.processor2, "SMOKE-TEST-CLIENT-STARTED", self.processor2.STDOUT_FILE)
        self.wait_for_verification(self.processor3, "SMOKE-TEST-CLIENT-STARTED", self.processor3.STDOUT_FILE)

        # make sure they've processed something
        self.wait_for_verification(self.processor1, self.processed_msg, self.processor1.STDOUT_FILE)
        self.wait_for_verification(self.processor2, self.processed_msg, self.processor2.STDOUT_FILE)
        self.wait_for_verification(self.processor3, self.processed_msg, self.processor3.STDOUT_FILE)

    def get_version_string(self, version):
        if version.startswith("0") or version.startswith("1") \
          or version.startswith("2.0") or version.startswith("2.1"):
            return "Kafka version : " + version
        elif "SNAPSHOT" in version:
            return "Kafka version.*" + self.base_version_number + ".*SNAPSHOT"
        else:
            return "Kafka version: " + version

    def wait_for_verification(self, processor, message, file, num_lines=1):
        wait_until(lambda: self.verify_from_file(processor, message, file) >= num_lines,
                   timeout_sec=60,
                   err_msg="Did expect to read '%s' from %s" % (message, processor.node.account))

    def verify_from_file(self, processor, message, file):
        result = processor.node.account.ssh_output("grep -E '%s' %s | wc -l" % (message, file), allow_fail=False)
        try:
            return int(result)
        except ValueError:
            self.logger.warn("Command failed with ValueError: " + result)
            return 0

    def set_version(self, processor, version):
        if version == str(DEV_VERSION):
            processor.set_version("")  # set to TRUNK
        else:
            processor.set_version(version)

    def purge_state_dir(self, processor):
        processor.node.account.ssh("rm -rf " + processor.PERSISTENT_ROOT, allow_fail=False)

    def do_stop_start_bounce(self, processor, upgrade_from, new_version, counter):
        kafka_version_str = self.get_version_string(new_version)

        first_other_processor = None
        second_other_processor = None
        for p in self.processors:
            if p != processor:
                if first_other_processor is None:
                    first_other_processor = p
                else:
                    second_other_processor = p

        node = processor.node
        first_other_node = first_other_processor.node
        second_other_node = second_other_processor.node

        # stop processor and wait for rebalance of others
        with first_other_node.account.monitor_log(first_other_processor.STDOUT_FILE) as first_other_monitor:
            with second_other_node.account.monitor_log(second_other_processor.STDOUT_FILE) as second_other_monitor:
                processor.stop_node(processor.node)
                first_other_monitor.wait_until(self.processed_msg,
                                               timeout_sec=60,
                                               err_msg="Never saw output '%s' on " % self.processed_msg + str(first_other_node.account))
                second_other_monitor.wait_until(self.processed_msg,
                                                timeout_sec=60,
                                                err_msg="Never saw output '%s' on " % self.processed_msg + str(second_other_node.account))
        node.account.ssh_capture("grep SMOKE-TEST-CLIENT-CLOSED %s" % processor.STDOUT_FILE, allow_fail=False)

        if upgrade_from is None:  # upgrade disabled -- second round of rolling bounces
            roll_counter = ".1-"  # second round of rolling bounces
        else:
            roll_counter = ".0-"  # first  round of rolling bounces

        self.roll_logs(processor, roll_counter + str(counter))

        self.set_version(processor, new_version)
        processor.set_upgrade_from(upgrade_from)

        grep_metadata_error = "grep \"org.apache.kafka.streams.errors.TaskAssignmentException: unable to decode subscription data: version=2\" "
        with node.account.monitor_log(processor.STDOUT_FILE) as monitor:
            with node.account.monitor_log(processor.LOG_FILE) as log_monitor:
                with first_other_node.account.monitor_log(first_other_processor.STDOUT_FILE) as first_other_monitor:
                    with second_other_node.account.monitor_log(second_other_processor.STDOUT_FILE) as second_other_monitor:
                        processor.start_node(processor.node)

                        log_monitor.wait_until(kafka_version_str,
                                               timeout_sec=60,
                                               err_msg="Could not detect Kafka Streams version " + new_version + " on " + str(node.account))
                        first_other_monitor.wait_until(self.processed_msg,
                                                       timeout_sec=60,
                                                       err_msg="Never saw output '%s' on " % self.processed_msg + str(first_other_node.account))
                        found = list(first_other_node.account.ssh_capture(grep_metadata_error + first_other_processor.STDERR_FILE, allow_fail=True))
                        if len(found) > 0:
                            raise Exception("Kafka Streams failed with 'unable to decode subscription data: version=2'")

                        second_other_monitor.wait_until(self.processed_msg,
                                                        timeout_sec=60,
                                                        err_msg="Never saw output '%s' on " % self.processed_msg + str(second_other_node.account))
                        found = list(second_other_node.account.ssh_capture(grep_metadata_error + second_other_processor.STDERR_FILE, allow_fail=True))
                        if len(found) > 0:
                            raise Exception("Kafka Streams failed with 'unable to decode subscription data: version=2'")

                        monitor.wait_until(self.processed_msg,
                                           timeout_sec=60,
                                           err_msg="Never saw output '%s' on " % self.processed_msg + str(node.account))

    def roll_logs(self, processor, roll_suffix):
        processor.node.account.ssh("mv " + processor.STDOUT_FILE + " " + processor.STDOUT_FILE + roll_suffix,
                                   allow_fail=False)
        processor.node.account.ssh("mv " + processor.STDERR_FILE + " " + processor.STDERR_FILE + roll_suffix,
                                   allow_fail=False)
        processor.node.account.ssh("mv " + processor.LOG_FILE + " " + processor.LOG_FILE + roll_suffix,
                                   allow_fail=False)
        processor.node.account.ssh("mv " + processor.CONFIG_FILE + " " + processor.CONFIG_FILE + roll_suffix,
                                   allow_fail=False)<|MERGE_RESOLUTION|>--- conflicted
+++ resolved
@@ -29,10 +29,6 @@
                        str(LATEST_2_8), str(LATEST_3_0), str(LATEST_3_1),
                        str(LATEST_3_2), str(LATEST_3_3), str(LATEST_3_4),
                        str(LATEST_3_5), str(LATEST_3_6), str(LATEST_3_7)]
-<<<<<<< HEAD
-dev_version = [str(DEV_VERSION)]
-=======
->>>>>>> 0971924e
 
 class StreamsUpgradeTest(Test):
     """
