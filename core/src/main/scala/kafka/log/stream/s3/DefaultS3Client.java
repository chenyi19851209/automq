/*
 * Copyright 2025, AutoMQ HK Limited.
 *
 * Licensed to the Apache Software Foundation (ASF) under one or more
 * contributor license agreements. See the NOTICE file distributed with
 * this work for additional information regarding copyright ownership.
 * The ASF licenses this file to You under the Apache License, Version 2.0
 * (the "License"); you may not use this file except in compliance with
 * the License. You may obtain a copy of the License at
 *
 *    http://www.apache.org/licenses/LICENSE-2.0
 *
 * Unless required by applicable law or agreed to in writing, software
 * distributed under the License is distributed on an "AS IS" BASIS,
 * WITHOUT WARRANTIES OR CONDITIONS OF ANY KIND, either express or implied.
 * See the License for the specific language governing permissions and
 * limitations under the License.
 */

package kafka.log.stream.s3;

import kafka.autobalancer.metricsreporter.metric.Derivator;
import kafka.log.stream.s3.metadata.StreamMetadataManager;
import kafka.log.stream.s3.network.ControllerRequestSender;
import kafka.log.stream.s3.node.NodeManager;
import kafka.log.stream.s3.node.NodeManagerStub;
import kafka.log.stream.s3.node.NoopNodeManager;
import kafka.log.stream.s3.objects.ControllerObjectManager;
import kafka.log.stream.s3.streams.ControllerStreamManager;
import kafka.log.stream.s3.wal.BootstrapWalV1;
import kafka.log.stream.s3.wal.DefaultWalFactory;
import kafka.server.BrokerServer;

import org.apache.kafka.image.MetadataImage;
import org.apache.kafka.server.common.automq.AutoMQVersion;

import com.automq.stream.api.Client;
import com.automq.stream.api.KVClient;
import com.automq.stream.api.StreamClient;
import com.automq.stream.s3.Config;
import com.automq.stream.s3.S3Storage;
import com.automq.stream.s3.S3StreamClient;
import com.automq.stream.s3.cache.S3BlockCache;
import com.automq.stream.s3.cache.blockcache.DefaultObjectReaderFactory;
import com.automq.stream.s3.cache.blockcache.ObjectReaderFactory;
import com.automq.stream.s3.cache.blockcache.StreamReaders;
import com.automq.stream.s3.compact.CompactionManager;
import com.automq.stream.s3.failover.Failover;
import com.automq.stream.s3.failover.FailoverFactory;
import com.automq.stream.s3.failover.FailoverRequest;
import com.automq.stream.s3.failover.FailoverResponse;
import com.automq.stream.s3.failover.ForceCloseStorageFailureHandler;
import com.automq.stream.s3.failover.HaltStorageFailureHandler;
import com.automq.stream.s3.failover.StorageFailureHandlerChain;
import com.automq.stream.s3.index.LocalStreamRangeIndexCache;
import com.automq.stream.s3.metrics.S3StreamMetricsManager;
import com.automq.stream.s3.metrics.stats.NetworkStats;
import com.automq.stream.s3.network.AsyncNetworkBandwidthLimiter;
import com.automq.stream.s3.network.GlobalNetworkBandwidthLimiters;
import com.automq.stream.s3.network.NetworkBandwidthLimiter;
import com.automq.stream.s3.objects.ObjectManager;
import com.automq.stream.s3.operator.ObjectStorage;
import com.automq.stream.s3.operator.ObjectStorageFactory;
import com.automq.stream.s3.streams.StreamManager;
import com.automq.stream.s3.wal.DefaultWalHandle;
import com.automq.stream.s3.wal.WalFactory;
import com.automq.stream.s3.wal.WalHandle;
import com.automq.stream.s3.wal.WriteAheadLog;
import com.automq.stream.utils.LogContext;
import com.automq.stream.utils.threads.S3StreamThreadPoolMonitor;

import org.slf4j.Logger;
import org.slf4j.LoggerFactory;

<<<<<<< HEAD
=======
import java.util.Collections;
>>>>>>> 5ae27285
import java.util.HashMap;
import java.util.concurrent.CompletableFuture;
import java.util.concurrent.TimeUnit;

import static com.automq.stream.s3.operator.ObjectStorageFactory.EXTENSION_TYPE_BACKGROUND;
import static com.automq.stream.s3.operator.ObjectStorageFactory.EXTENSION_TYPE_KEY;
import static com.automq.stream.s3.operator.ObjectStorageFactory.EXTENSION_TYPE_MAIN;

public class DefaultS3Client implements Client {
    private static final Logger LOGGER = LoggerFactory.getLogger(DefaultS3Client.class);
    protected final Config config;
    protected final Derivator networkInboundRate = new Derivator();
    protected final Derivator networkOutboundRate = new Derivator();
    private StreamMetadataManager metadataManager;

    protected ControllerRequestSender requestSender;

    protected ObjectStorage mainObjectStorage;
    protected ObjectStorage backgroundObjectStorage;

    protected WriteAheadLog writeAheadLog;
    protected StorageFailureHandlerChain storageFailureHandlerChain;
    protected S3Storage storage;

    protected ObjectReaderFactory objectReaderFactory;
    protected S3BlockCache blockCache;

    protected ObjectManager objectManager;

    protected StreamManager streamManager;

    protected NodeManager nodeManager;

    protected CompactionManager compactionManager;

    protected S3StreamClient streamClient;

    protected KVClient kvClient;

    protected Failover failover;

    protected NetworkBandwidthLimiter networkInboundLimiter;
    protected NetworkBandwidthLimiter networkOutboundLimiter;

    protected BrokerServer brokerServer;
    protected LocalStreamRangeIndexCache localIndexCache;

    public DefaultS3Client(BrokerServer brokerServer, Config config) {
        this.brokerServer = brokerServer;
        this.config = config;
    }

    @Override
    public void start() {
        long refillToken = (long) (config.networkBaselineBandwidth() * ((double) config.refillPeriodMs() / 1000));
        if (refillToken <= 0) {
            throw new IllegalArgumentException(String.format("refillToken must be greater than 0, bandwidth: %d, refill period: %dms",
                config.networkBaselineBandwidth(), config.refillPeriodMs()));
        }
        GlobalNetworkBandwidthLimiters.instance().setup(AsyncNetworkBandwidthLimiter.Type.INBOUND,
            refillToken, config.refillPeriodMs(), config.networkBaselineBandwidth());
        networkInboundLimiter = GlobalNetworkBandwidthLimiters.instance().get(AsyncNetworkBandwidthLimiter.Type.INBOUND);
        S3StreamMetricsManager.registerNetworkAvailableBandwidthSupplier(AsyncNetworkBandwidthLimiter.Type.INBOUND, () ->
            config.networkBaselineBandwidth() - (long) networkInboundRate.derive(
                TimeUnit.NANOSECONDS.toSeconds(System.nanoTime()), NetworkStats.getInstance().networkInboundUsageTotal().get()));
        // Use a larger token pool for outbound traffic to avoid spikes caused by Upload WAL affecting tail-reading performance.
        GlobalNetworkBandwidthLimiters.instance().setup(AsyncNetworkBandwidthLimiter.Type.OUTBOUND,
            refillToken, config.refillPeriodMs(), config.networkBaselineBandwidth() * 5);
        networkOutboundLimiter = GlobalNetworkBandwidthLimiters.instance().get(AsyncNetworkBandwidthLimiter.Type.OUTBOUND);
        S3StreamMetricsManager.registerNetworkAvailableBandwidthSupplier(AsyncNetworkBandwidthLimiter.Type.OUTBOUND, () ->
            config.networkBaselineBandwidth() - (long) networkOutboundRate.derive(
                TimeUnit.NANOSECONDS.toSeconds(System.nanoTime()), NetworkStats.getInstance().networkOutboundUsageTotal().get()));

<<<<<<< HEAD
        this.localIndexCache = LocalStreamRangeIndexCache.create();
=======
        this.localIndexCache = new LocalStreamRangeIndexCache();
>>>>>>> 5ae27285
        this.objectReaderFactory = new DefaultObjectReaderFactory(() -> this.mainObjectStorage);
        this.metadataManager = new StreamMetadataManager(brokerServer, config.nodeId(), objectReaderFactory, localIndexCache);
        this.requestSender = new ControllerRequestSender(brokerServer, new ControllerRequestSender.RetryPolicyContext(config.controllerRequestRetryMaxCount(),
            config.controllerRequestRetryBaseDelayMs()));
        this.streamManager = newStreamManager(config.nodeId(), config.nodeEpoch(), false);
        this.objectManager = newObjectManager(config.nodeId(), config.nodeEpoch(), false);
        this.mainObjectStorage = newMainObjectStorage();
        if (!mainObjectStorage.readinessCheck()) {
            throw new IllegalArgumentException(String.format("%s is not ready", config.dataBuckets()));
        }
        this.backgroundObjectStorage = newBackgroundObjectStorage();
        localIndexCache.init(config.nodeId(), backgroundObjectStorage);
        localIndexCache.start();
        this.streamManager.setStreamCloseHook(streamId -> localIndexCache.uploadOnStreamClose());
        this.objectManager.setCommitStreamSetObjectHook(localIndexCache::updateIndexFromRequest);
        this.blockCache = new StreamReaders(this.config.blockCacheSize(), objectManager, mainObjectStorage, objectReaderFactory);
        this.compactionManager = new CompactionManager(this.config, this.objectManager, this.streamManager, backgroundObjectStorage);
        this.writeAheadLog = buildWAL();
        this.storageFailureHandlerChain = new StorageFailureHandlerChain();
        this.storage = newS3Storage();
        // stream object compactions share the same object storage with stream set object compactions
        this.streamClient = new S3StreamClient(this.streamManager, this.storage, this.objectManager, backgroundObjectStorage, this.config, networkInboundLimiter, networkOutboundLimiter);
        storageFailureHandlerChain.addHandler(new ForceCloseStorageFailureHandler(streamClient));
        storageFailureHandlerChain.addHandler(new HaltStorageFailureHandler());
        this.streamClient.registerStreamLifeCycleListener(localIndexCache);
        this.kvClient = new ControllerKVClient(this.requestSender);
        this.failover = failover();

        S3StreamThreadPoolMonitor.config(new LogContext("ThreadPoolMonitor").logger("s3.threads.logger"), TimeUnit.SECONDS.toMillis(5));
        S3StreamThreadPoolMonitor.init();

        this.storage.startup();
        this.compactionManager.start();
        LOGGER.info("S3Client started");
    }

    @Override
    public void shutdown() {
        this.compactionManager.shutdown();
        this.streamClient.shutdown();
        this.storage.shutdown();
        this.networkInboundLimiter.shutdown();
        this.networkOutboundLimiter.shutdown();
        this.requestSender.shutdown();
        LOGGER.info("S3Client shutdown successfully");
    }

    @Override
    public StreamClient streamClient() {
        return this.streamClient;
    }

    @Override
    public KVClient kvClient() {
        return this.kvClient;
    }

    @Override
    public CompletableFuture<FailoverResponse> failover(FailoverRequest request) {
        return this.failover.failover(request);
    }

    protected WriteAheadLog buildWAL() {
        String clusterId = brokerServer.clusterId();
        WalHandle walHandle = new DefaultWalHandle(clusterId);
        WalFactory factory = new DefaultWalFactory(config.nodeId(), config.objectTagging(), networkInboundLimiter, networkOutboundLimiter);
        return new BootstrapWalV1(config.nodeId(), config.nodeEpoch(), config.walConfig(), false, factory, getNodeManager(), walHandle);
    }

    protected ObjectStorage newMainObjectStorage() {
        return ObjectStorageFactory.instance().builder()
            .buckets(config.dataBuckets())
            .tagging(config.objectTagging())
            .extension(EXTENSION_TYPE_KEY, EXTENSION_TYPE_MAIN)
            .readWriteIsolate(true)
            .inboundLimiter(networkInboundLimiter)
            .outboundLimiter(networkOutboundLimiter)
            .threadPrefix("main")
            .build();
    }

    protected ObjectStorage newBackgroundObjectStorage() {
        return ObjectStorageFactory.instance().builder()
            .buckets(config.dataBuckets())
            .tagging(config.objectTagging())
            .extension(EXTENSION_TYPE_KEY, EXTENSION_TYPE_BACKGROUND)
            .readWriteIsolate(false)
            .inboundLimiter(networkInboundLimiter)
            .outboundLimiter(networkOutboundLimiter)
            .threadPrefix("background")
            .build();
    }

    protected StreamManager newStreamManager(int nodeId, long nodeEpoch, boolean failoverMode) {
        return new ControllerStreamManager(this.metadataManager, this.requestSender, nodeId, nodeEpoch,
            this::getAutoMQVersion, failoverMode);
    }

    protected ObjectManager newObjectManager(int nodeId, long nodeEpoch, boolean failoverMode) {
        return new ControllerObjectManager(this.requestSender, this.metadataManager, nodeId, nodeEpoch,
            this::getAutoMQVersion, failoverMode);
    }

    protected S3Storage newS3Storage() {
        return new S3Storage(config, writeAheadLog, streamManager, objectManager, blockCache, mainObjectStorage, storageFailureHandlerChain);
    }

    protected Failover failover() {
        return new Failover(new FailoverFactory() {
            @Override
            public StreamManager getStreamManager(int nodeId, long nodeEpoch) {
                return newStreamManager(nodeId, nodeEpoch, true);
            }

            @Override
            public ObjectManager getObjectManager(int nodeId, long nodeEpoch) {
                return newObjectManager(nodeId, nodeEpoch, true);
            }

            @Override
            public WriteAheadLog getWal(FailoverRequest request) {
                String clusterId = brokerServer.clusterId();
                int nodeId = request.getNodeId();
                long nodeEpoch = request.getNodeEpoch();
                WalHandle walHandle = new DefaultWalHandle(clusterId);
                WalFactory factory = new DefaultWalFactory(nodeId, config.objectTagging(), networkInboundLimiter, networkOutboundLimiter);
<<<<<<< HEAD
                return new BootstrapWalV1(nodeId, nodeEpoch, request.getKraftWalConfigs(), true, factory, getNodeManager(), walHandle);
=======
                NodeManager nodeManager = new NodeManagerStub(requestSender, nodeId, nodeEpoch, Collections.emptyMap());
                return new BootstrapWalV1(nodeId, nodeEpoch, request.getKraftWalConfigs(), true, factory, nodeManager, walHandle);
>>>>>>> 5ae27285
            }
        }, (wal, sm, om, logger) -> {
            try {
                storage.recover(wal, sm, om, logger);
            } catch (Throwable e) {
                throw new RuntimeException(e);
            }
        });
    }

    protected AutoMQVersion getAutoMQVersion() {
        if (brokerServer.metadataCache().currentImage() == MetadataImage.EMPTY) {
            throw new IllegalStateException("The image should be loaded first");
        }
        return brokerServer.metadataCache().autoMQVersion();
    }

    private NodeManager getNodeManager() {
        if (this.nodeManager == null) {
            this.nodeManager = config.version().isWalRegistrationSupported()
                ? new NodeManagerStub(this.requestSender, config.nodeId(), config.nodeEpoch(), new HashMap<>())
                : new NoopNodeManager(config.nodeId(), config.nodeEpoch());
        }
        return this.nodeManager;
    }
}<|MERGE_RESOLUTION|>--- conflicted
+++ resolved
@@ -72,10 +72,7 @@
 import org.slf4j.Logger;
 import org.slf4j.LoggerFactory;
 
-<<<<<<< HEAD
-=======
 import java.util.Collections;
->>>>>>> 5ae27285
 import java.util.HashMap;
 import java.util.concurrent.CompletableFuture;
 import java.util.concurrent.TimeUnit;
@@ -149,11 +146,7 @@
             config.networkBaselineBandwidth() - (long) networkOutboundRate.derive(
                 TimeUnit.NANOSECONDS.toSeconds(System.nanoTime()), NetworkStats.getInstance().networkOutboundUsageTotal().get()));
 
-<<<<<<< HEAD
-        this.localIndexCache = LocalStreamRangeIndexCache.create();
-=======
         this.localIndexCache = new LocalStreamRangeIndexCache();
->>>>>>> 5ae27285
         this.objectReaderFactory = new DefaultObjectReaderFactory(() -> this.mainObjectStorage);
         this.metadataManager = new StreamMetadataManager(brokerServer, config.nodeId(), objectReaderFactory, localIndexCache);
         this.requestSender = new ControllerRequestSender(brokerServer, new ControllerRequestSender.RetryPolicyContext(config.controllerRequestRetryMaxCount(),
@@ -280,12 +273,8 @@
                 long nodeEpoch = request.getNodeEpoch();
                 WalHandle walHandle = new DefaultWalHandle(clusterId);
                 WalFactory factory = new DefaultWalFactory(nodeId, config.objectTagging(), networkInboundLimiter, networkOutboundLimiter);
-<<<<<<< HEAD
-                return new BootstrapWalV1(nodeId, nodeEpoch, request.getKraftWalConfigs(), true, factory, getNodeManager(), walHandle);
-=======
                 NodeManager nodeManager = new NodeManagerStub(requestSender, nodeId, nodeEpoch, Collections.emptyMap());
                 return new BootstrapWalV1(nodeId, nodeEpoch, request.getKraftWalConfigs(), true, factory, nodeManager, walHandle);
->>>>>>> 5ae27285
             }
         }, (wal, sm, om, logger) -> {
             try {
