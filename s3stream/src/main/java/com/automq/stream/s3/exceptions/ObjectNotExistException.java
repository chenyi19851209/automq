/*
 * Copyright 2025, AutoMQ HK Limited.
 *
 * Licensed to the Apache Software Foundation (ASF) under one or more
 * contributor license agreements. See the NOTICE file distributed with
 * this work for additional information regarding copyright ownership.
 * The ASF licenses this file to You under the Apache License, Version 2.0
 * (the "License"); you may not use this file except in compliance with
 * the License. You may obtain a copy of the License at
 *
 *    http://www.apache.org/licenses/LICENSE-2.0
 *
 * Unless required by applicable law or agreed to in writing, software
 * distributed under the License is distributed on an "AS IS" BASIS,
 * WITHOUT WARRANTIES OR CONDITIONS OF ANY KIND, either express or implied.
 * See the License for the specific language governing permissions and
 * limitations under the License.
 */

package com.automq.stream.s3.exceptions;

public class ObjectNotExistException extends AutoMQException {

    public ObjectNotExistException() {
    }

    public ObjectNotExistException(long objectId) {
        super("Object not exist: " + objectId);
    }

    public ObjectNotExistException(Throwable cause) {
<<<<<<< HEAD
        super(cause.getMessage(), cause);
=======
        super(cause.getMessage());
        this.addSuppressed(cause);
>>>>>>> 5ae27285
    }

}<|MERGE_RESOLUTION|>--- conflicted
+++ resolved
@@ -29,12 +29,8 @@
     }
 
     public ObjectNotExistException(Throwable cause) {
-<<<<<<< HEAD
-        super(cause.getMessage(), cause);
-=======
         super(cause.getMessage());
         this.addSuppressed(cause);
->>>>>>> 5ae27285
     }
 
 }