--- conflicted
+++ resolved
@@ -51,11 +51,7 @@
       license="apache2.0",
       packages=find_packages(),
       include_package_data=True,
-<<<<<<< HEAD
-      install_requires=["ducktape<0.9", "requests==2.31.0"],
-=======
       install_requires=["ducktape==0.11.4", "requests==2.31.0"],
->>>>>>> 398b4c4f
       tests_require=["pytest", "mock"],
       cmdclass={'test': PyTest},
       zip_safe=False
