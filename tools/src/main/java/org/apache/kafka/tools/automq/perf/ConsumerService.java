--- conflicted
+++ resolved
@@ -118,106 +118,18 @@
     public void pause() {
         groups.forEach(Group::pause);
     }
-    
-    /**
-     * Resume all consumer groups
-     */
+
     public void resume() {
         groups.forEach(Group::resume);
     }
-    
-    /**
-     * Resume only a percentage of consumer groups
-     * 
-     * @param percentage The percentage of consumers to resume (0-100)
-     */
-    public void resume(int percentage) {
-        int size = groups.size();
-        int consumersToResume = (int) Math.ceil(size * (percentage / 100.0));
-        consumersToResume = Math.max(1, Math.min(size, consumersToResume)); // Ensure at least 1 and at most size
-        
-        LOGGER.info("Resuming {}% of consumers ({} out of {})", percentage, consumersToResume, size);
-        
-        for (int i = 0; i < consumersToResume; i++) {
-            groups.get(i).resume();
-        }
-    }
-
-    /**
-     * Pause all consumers for the specified topics across all groups.
-     */
-    public void pauseTopics(Collection<String> topics) {
-        for (Group group : groups) {
-            for (Topic topic : group.consumers.keySet()) {
-                if (topics.contains(topic.name)) {
-                    List<Consumer> topicConsumers = group.consumers.get(topic);
-                    if (topicConsumers != null) {
-                        topicConsumers.forEach(Consumer::pause);
-                    }
-                }
-            }
-        }
-    }
-
-    /**
-     * Resume all consumers for the specified topics across all groups.
-     */
-    public void resumeTopics(Collection<String> topics) {
-        for (Group group : groups) {
-            for (Topic topic : group.consumers.keySet()) {
-                if (topics.contains(topic.name)) {
-                    List<Consumer> topicConsumers = group.consumers.get(topic);
-                    if (topicConsumers != null) {
-                        topicConsumers.forEach(Consumer::resume);
-                    }
-                }
-            }
-        }
-    }
-
-    /**
-     * Reset consumer offsets for catch-up reading.
-     * 
-     * @param startMillis     The timestamp to start seeking from
-     * @param intervalMillis  The interval between group starts
-     * @param percentage      The percentage of consumers to activate (0-100)
-     */
-    public void resetOffset(long startMillis, long intervalMillis, int percentage) {
-        AtomicLong timestamp = new AtomicLong(startMillis);
-        int size = groups.size();
-        int consumersToActivate = (int) Math.ceil(size * (percentage / 100.0));
-        consumersToActivate = Math.max(1, Math.min(size, consumersToActivate)); // Ensure at least 1 and at most size
-        
-        LOGGER.info("Activating {}% of consumers ({} out of {})", percentage, consumersToActivate, size);
-        
-        for (int i = 0; i < consumersToActivate; i++) {
-            Group group = groups.get(i);
-            group.seek(timestamp.getAndAdd(intervalMillis));
-            LOGGER.info("Reset consumer group offsets: {}/{}", i + 1, consumersToActivate);
-        }
-        
-        // Keep the remaining consumers paused
-        if (consumersToActivate < size) {
-            LOGGER.info("Keeping {} consumer groups paused during catch-up", size - consumersToActivate);
-        }
-    }
-    
-    /**
-     * Reset all consumer offsets (100% consumers)
-     * @param startMillis    The timestamp to start seeking from
-     * @param intervalMillis The interval between group starts
-     */
+
     public void resetOffset(long startMillis, long intervalMillis) {
-<<<<<<< HEAD
-        resetOffset(startMillis, intervalMillis, 100);
-=======
         AtomicLong timestamp = new AtomicLong(startMillis);
         for (int i = 0, size = groups.size(); i < size; i++) {
             Group group = groups.get(i);
             group.seek(timestamp.getAndAdd(intervalMillis));
             LOGGER.info("Reset consumer group offsets: {}/{}", i + 1, size);
         }
->>>>>>> 5ae27285
     }
 
     public int consumerCount() {
@@ -317,21 +229,12 @@
             } catch (ExecutionException | InterruptedException e) {
                 throw new RuntimeException("Failed to list or reset consumer offsets", e);
             }
-<<<<<<< HEAD
         }
 
         public int consumerGroupCount() {
             return consumers.size();
         }
 
-=======
-        }
-
-        public int consumerGroupCount() {
-            return consumers.size();
-        }
-
->>>>>>> 5ae27285
         public int consumerCount() {
             return consumers.values().stream()
                 .mapToInt(List::size)
