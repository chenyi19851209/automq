/*
 * Licensed to the Apache Software Foundation (ASF) under one or more
 * contributor license agreements. See the NOTICE file distributed with
 * this work for additional information regarding copyright ownership.
 * The ASF licenses this file to You under the Apache License, Version 2.0
 * (the "License"); you may not use this file except in compliance with
 * the License. You may obtain a copy of the License at
 *
 *    http://www.apache.org/licenses/LICENSE-2.0
 *
 * Unless required by applicable law or agreed to in writing, software
 * distributed under the License is distributed on an "AS IS" BASIS,
 * WITHOUT WARRANTIES OR CONDITIONS OF ANY KIND, either express or implied.
 * See the License for the specific language governing permissions and
 * limitations under the License.
 */

package org.apache.kafka.controller;

import org.apache.kafka.clients.admin.AlterConfigOp.OpType;
import org.apache.kafka.clients.admin.ConfigEntry;
import org.apache.kafka.common.config.ConfigException;
import org.apache.kafka.common.config.ConfigResource;
import org.apache.kafka.common.config.ConfigResource.Type;
import org.apache.kafka.common.config.types.Password;
import org.apache.kafka.common.metadata.ConfigRecord;
import org.apache.kafka.common.protocol.Errors;
import org.apache.kafka.common.requests.ApiError;
import org.apache.kafka.common.utils.LogContext;
import org.apache.kafka.metadata.KafkaConfigSchema;
import org.apache.kafka.server.common.ApiMessageAndVersion;
import org.apache.kafka.server.config.QuotaConfigs;
import org.apache.kafka.server.mutable.BoundedList;
import org.apache.kafka.server.policy.AlterConfigPolicy;
import org.apache.kafka.server.policy.AlterConfigPolicy.RequestMetadata;
import org.apache.kafka.timeline.SnapshotRegistry;
import org.apache.kafka.timeline.TimelineHashMap;

import org.slf4j.Logger;

import java.util.ArrayList;
import java.util.Collection;
import java.util.Collections;
import java.util.HashMap;
import java.util.List;
import java.util.Map;
import java.util.Map.Entry;
import java.util.NoSuchElementException;
import java.util.Objects;
import java.util.Optional;
import java.util.function.Consumer;

import static org.apache.kafka.clients.admin.AlterConfigOp.OpType.APPEND;
import static org.apache.kafka.common.config.TopicConfig.UNCLEAN_LEADER_ELECTION_ENABLE_CONFIG;
import static org.apache.kafka.common.protocol.Errors.INVALID_CONFIG;
import static org.apache.kafka.controller.QuorumController.MAX_RECORDS_PER_USER_OP;


public class ConfigurationControlManager {
    public static final ConfigResource DEFAULT_NODE = new ConfigResource(Type.BROKER, "");

    private final Logger log;
    private final SnapshotRegistry snapshotRegistry;
    private final KafkaConfigSchema configSchema;
    private final Consumer<ConfigResource> existenceChecker;
    private final Optional<AlterConfigPolicy> alterConfigPolicy;
    private final ConfigurationValidator validator;
    private final TimelineHashMap<ConfigResource, TimelineHashMap<String, String>> configData;
    private final Map<String, Object> staticConfig;
    private final ConfigResource currentController;

    static class Builder {
        private LogContext logContext = null;
        private SnapshotRegistry snapshotRegistry = null;
        private KafkaConfigSchema configSchema = null;
        private Consumer<ConfigResource> existenceChecker = __ -> { };
        private Optional<AlterConfigPolicy> alterConfigPolicy = Optional.empty();
        private ConfigurationValidator validator = ConfigurationValidator.NO_OP;
        private Map<String, Object> staticConfig = Collections.emptyMap();
        private int nodeId = 0;

        Builder setLogContext(LogContext logContext) {
            this.logContext = logContext;
            return this;
        }

        Builder setSnapshotRegistry(SnapshotRegistry snapshotRegistry) {
            this.snapshotRegistry = snapshotRegistry;
            return this;
        }

        Builder setKafkaConfigSchema(KafkaConfigSchema configSchema) {
            this.configSchema = configSchema;
            return this;
        }

        Builder setExistenceChecker(Consumer<ConfigResource> existenceChecker) {
            this.existenceChecker = existenceChecker;
            return this;
        }

        Builder setAlterConfigPolicy(Optional<AlterConfigPolicy> alterConfigPolicy) {
            this.alterConfigPolicy = alterConfigPolicy;
            return this;
        }

        Builder setValidator(ConfigurationValidator validator) {
            this.validator = validator;
            return this;
        }

        Builder setStaticConfig(Map<String, Object> staticConfig) {
            this.staticConfig = staticConfig;
            return this;
        }

        Builder setNodeId(int nodeId) {
            this.nodeId = nodeId;
            return this;
        }

        ConfigurationControlManager build() {
            if (logContext == null) logContext = new LogContext();
            if (snapshotRegistry == null) snapshotRegistry = new SnapshotRegistry(logContext);
            if (configSchema == null) {
                throw new RuntimeException("You must set the configSchema.");
            }
            return new ConfigurationControlManager(
                logContext,
                snapshotRegistry,
                configSchema,
                existenceChecker,
                alterConfigPolicy,
                validator,
                staticConfig,
                nodeId);
        }
    }

    private ConfigurationControlManager(LogContext logContext,
            SnapshotRegistry snapshotRegistry,
            KafkaConfigSchema configSchema,
            Consumer<ConfigResource> existenceChecker,
            Optional<AlterConfigPolicy> alterConfigPolicy,
            ConfigurationValidator validator,
            Map<String, Object> staticConfig,
            int nodeId) {
        this.log = logContext.logger(ConfigurationControlManager.class);
        this.snapshotRegistry = snapshotRegistry;
        this.configSchema = configSchema;
        this.existenceChecker = existenceChecker;
        this.alterConfigPolicy = alterConfigPolicy;
        this.validator = validator;
        this.configData = new TimelineHashMap<>(snapshotRegistry, 0);
        this.staticConfig = Collections.unmodifiableMap(new HashMap<>(staticConfig));
        this.currentController = new ConfigResource(Type.BROKER, Integer.toString(nodeId));
    }

    SnapshotRegistry snapshotRegistry() {
        return snapshotRegistry;
    }

    /**
     * Determine the result of applying a batch of incremental configuration changes.  Note
     * that this method does not change the contents of memory.  It just generates a
     * result, that you can replay later if you wish using replay().
     *
     * Note that there can only be one result per ConfigResource.  So if you try to modify
     * several keys and one modification fails, the whole ConfigKey fails and nothing gets
     * changed.
     *
     * @param configChanges     Maps each resource to a map from config keys to
     *                          operation data.
     * @return                  The result.
     */
    ControllerResult<Map<ConfigResource, ApiError>> incrementalAlterConfigs(
        Map<ConfigResource, Map<String, Entry<OpType, String>>> configChanges,
        boolean newlyCreatedResource
    ) {
        List<ApiMessageAndVersion> outputRecords =
                BoundedList.newArrayBacked(MAX_RECORDS_PER_USER_OP);
        Map<ConfigResource, ApiError> outputResults = new HashMap<>();
        for (Entry<ConfigResource, Map<String, Entry<OpType, String>>> resourceEntry :
                configChanges.entrySet()) {
            ApiError apiError = incrementalAlterConfigResource(resourceEntry.getKey(),
                resourceEntry.getValue(),
                newlyCreatedResource,
                outputRecords);
            outputResults.put(resourceEntry.getKey(), apiError);
        }
        return ControllerResult.atomicOf(outputRecords, outputResults);
    }

    ControllerResult<ApiError> incrementalAlterConfig(
        ConfigResource configResource,
        Map<String, Entry<OpType, String>> keyToOps,
        boolean newlyCreatedResource
    ) {
        List<ApiMessageAndVersion> outputRecords =
                BoundedList.newArrayBacked(MAX_RECORDS_PER_USER_OP);
        ApiError apiError = incrementalAlterConfigResource(configResource,
            keyToOps,
            newlyCreatedResource,
            outputRecords);
        return ControllerResult.atomicOf(outputRecords, apiError);
    }

    private ApiError incrementalAlterConfigResource(
        ConfigResource configResource,
        Map<String, Entry<OpType, String>> keysToOps,
        boolean newlyCreatedResource,
        List<ApiMessageAndVersion> outputRecords
    ) {
        List<ApiMessageAndVersion> newRecords = new ArrayList<>();
        for (Entry<String, Entry<OpType, String>> keysToOpsEntry : keysToOps.entrySet()) {
            String key = keysToOpsEntry.getKey();
            String currentValue = null;
            TimelineHashMap<String, String> currentConfigs = configData.get(configResource);
            if (currentConfigs != null) {
                currentValue = currentConfigs.get(key);
            }
            String newValue = currentValue;
            Entry<OpType, String> opTypeAndNewValue = keysToOpsEntry.getValue();
            OpType opType = opTypeAndNewValue.getKey();
            String opValue = opTypeAndNewValue.getValue();
            switch (opType) {
                case SET:
                    newValue = opValue;
                    break;
                case DELETE:
                    newValue = null;
                    break;
                case APPEND:
                case SUBTRACT:
                    if (!configSchema.isSplittable(configResource.type(), key)) {
                        return new ApiError(
                            INVALID_CONFIG, "Can't " + opType + " to " +
                            "key " + key + " because its type is not LIST.");
                    }
                    List<String> oldValueList = getParts(newValue, key, configResource);
                    if (opType == APPEND) {
                        for (String value : opValue.split(",")) {
                            if (!oldValueList.contains(value)) {
                                oldValueList.add(value);
                            }
                        }
                    } else {
                        for (String value : opValue.split(",")) {
                            oldValueList.remove(value);
                        }
                    }
                    newValue = String.join(",", oldValueList);
                    break;
            }
            if (!Objects.equals(currentValue, newValue) || configResource.type().equals(Type.BROKER)) {
                // KAFKA-14136 We need to generate records even if the value is unchanged to trigger reloads on the brokers
                newRecords.add(new ApiMessageAndVersion(new ConfigRecord().
                    setResourceType(configResource.type().id()).
                    setResourceName(configResource.name()).
                    setName(key).
                    setValue(newValue), (short) 0));
            }
        }
        ApiError error = validateAlterConfig(configResource, newRecords, Collections.emptyList(), newlyCreatedResource);
        if (error.isFailure()) {
            return error;
        }
        outputRecords.addAll(newRecords);
        return ApiError.NONE;
    }

    private ApiError validateAlterConfig(ConfigResource configResource,
                                         List<ApiMessageAndVersion> recordsExplicitlyAltered,
                                         List<ApiMessageAndVersion> recordsImplicitlyDeleted,
                                         boolean newlyCreatedResource) {
        Map<String, String> allConfigs = new HashMap<>();
        Map<String, String> existingConfigsMap = new HashMap<>();
        Map<String, String> alteredConfigsForAlterConfigPolicyCheck = new HashMap<>();
        TimelineHashMap<String, String> existingConfigsSnapshot = configData.get(configResource);
        if (existingConfigsSnapshot != null) {
            allConfigs.putAll(existingConfigsSnapshot);
            existingConfigsMap.putAll(existingConfigsSnapshot);
        }
        for (ApiMessageAndVersion newRecord : recordsExplicitlyAltered) {
            ConfigRecord configRecord = (ConfigRecord) newRecord.message();
            if (configRecord.value() == null) {
                allConfigs.remove(configRecord.name());
            } else {
                allConfigs.put(configRecord.name(), configRecord.value());
            }
            alteredConfigsForAlterConfigPolicyCheck.put(configRecord.name(), configRecord.value());
        }
        for (ApiMessageAndVersion recordImplicitlyDeleted : recordsImplicitlyDeleted) {
            ConfigRecord configRecord = (ConfigRecord) recordImplicitlyDeleted.message();
            allConfigs.remove(configRecord.name());
            // As per KAFKA-14195, do not include implicit deletions caused by using the legacy AlterConfigs API
            // in the list passed to the policy in order to maintain backwards compatibility
        }
        try {
            validator.validate(configResource, allConfigs, existingConfigsMap);
            if (!newlyCreatedResource) {
                existenceChecker.accept(configResource);
            }
            if (alterConfigPolicy.isPresent()) {
                alterConfigPolicy.get().validate(new RequestMetadata(configResource, alteredConfigsForAlterConfigPolicyCheck));
            }
        } catch (ConfigException e) {
            return new ApiError(INVALID_CONFIG, e.getMessage());
        } catch (Throwable e) {
            // return the corresponding API error, but emit the stack trace first if it is an unknown server error
            ApiError apiError = ApiError.fromThrowable(e);
            if (apiError.error() == Errors.UNKNOWN_SERVER_ERROR) {
                log.error("Unknown server error validating Alter Configs", e);
            }
            return apiError;
        }
        return ApiError.NONE;
    }

    /**
     * Determine the result of applying a batch of legacy configuration changes.  Note
     * that this method does not change the contents of memory.  It just generates a
     * result, that you can replay later if you wish using replay().
     *
     * @param newConfigs        The new configurations to install for each resource.
     *                          All existing configurations will be overwritten.
     * @return                  The result.
     */
    ControllerResult<Map<ConfigResource, ApiError>> legacyAlterConfigs(
        Map<ConfigResource, Map<String, String>> newConfigs,
        boolean newlyCreatedResource
    ) {
        List<ApiMessageAndVersion> outputRecords =
                BoundedList.newArrayBacked(MAX_RECORDS_PER_USER_OP);
        Map<ConfigResource, ApiError> outputResults = new HashMap<>();
        for (Entry<ConfigResource, Map<String, String>> resourceEntry :
            newConfigs.entrySet()) {
            legacyAlterConfigResource(resourceEntry.getKey(),
                resourceEntry.getValue(),
                newlyCreatedResource,
                outputRecords,
                outputResults);
        }
        return ControllerResult.atomicOf(outputRecords, outputResults);
    }

    private void legacyAlterConfigResource(ConfigResource configResource,
                                           Map<String, String> newConfigs,
                                           boolean newlyCreatedResource,
                                           List<ApiMessageAndVersion> outputRecords,
                                           Map<ConfigResource, ApiError> outputResults) {
        List<ApiMessageAndVersion> recordsExplicitlyAltered = new ArrayList<>();
        Map<String, String> currentConfigs = configData.get(configResource);
        if (currentConfigs == null) {
            currentConfigs = Collections.emptyMap();
        }
        for (Entry<String, String> entry : newConfigs.entrySet()) {
            String key = entry.getKey();
            String newValue = entry.getValue();
            String currentValue = currentConfigs.get(key);
            if (!Objects.equals(currentValue, newValue) || configResource.type().equals(Type.BROKER)) {
                // KAFKA-14136 We need to generate records even if the value is unchanged to trigger reloads on the brokers
                recordsExplicitlyAltered.add(new ApiMessageAndVersion(new ConfigRecord().
                    setResourceType(configResource.type().id()).
                    setResourceName(configResource.name()).
                    setName(key).
                    setValue(newValue), (short) 0));
            }
        }
        List<ApiMessageAndVersion> recordsImplicitlyDeleted = new ArrayList<>();
        for (String key : currentConfigs.keySet()) {
            if (!newConfigs.containsKey(key)) {
                recordsImplicitlyDeleted.add(new ApiMessageAndVersion(new ConfigRecord().
                    setResourceType(configResource.type().id()).
                    setResourceName(configResource.name()).
                    setName(key).
                    setValue(null), (short) 0));
            }
        }
        ApiError error = validateAlterConfig(configResource, recordsExplicitlyAltered, recordsImplicitlyDeleted, newlyCreatedResource);
        if (error.isFailure()) {
            outputResults.put(configResource, error);
            return;
        }
        outputRecords.addAll(recordsExplicitlyAltered);
        outputRecords.addAll(recordsImplicitlyDeleted);
        outputResults.put(configResource, ApiError.NONE);
    }

    private List<String> getParts(String value, String key, ConfigResource configResource) {
        if (value == null) {
            value = configSchema.getDefault(configResource.type(), key);
        }
        List<String> parts = new ArrayList<>();
        if (value == null) {
            return parts;
        }
        String[] splitValues = value.split(",");
        for (String splitValue : splitValues) {
            if (!splitValue.isEmpty()) {
                parts.add(splitValue);
            }
        }
        return parts;
    }

    /**
     * Apply a configuration record to the in-memory state.
     *
     * @param record            The ConfigRecord.
     */
    public void replay(ConfigRecord record) {
        Type type = Type.forId(record.resourceType());
        ConfigResource configResource = new ConfigResource(type, record.resourceName());
        TimelineHashMap<String, String> configs = configData.get(configResource);
        if (configs == null) {
            configs = new TimelineHashMap<>(snapshotRegistry, 0);
            configData.put(configResource, configs);
        }
        if (record.value() == null) {
            configs.remove(record.name());
        } else {
            configs.put(record.name(), record.value());
        }
        if (configs.isEmpty()) {
            configData.remove(configResource);
        }
        if (configSchema.isSensitive(record)) {
            log.info("Replayed ConfigRecord for {} which set configuration {} to {}",
                    configResource, record.name(), Password.HIDDEN);
        } else {
            log.info("Replayed ConfigRecord for {} which set configuration {} to {}",
                    configResource, record.name(), record.value());
        }
    }

    // VisibleForTesting
    Map<String, String> getConfigs(ConfigResource configResource) {
        Map<String, String> map = configData.get(configResource);
        if (map == null) {
            return Collections.emptyMap();
        } else {
            return Collections.unmodifiableMap(new HashMap<>(map));
        }
    }

    /**
     * Get the config value for the given topic and given config key.
     * The check order is:
     *   1. dynamic topic overridden configs
     *   2. dynamic node overridden configs
     *   3. dynamic cluster overridden configs
     *   4. static configs
     * If the config value is not found, return null.
     *
     * @param topicName            The topic name for the config.
     * @param configKey            The key for the config.
     * @return the config value for the provided config key in the topic
     */
    ConfigEntry getTopicConfig(String topicName, String configKey) throws NoSuchElementException {
        ConfigEntry result = configSchema.resolveEffectiveTopicConfig(configKey,
            staticConfig,
            clusterConfig(),
            currentControllerConfig(), currentTopicConfig(topicName));
        return result;
    }

    public Map<ConfigResource, ResultOrError<Map<String, String>>> describeConfigs(
            long lastCommittedOffset, Map<ConfigResource, Collection<String>> resources) {
        Map<ConfigResource, ResultOrError<Map<String, String>>> results = new HashMap<>();
        for (Entry<ConfigResource, Collection<String>> resourceEntry : resources.entrySet()) {
            ConfigResource resource = resourceEntry.getKey();
            try {
                validator.validate(resource);
            } catch (Throwable e) {
                results.put(resource, new ResultOrError<>(ApiError.fromThrowable(e)));
                continue;
            }
            Map<String, String> foundConfigs = new HashMap<>();
            TimelineHashMap<String, String> configs =
                configData.get(resource, lastCommittedOffset);
            if (configs != null) {
                Collection<String> targetConfigs = resourceEntry.getValue();
                if (targetConfigs.isEmpty()) {
                    for (Entry<String, String> entry : configs.entrySet(lastCommittedOffset)) {
                        foundConfigs.put(entry.getKey(), entry.getValue());
                    }
                } else {
                    for (String key : targetConfigs) {
                        String value = configs.get(key, lastCommittedOffset);
                        if (value != null) {
                            foundConfigs.put(key, value);
                        }
                    }
                }
            }
            results.put(resource, new ResultOrError<>(foundConfigs));
        }
        return results;
    }

    void deleteTopicConfigs(String name) {
        configData.remove(new ConfigResource(Type.TOPIC, name));
    }

    /**
     * Check if this topic has "unclean.leader.election.enable" set to true.
     *
     * @param topicName            The topic name for the config.
     * @return true if this topic has uncleanLeaderElection enabled
     */
    boolean uncleanLeaderElectionEnabledForTopic(String topicName) {
        String uncleanLeaderElection = getTopicConfig(topicName, UNCLEAN_LEADER_ELECTION_ENABLE_CONFIG).value();
        if (!uncleanLeaderElection.isEmpty()) {
            return Boolean.parseBoolean(uncleanLeaderElection);
        }

        return false;
    }

    Map<String, ConfigEntry> computeEffectiveTopicConfigs(Map<String, String> creationConfigs) {
        return configSchema.resolveEffectiveTopicConfigs(staticConfig, clusterConfig(),
            currentControllerConfig(), creationConfigs);
    }

    Map<String, String> clusterConfig() {
        Map<String, String> result = configData.get(DEFAULT_NODE);
        return (result == null) ? Collections.emptyMap() : result;
    }

    Map<String, String> currentControllerConfig() {
        Map<String, String> result = configData.get(currentController);
        return (result == null) ? Collections.emptyMap() : result;
    }

<<<<<<< HEAD
    // AutoMQ inject start
    public int topicCountQuota() {
        try {
            String topicCountQuota = currentControllerConfig().get(QuotaConfigs.CLUSTER_QUOTA_TOPIC_COUNT_CONFIG);
            if (topicCountQuota == null) {
                topicCountQuota = staticConfig.get(QuotaConfigs.CLUSTER_QUOTA_TOPIC_COUNT_CONFIG).toString();
            }
            return Integer.parseInt(topicCountQuota);
        } catch (Exception ignore) {
            return Integer.MAX_VALUE;
        }
    }

    public int partitionCountQuota() {
        try {
            String partitionCountQuota = currentControllerConfig().get(QuotaConfigs.CLUSTER_QUOTA_PARTITION_COUNT_CONFIG);
            if (partitionCountQuota == null) {
                partitionCountQuota = staticConfig.get(QuotaConfigs.CLUSTER_QUOTA_PARTITION_COUNT_CONFIG).toString();
            }
            return Integer.parseInt(partitionCountQuota);
        } catch (Exception ignore) {
            return Integer.MAX_VALUE;
        }
    }
    // AutoMQ inject end
=======
    Map<String, String> currentTopicConfig(String topicName) {
        Map<String, String> result = configData.get(new ConfigResource(Type.TOPIC, topicName));
        return (result == null) ? Collections.emptyMap() : result;
    }
>>>>>>> 398b4c4f
}<|MERGE_RESOLUTION|>--- conflicted
+++ resolved
@@ -533,7 +533,6 @@
         return (result == null) ? Collections.emptyMap() : result;
     }
 
-<<<<<<< HEAD
     // AutoMQ inject start
     public int topicCountQuota() {
         try {
@@ -559,10 +558,9 @@
         }
     }
     // AutoMQ inject end
-=======
+
     Map<String, String> currentTopicConfig(String topicName) {
         Map<String, String> result = configData.get(new ConfigResource(Type.TOPIC, topicName));
         return (result == null) ? Collections.emptyMap() : result;
     }
->>>>>>> 398b4c4f
 }