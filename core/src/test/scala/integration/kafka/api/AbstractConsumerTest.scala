--- conflicted
+++ resolved
@@ -112,15 +112,9 @@
    */
   def createConsumerGroupAndWaitForAssignment(consumerCount: Int,
                                               topicsToSubscribe: List[String],
-<<<<<<< HEAD
-                                              subscriptions: Set[TopicPartition]): (Buffer[Consumer[Array[Byte], Array[Byte]]], Buffer[ConsumerAssignmentPoller]) = {
-    assertTrue(consumerCount <= subscriptions.size)
-    val consumerGroup = Buffer[Consumer[Array[Byte], Array[Byte]]]()
-=======
                                               subscriptions: Set[TopicPartition]): (mutable.Buffer[Consumer[Array[Byte], Array[Byte]]], mutable.Buffer[ConsumerAssignmentPoller]) = {
     assertTrue(consumerCount <= subscriptions.size)
     val consumerGroup = mutable.Buffer[Consumer[Array[Byte], Array[Byte]]]()
->>>>>>> 0971924e
     for (_ <- 0 until consumerCount)
       consumerGroup += createConsumer()
 
@@ -147,11 +141,7 @@
     consumerPollers
   }
 
-<<<<<<< HEAD
-  def changeConsumerGroupSubscriptionAndValidateAssignment(consumerPollers: Buffer[ConsumerAssignmentPoller],
-=======
   def changeConsumerGroupSubscriptionAndValidateAssignment(consumerPollers: mutable.Buffer[ConsumerAssignmentPoller],
->>>>>>> 0971924e
                                                            topicsToSubscribe: List[String],
                                                            subscriptions: Set[TopicPartition]): Unit = {
     for (poller <- consumerPollers)
