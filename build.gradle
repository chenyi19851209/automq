// Licensed to the Apache Software Foundation (ASF) under one or more
// contributor license agreements.  See the NOTICE file distributed with
// this work for additional information regarding copyright ownership.
// The ASF licenses this file to You under the Apache License, Version 2.0
// (the "License"); you may not use this file except in compliance with
// the License.  You may obtain a copy of the License at
//
//    http://www.apache.org/licenses/LICENSE-2.0
//
// Unless required by applicable law or agreed to in writing, software
// distributed under the License is distributed on an "AS IS" BASIS,
// WITHOUT WARRANTIES OR CONDITIONS OF ANY KIND, either express or implied.
// See the License for the specific language governing permissions and
// limitations under the License.

import org.ajoberstar.grgit.Grgit
import org.gradle.api.JavaVersion

import java.nio.charset.StandardCharsets

buildscript {
  repositories {
    mavenCentral()
  }
  apply from: "$rootDir/gradle/dependencies.gradle"

  dependencies {
    // For Apache Rat plugin to ignore non-Git files
    classpath "org.ajoberstar.grgit:grgit-core:$versions.grgit"
  }
}

plugins {
  id 'com.github.ben-manes.versions' version '0.48.0'
  id 'idea'
  id 'jacoco'
  id 'java-library'
  id 'org.owasp.dependencycheck' version '8.2.1'
  id 'org.nosphere.apache.rat' version "0.8.1"
  id "io.swagger.core.v3.swagger-gradle-plugin" version "${swaggerVersion}"

  // When updating the spotbugs gradle plugin, check if it already
  // includes spotbugs version 4.7.4, in which case CVE-2022-42920 can
  // be dropped from gradle/resources/dependencycheck-suppressions.xml
  id "com.github.spotbugs" version '5.1.3' apply false
  id 'org.scoverage' version '8.0.3' apply false
  // Updating the shadow plugin version to 8.1.1 causes issue with signing and publishing the shadowed
  // artifacts - see https://github.com/johnrengelman/shadow/issues/901
  id 'com.github.johnrengelman.shadow' version '8.1.0' apply false
  //  Spotless 6.13.0 has issue with Java 21 (see https://github.com/diffplug/spotless/pull/1920), and Spotless 6.14.0+ requires JRE 11
  //  We are going to drop JDK8 support. Hence, the spotless is upgrade to newest version and be applied only if the build env is compatible with JDK 11.
  //  spotless 6.15.0+ has issue in runtime with JDK8 even through we define it with `apply:false`. see https://github.com/diffplug/spotless/issues/2156 for more details
  id 'com.diffplug.spotless' version "6.14.0" apply false
}

ext {
  gradleVersion = versions.gradle
  minJavaVersion = 11
  buildVersionFileName = "kafka-version.properties"

  defaultMaxHeapSize = "2g"
  defaultJvmArgs = ["-Xss4m", "-XX:+UseParallelGC"]

  // "JEP 403: Strongly Encapsulate JDK Internals" causes some tests to fail when they try
  // to access internals (often via mocking libraries). We use `--add-opens` as a workaround
  // for now and we'll fix it properly (where possible) via KAFKA-13275.
  if (JavaVersion.current().isCompatibleWith(JavaVersion.VERSION_16))
    defaultJvmArgs.addAll(
      "--add-opens=java.base/java.io=ALL-UNNAMED",
      "--add-opens=java.base/java.lang=ALL-UNNAMED",
      "--add-opens=java.base/java.nio=ALL-UNNAMED",
      "--add-opens=java.base/java.nio.file=ALL-UNNAMED",
      "--add-opens=java.base/java.util=ALL-UNNAMED",
      "--add-opens=java.base/java.util.concurrent=ALL-UNNAMED",
      "--add-opens=java.base/java.util.regex=ALL-UNNAMED",
      "--add-opens=java.base/java.util.stream=ALL-UNNAMED",
      "--add-opens=java.base/java.text=ALL-UNNAMED",
      "--add-opens=java.base/java.time=ALL-UNNAMED",
      "--add-opens=java.security.jgss/sun.security.krb5=ALL-UNNAMED"
    )

  maxTestForks = project.hasProperty('maxParallelForks') ? maxParallelForks.toInteger() : Runtime.runtime.availableProcessors()
  maxScalacThreads = project.hasProperty('maxScalacThreads') ? maxScalacThreads.toInteger() :
      Math.min(Runtime.runtime.availableProcessors(), 8)
  userIgnoreFailures = project.hasProperty('ignoreFailures') ? ignoreFailures : false

  userMaxTestRetries = project.hasProperty('maxTestRetries') ? maxTestRetries.toInteger() : 0
  userMaxTestRetryFailures = project.hasProperty('maxTestRetryFailures') ? maxTestRetryFailures.toInteger() : 0

  skipSigning = project.hasProperty('skipSigning') && skipSigning.toBoolean()
  shouldSign = !skipSigning && !version.endsWith("SNAPSHOT")

  mavenUrl = project.hasProperty('mavenUrl') ? project.mavenUrl : ''
  mavenUsername = project.hasProperty('mavenUsername') ? project.mavenUsername : ''
  mavenPassword = project.hasProperty('mavenPassword') ? project.mavenPassword : ''

  userShowStandardStreams = project.hasProperty("showStandardStreams") ? showStandardStreams : null

  userTestLoggingEvents = project.hasProperty("testLoggingEvents") ? Arrays.asList(testLoggingEvents.split(",")) : null

  userEnableTestCoverage = project.hasProperty("enableTestCoverage") ? enableTestCoverage : false

  userKeepAliveModeString = project.hasProperty("keepAliveMode") ? keepAliveMode : "daemon"
  userKeepAliveMode = KeepAliveMode.values().find(m -> m.name().toLowerCase().equals(userKeepAliveModeString))
  if (userKeepAliveMode == null) {
    def keepAliveValues = KeepAliveMode.values().collect(m -> m.name.toLowerCase())
    throw new GradleException("Unexpected value for keepAliveMode property. Expected one of $keepAliveValues, but received: $userKeepAliveModeString")
  }

  // See README.md for details on this option and the reasoning for the default
  userScalaOptimizerMode = project.hasProperty("scalaOptimizerMode") ? scalaOptimizerMode : "inline-kafka"
  def scalaOptimizerValues = ["none", "method", "inline-kafka", "inline-scala"]
  if (!scalaOptimizerValues.contains(userScalaOptimizerMode))
    throw new GradleException("Unexpected value for scalaOptimizerMode property. Expected one of $scalaOptimizerValues, but received: $userScalaOptimizerMode")

  generatedDocsDir = new File("${project.rootDir}/docs/generated")
  repo = file("$rootDir/.git").isDirectory() ? Grgit.open(currentDir: project.getRootDir()) : null

  commitId = determineCommitId()

  addParametersForTests = { name, options ->
    // -parameters generates arguments with parameter names in TestInfo#getDisplayName.
    // ref: https://github.com/junit-team/junit5/blob/4c0dddad1b96d4a20e92a2cd583954643ac56ac0/junit-jupiter-params/src/main/java/org/junit/jupiter/params/ParameterizedTest.java#L161-L164
    if (name == "compileTestJava" || name == "compileTestScala")
      options.compilerArgs << "-parameters"
  }
}

allprojects {

  repositories {
    mavenCentral()
  }

  dependencyUpdates {
    revision="release"
    resolutionStrategy {
      componentSelection { rules ->
        rules.all { ComponentSelection selection ->
          boolean rejected = ['snap', 'alpha', 'beta', 'rc', 'cr', 'm'].any { qualifier ->
            selection.candidate.version ==~ /(?i).*[.-]${qualifier}[.\d-]*/
          }
          if (rejected) {
            selection.reject('Release candidate')
          }
        }
      }
    }
  }

  configurations.all {
    // zinc is the Scala incremental compiler, it has a configuration for its own dependencies
    // that are unrelated to the project dependencies, we should not change them
    if (name != "zinc") {
      resolutionStrategy {
        force(
          // be explicit about the javassist dependency version instead of relying on the transitive version
          libs.javassist,
          // ensure we have a single version in the classpath despite transitive dependencies
          libs.scalaLibrary,
          libs.scalaReflect,
          libs.jacksonAnnotations,
          // be explicit about the Netty dependency version instead of relying on the version set by
          // ZooKeeper (potentially older and containing CVEs)
          libs.nettyHandler,
          libs.nettyTransportNativeEpoll,
          // be explicit about the reload4j version instead of relying on the transitive versions
          libs.reload4j
        )
      }
    }
  }
  task printAllDependencies(type: DependencyReportTask) {}

  tasks.withType(Javadoc) {
    options.charSet = 'UTF-8'
    options.docEncoding = 'UTF-8'
    options.encoding = 'UTF-8'
    options.memberLevel = JavadocMemberLevel.PUBLIC  // Document only public members/API
    // Turn off doclint for now, see https://blog.joda.org/2014/02/turning-off-doclint-in-jdk-8-javadoc.html for rationale
    options.addStringOption('Xdoclint:none', '-quiet')
    // Javadoc warnings should fail the build in JDK 15+ https://bugs.openjdk.org/browse/JDK-8200363
    options.addBooleanOption('Werror', JavaVersion.current().isCompatibleWith(JavaVersion.VERSION_15))

    // The URL structure was changed to include the locale after Java 8
    if (JavaVersion.current().isJava11Compatible())
      options.links "https://docs.oracle.com/en/java/javase/${JavaVersion.current().majorVersion}/docs/api/"
    else
      options.links "https://docs.oracle.com/javase/8/docs/api/"
  }
}

def determineCommitId() {
  def takeFromHash = 16
  if (project.hasProperty('commitId')) {
    commitId.take(takeFromHash)
  } else if (repo != null) {
    repo.head().id.take(takeFromHash)
  } else {
    "unknown"
  }
}




apply from: file('wrapper.gradle')

rat.enabled = false
println("Starting build with version $version (commit id ${commitId == null ? "null" : commitId.take(8)}) using Gradle $gradleVersion, Java ${JavaVersion.current()} and Scala ${versions.scala}")
println("Build properties: maxParallelForks=$maxTestForks, maxScalacThreads=$maxScalacThreads, maxTestRetries=$userMaxTestRetries")

subprojects {

  // enable running :dependencies task recursively on all subprojects
  // eg: ./gradlew allDeps
  task allDeps(type: DependencyReportTask) {}
  // enable running :dependencyInsight task recursively on all subprojects
  // eg: ./gradlew allDepInsight --configuration runtime --dependency com.fasterxml.jackson.core:jackson-databind
  task allDepInsight(type: DependencyInsightReportTask) {showingAllVariants = false} doLast {}

  apply plugin: 'java-library'
  apply plugin: 'checkstyle'
  apply plugin: "com.github.spotbugs"

  // We use the shadow plugin for the jmh-benchmarks module and the `-all` jar can get pretty large, so
  // don't publish it
  def shouldPublish = !project.name.equals('jmh-benchmarks')
  def shouldPublishWithShadow = (['clients'].contains(project.name))

  if (shouldPublish) {
    apply plugin: 'maven-publish'
    apply plugin: 'signing'

    // Add aliases for the task names used by the maven plugin for backwards compatibility
    // The maven plugin was replaced by the maven-publish plugin in Gradle 7.0
    tasks.register('install').configure { dependsOn(publishToMavenLocal) }
    tasks.register('uploadArchives').configure { dependsOn(publish) }
  }

  // apply the eclipse plugin only to subprojects that hold code. 'connect' is just a folder.
  if (!project.name.equals('connect')) {
    apply plugin: 'eclipse'
    fineTuneEclipseClasspathFile(eclipse, project)
  }

  java {
    consistentResolution {
      // resolve the compileClasspath and then "inject" the result of resolution as strict constraints into the runtimeClasspath
      useCompileClasspathVersions()
    }
  }

  tasks.withType(JavaCompile) {
    options.encoding = 'UTF-8'
    options.compilerArgs << "-Xlint:all"
    // temporary exclusions until all the warnings are fixed
    if (!project.path.startsWith(":connect") && !project.path.startsWith(":storage"))
      options.compilerArgs << "-Xlint:-rawtypes"
    options.compilerArgs << "-Xlint:-serial"
    options.compilerArgs << "-Xlint:-try"
    options.compilerArgs << "-Werror"

    // --release is the recommended way to select the target release, but it's only supported in Java 9 so we also
    // set --source and --target via `sourceCompatibility` and `targetCompatibility` a couple of lines below
    if (JavaVersion.current().isJava9Compatible())
      options.release = minJavaVersion
    // --source/--target 8 is deprecated in Java 20, suppress warning until Java 8 support is dropped in Kafka 4.0
    if (JavaVersion.current().isCompatibleWith(JavaVersion.VERSION_20))
      options.compilerArgs << "-Xlint:-options"

    addParametersForTests(name, options)
  }

  java {
    // We should only set this if Java version is < 9 (--release is recommended for >= 9), but the Scala plugin for IntelliJ sets
    // `-target` incorrectly if this is unset
    sourceCompatibility = minJavaVersion
    targetCompatibility = minJavaVersion
  }

  if (shouldPublish) {

    publishing {
      repositories {
        // To test locally, invoke gradlew with `-PmavenUrl=file:///some/local/path`
        maven {
          url = mavenUrl
          credentials {
            username = mavenUsername
            password = mavenPassword
          }
        }
      }
      publications {
        mavenJava(MavenPublication) {
          if (!shouldPublishWithShadow) {
            from components.java
          } else {
            apply plugin: 'com.github.johnrengelman.shadow'
            project.shadow.component(mavenJava)

            // Fix for avoiding inclusion of runtime dependencies marked as 'shadow' in MANIFEST Class-Path.
            // https://github.com/johnrengelman/shadow/issues/324
            afterEvaluate {
              pom.withXml { xml ->
                if (xml.asNode().get('dependencies') == null) {
                  xml.asNode().appendNode('dependencies')
                }
                def dependenciesNode = xml.asNode().get('dependencies').get(0)
                project.configurations.shadowed.allDependencies.each {
                  def dependencyNode = dependenciesNode.appendNode('dependency')
                  dependencyNode.appendNode('groupId', it.group)
                  dependencyNode.appendNode('artifactId', it.name)
                  dependencyNode.appendNode('version', it.version)
                  dependencyNode.appendNode('scope', 'runtime')
                }
              }
            }
          }

          afterEvaluate {
            ["srcJar", "javadocJar", "scaladocJar", "testJar", "testSrcJar"].forEach { taskName ->
              def task = tasks.findByName(taskName)
              if (task != null)
                artifact task
            }

            artifactId = base.archivesName.get()
            pom {
              name = 'Apache Kafka'
              url = 'https://kafka.apache.org'
              licenses {
                license {
                  name = 'The Apache License, Version 2.0'
                  url = 'http://www.apache.org/licenses/LICENSE-2.0.txt'
                  distribution = 'repo'
                }
              }
            }
          }
        }
      }
    }

    if (shouldSign) {
      signing {
        sign publishing.publications.mavenJava
      }
    }
  }

  def testLoggingEvents = ["passed", "skipped", "failed"]
  def testShowStandardStreams = false
  def testExceptionFormat = 'full'
  // Gradle built-in logging only supports sending test output to stdout, which generates a lot
  // of noise, especially for passing tests. We really only want output for failed tests. This
  // hooks into the output and logs it (so we don't have to buffer it all in memory) and only
  // saves the output for failing tests. Directory and filenames are such that you can, e.g.,
  // create a Jenkins rule to collect failed test output.
  def logTestStdout = {
    def testId = { TestDescriptor descriptor ->
      "${descriptor.className}.${descriptor.name}".toString()
    }

    def logFiles = new HashMap<String, File>()
    def logStreams = new HashMap<String, FileOutputStream>()
    beforeTest { TestDescriptor td ->
      def tid = testId(td)
      // truncate the file name if it's too long
      def logFile = new File(
              "${projectDir}/build/reports/testOutput/${tid.substring(0, Math.min(tid.size(),240))}.test.stdout"
      )
      logFile.parentFile.mkdirs()
      logFiles.put(tid, logFile)
      logStreams.put(tid, new FileOutputStream(logFile))
    }
    onOutput { TestDescriptor td, TestOutputEvent toe ->
      def tid = testId(td)
      // Some output can happen outside the context of a specific test (e.g. at the class level)
      // and beforeTest/afterTest seems to not be invoked for these cases (and similarly, there's
      // a TestDescriptor hierarchy that includes the thread executing the test, Gradle tasks,
      // etc). We see some of these in practice and it seems like something buggy in the Gradle
      // test runner since we see it *before* any tests and it is frequently not related to any
      // code in the test (best guess is that it is tail output from last test). We won't have
      // an output file for these, so simply ignore them. If they become critical for debugging,
      // they can be seen with showStandardStreams.
      if (td.name == td.className || td.className == null) {
        // silently ignore output unrelated to specific test methods
        return
      } else if (logStreams.get(tid) == null) {
        println "WARNING: unexpectedly got output for a test [${tid}]" +
                " that we didn't previously see in the beforeTest hook." +
                " Message for debugging: [" + toe.message + "]."
        return
      }
      try {
        logStreams.get(tid).write(toe.message.getBytes(StandardCharsets.UTF_8))
      } catch (Exception e) {
        println "ERROR: Failed to write output for test ${tid}"
        e.printStackTrace()
      }
    }
    afterTest { TestDescriptor td, TestResult tr ->
      def tid = testId(td)
      try {
        logStreams.get(tid).close()
        if (tr.resultType != TestResult.ResultType.FAILURE) {
          logFiles.get(tid).delete()
        } else {
          def file = logFiles.get(tid)
          println "${tid} failed, log available in ${file}"
        }
      } catch (Exception e) {
        println "ERROR: Failed to close stdout file for ${tid}"
        e.printStackTrace()
      } finally {
        logFiles.remove(tid)
        logStreams.remove(tid)
      }
    }
  }

  // The suites are for running sets of tests in IDEs.
  // Gradle will run each test class, so we exclude the suites to avoid redundantly running the tests twice.
  def testsToExclude = ['**/*Suite.class']

  test {
    maxParallelForks = maxTestForks
    ignoreFailures = userIgnoreFailures

    maxHeapSize = defaultMaxHeapSize
    jvmArgs = defaultJvmArgs

    testLogging {
      events = userTestLoggingEvents ?: testLoggingEvents
      showStandardStreams = userShowStandardStreams ?: testShowStandardStreams
      exceptionFormat = testExceptionFormat
      displayGranularity = 0
    }
    logTestStdout.rehydrate(delegate, owner, this)()

    exclude testsToExclude

    useJUnitPlatform {
      includeEngines 'junit-jupiter'
    }

    retry {
      maxRetries = userMaxTestRetries
      maxFailures = userMaxTestRetryFailures
    }

    // Allows devs to run tests in a loop to debug flaky tests. See README.
    if (project.hasProperty("rerun-tests")) {
      outputs.upToDateWhen { false }
    }
  }

  tasks.register('S3UnitTest', Test) {
    description = 'Runs unit tests for Kafka on S3.'
    dependsOn compileJava

    maxParallelForks = maxTestForks
    ignoreFailures = userIgnoreFailures

    maxHeapSize = defaultMaxHeapSize
    jvmArgs = defaultJvmArgs

    testLogging {
      events = userTestLoggingEvents ?: testLoggingEvents
      showStandardStreams = userShowStandardStreams ?: testShowStandardStreams
      exceptionFormat = testExceptionFormat
      displayGranularity = 0
    }
    logTestStdout.rehydrate(delegate, owner, this)()

    exclude testsToExclude

    useJUnitPlatform {
      includeTags 'S3Unit'
    }

    retry {
      maxRetries = userMaxTestRetries
      maxFailures = userMaxTestRetryFailures
    }
  }

  task integrationTest(type: Test, dependsOn: compileJava) {
    maxParallelForks = maxTestForks
    ignoreFailures = userIgnoreFailures

    // Increase heap size for integration tests
    maxHeapSize = "2560m"
    jvmArgs = defaultJvmArgs


    testLogging {
      events = userTestLoggingEvents ?: testLoggingEvents
      showStandardStreams = userShowStandardStreams ?: testShowStandardStreams
      exceptionFormat = testExceptionFormat
      displayGranularity = 0
    }
    logTestStdout.rehydrate(delegate, owner, this)()

    exclude testsToExclude

    useJUnitPlatform {
      includeTags "integration"
      includeEngines 'junit-jupiter'
    }

    retry {
      maxRetries = userMaxTestRetries
      maxFailures = userMaxTestRetryFailures
    }
  }

  task unitTest(type: Test, dependsOn: compileJava) {
    maxParallelForks = maxTestForks
    ignoreFailures = userIgnoreFailures

    maxHeapSize = defaultMaxHeapSize
    jvmArgs = defaultJvmArgs

    testLogging {
      events = userTestLoggingEvents ?: testLoggingEvents
      showStandardStreams = userShowStandardStreams ?: testShowStandardStreams
      exceptionFormat = testExceptionFormat
      displayGranularity = 0
    }
    logTestStdout.rehydrate(delegate, owner, this)()

    exclude testsToExclude

    useJUnitPlatform {
      excludeTags "integration"
      includeEngines 'junit-jupiter'
    }

    retry {
      maxRetries = userMaxTestRetries
      maxFailures = userMaxTestRetryFailures
    }
  }

  // remove test output from all test types
  tasks.withType(Test).all { t ->
    cleanTest {
      delete t.reports.junitXml.outputLocation
      delete t.reports.html.outputLocation
    }
  }

  jar {
    from "$rootDir/LICENSE"
    from "$rootDir/NOTICE"
  }

  task srcJar(type: Jar) {
    archiveClassifier = 'sources'
    from "$rootDir/LICENSE"
    from "$rootDir/NOTICE"
    from sourceSets.main.allSource
  }

  task javadocJar(type: Jar, dependsOn: javadoc) {
    archiveClassifier = 'javadoc'
    from "$rootDir/LICENSE"
    from "$rootDir/NOTICE"
    from javadoc.destinationDir
  }

  task docsJar(dependsOn: javadocJar)

  test.dependsOn('javadoc')

  task systemTestLibs(dependsOn: jar)

  if (!sourceSets.test.allSource.isEmpty()) {
    task testJar(type: Jar) {
      archiveClassifier = 'test'
      from "$rootDir/LICENSE"
      from "$rootDir/NOTICE"
      from sourceSets.test.output
      // The junit-platform.properties file is used for configuring and customizing the behavior of the JUnit platform.
      // It should only apply to Kafka's own JUnit tests, and should not exist in the test JAR.
      // If we include it in the test JAR, it could lead to conflicts with user configurations.
      exclude 'junit-platform.properties'
    }

    task testSrcJar(type: Jar, dependsOn: testJar) {
      archiveClassifier = 'test-sources'
      from "$rootDir/LICENSE"
      from "$rootDir/NOTICE"
      from sourceSets.test.allSource
    }

  }

  plugins.withType(ScalaPlugin) {

    scala {
      zincVersion = versions.zinc
    }

    task scaladocJar(type:Jar, dependsOn: scaladoc) {
      archiveClassifier = 'scaladoc'
      from "$rootDir/LICENSE"
      from "$rootDir/NOTICE"
      from scaladoc.destinationDir
    }

    //documentation task should also trigger building scala doc jar
    docsJar.dependsOn scaladocJar

  }

  tasks.withType(ScalaCompile) {

    scalaCompileOptions.keepAliveMode = userKeepAliveMode

    scalaCompileOptions.additionalParameters = [
      "-deprecation:false",
      "-unchecked",
      "-encoding", "utf8",
      "-Xlog-reflective-calls",
      "-feature",
      "-language:postfixOps",
      "-language:implicitConversions",
      "-language:existentials",
      "-Ybackend-parallelism", maxScalacThreads.toString(),
      "-Xlint:constant",
      "-Xlint:delayedinit-select",
      "-Xlint:doc-detached",
      "-Xlint:missing-interpolator",
      "-Xlint:nullary-unit",
      "-Xlint:option-implicit",
      "-Xlint:package-object-classes",
      "-Xlint:poly-implicit-overload",
      "-Xlint:private-shadow",
      "-Xlint:stars-align",
      "-Xlint:type-parameter-shadow",
      "-Xlint:unused"
    ]

    // See README.md for details on this option and the meaning of each value
    if (userScalaOptimizerMode.equals("method"))
      scalaCompileOptions.additionalParameters += ["-opt:l:method"]
    else if (userScalaOptimizerMode.startsWith("inline-")) {
      List<String> inlineFrom = ["-opt-inline-from:org.apache.kafka.**"]
      if (project.name.equals('core'))
        inlineFrom.add("-opt-inline-from:kafka.**")
      if (userScalaOptimizerMode.equals("inline-scala"))
        inlineFrom.add("-opt-inline-from:scala.**")

      scalaCompileOptions.additionalParameters += ["-opt:l:inline"]
      scalaCompileOptions.additionalParameters += inlineFrom
    }

    if (versions.baseScala != '2.12') {
      scalaCompileOptions.additionalParameters += ["-opt-warnings", "-Xlint:strict-unsealed-patmat"]
      // Scala 2.13.2 introduces compiler warnings suppression, which is a pre-requisite for -Xfatal-warnings
      scalaCompileOptions.additionalParameters += ["-Xfatal-warnings"]
    }

    // these options are valid for Scala versions < 2.13 only
    // Scala 2.13 removes them, see https://github.com/scala/scala/pull/6502 and https://github.com/scala/scala/pull/5969
    if (versions.baseScala == '2.12') {
      scalaCompileOptions.additionalParameters += [
        "-Xlint:by-name-right-associative",
        "-Xlint:nullary-override",
        "-Xlint:unsound-match"
      ]
    }

    // Scalac 2.12 `-release` requires Java 9 or higher, but Scala 2.13 doesn't have that restriction
    if (versions.baseScala == "2.13" || JavaVersion.current().isJava9Compatible())
      scalaCompileOptions.additionalParameters += ["-release", String.valueOf(minJavaVersion)]

    addParametersForTests(name, options)

    configure(scalaCompileOptions.forkOptions) {
      memoryMaximumSize = defaultMaxHeapSize
      jvmArgs = defaultJvmArgs
    }
  }

  checkstyle {
    configDirectory = rootProject.layout.projectDirectory.dir("checkstyle")
    configProperties = checkstyleConfigProperties("import-control.xml")
    toolVersion = versions.checkstyle
  }

  configure(checkstyleMain) {
    group = 'Verification'
    description = 'Run checkstyle on all main Java sources'
  }

  configure(checkstyleTest) {
    group = 'Verification'
    description = 'Run checkstyle on all test Java sources'
  }

  test.dependsOn('checkstyleMain', 'checkstyleTest')

  spotbugs {
    toolVersion = versions.spotbugs
    excludeFilter = file("$rootDir/gradle/spotbugs-exclude.xml")
    ignoreFailures = false
  }
  test.dependsOn('spotbugsMain')

  tasks.withType(com.github.spotbugs.snom.SpotBugsTask).configureEach {
    reports.configure {
      // Continue supporting `xmlFindBugsReport` for compatibility
      xml.enabled(project.hasProperty('xmlSpotBugsReport') || project.hasProperty('xmlFindBugsReport'))
      html.enabled(!project.hasProperty('xmlSpotBugsReport') && !project.hasProperty('xmlFindBugsReport'))
    }
    maxHeapSize = defaultMaxHeapSize
    jvmArgs = defaultJvmArgs
  }

  // Ignore core since its a scala project
  if (it.path != ':core') {
    if (userEnableTestCoverage) {
      apply plugin: "jacoco"

      jacoco {
        toolVersion = versions.jacoco
      }

      jacocoTestReport {
        dependsOn tasks.test
        sourceSets sourceSets.main
        reports {
          html.required = true
          xml.required = true
          csv.required = false
        }
      }

    }
  }

  if (userEnableTestCoverage) {
    def coverageGen = it.path == ':core' ? 'reportTestScoverage' : 'jacocoTestReport'
    tasks.register('reportCoverage').configure { dependsOn(coverageGen) }
  }

  dependencyCheck {
    suppressionFile = "$rootDir/gradle/resources/dependencycheck-suppressions.xml"
    skipProjects = [ ":jmh-benchmarks", ":trogdor" ]
    skipConfigurations = [ "zinc" ]
  }
  //  the task `removeUnusedImports` is implemented by google-java-format,
  //  and unfortunately the google-java-format version used by spotless 6.14.0 can't work with JDK 21.
  //  Hence, we apply spotless tasks only if the env is either JDK11 or JDK17
  if ((JavaVersion.current().isJava11() || (JavaVersion.current() == JavaVersion.VERSION_17))) {
    apply plugin: 'com.diffplug.spotless'
    spotless {
      java {
        targetExclude('src/generated/**/*.java','src/generated-test/**/*.java')
        importOrder('kafka', 'org.apache.kafka', 'com', 'net', 'org', 'java', 'javax', '', '\\#')
        removeUnusedImports()
      }
    }
  }
}

gradle.taskGraph.whenReady { taskGraph ->
  taskGraph.getAllTasks().findAll { it.name.contains('spotbugsScoverage') || it.name.contains('spotbugsTest') }.each { task ->
    task.enabled = false
  }
}

def fineTuneEclipseClasspathFile(eclipse, project) {
  eclipse.classpath.file {
    beforeMerged { cp ->
      cp.entries.clear()
      // for the core project add the directories defined under test/scala as separate source directories
      if (project.name.equals('core')) {
        cp.entries.add(new org.gradle.plugins.ide.eclipse.model.SourceFolder("src/test/scala/integration", null))
        cp.entries.add(new org.gradle.plugins.ide.eclipse.model.SourceFolder("src/test/scala/other", null))
        cp.entries.add(new org.gradle.plugins.ide.eclipse.model.SourceFolder("src/test/scala/unit", null))
      }
    }
    whenMerged { cp ->
      // for the core project exclude the separate sub-directories defined under test/scala. These are added as source dirs above
      if (project.name.equals('core')) {
        cp.entries.findAll { it.kind == "src" && it.path.equals("src/test/scala") }*.excludes = ["integration/", "other/", "unit/"]
      }
      /*
       * Set all eclipse build output to go to 'build_eclipse' directory. This is to ensure that gradle and eclipse use different
       * build output directories, and also avoid using the eclipse default of 'bin' which clashes with some of our script directories.
       * https://discuss.gradle.org/t/eclipse-generated-files-should-be-put-in-the-same-place-as-the-gradle-generated-files/6986/2
       */
      cp.entries.findAll { it.kind == "output" }*.path = "build_eclipse"
      /*
       * Some projects have explicitly added test output dependencies. These are required for the gradle build but not required
       * in Eclipse since the dependent projects are added as dependencies. So clean up these from the generated classpath.
       */
      cp.entries.removeAll { it.kind == "lib" && it.path.matches(".*/build/(classes|resources)/test") }
    }
  }
}

def checkstyleConfigProperties(configFileName) {
  [importControlFile: "$configFileName"]
}

if (userEnableTestCoverage) {
  tasks.register('reportCoverage').configure { dependsOn(subprojects.reportCoverage) }
}

def connectPkgs = [
    'connect:api',
    'connect:basic-auth-extension',
    'connect:file',
    'connect:json',
    'connect:runtime',
    'connect:test-plugins',
    'connect:transforms',
    'connect:mirror',
    'connect:mirror-client'
]

tasks.create(name: "jarConnect", dependsOn: connectPkgs.collect { it + ":jar" }) {}

tasks.create(name: "testConnect", dependsOn: connectPkgs.collect { it + ":test" }) {}

project(':server') {
  base {
    archivesName = "kafka-server"
  }

  dependencies {
    implementation project(':clients')
    implementation project(':metadata')
    implementation project(':server-common')
    implementation project(':storage')
    implementation project(':group-coordinator')
    implementation project(':transaction-coordinator')
    implementation project(':raft')
    implementation libs.metrics
    implementation libs.jacksonDatabind

    implementation libs.slf4jApi

    compileOnly libs.reload4j

    testImplementation project(':clients').sourceSets.test.output

    testImplementation libs.mockitoCore
    testImplementation libs.junitJupiter
    testImplementation libs.slf4jReload4j

    testRuntimeOnly libs.junitPlatformLanucher
  }

  task createVersionFile() {
    def receiptFile = file("$buildDir/kafka/$buildVersionFileName")
    inputs.property "commitId", commitId
    inputs.property "version", version
    outputs.file receiptFile

    doLast {
      def data = [
        commitId: commitId,
        version: version,
      ]

      receiptFile.parentFile.mkdirs()
      def content = data.entrySet().collect { "$it.key=$it.value" }.sort().join("\n")
      receiptFile.setText(content, "ISO-8859-1")
    }
  }

  jar {
    dependsOn createVersionFile
    from("$buildDir") {
      include "kafka/$buildVersionFileName"
    }
  }

  clean.doFirst {
    delete "$buildDir/kafka/"
  }

  checkstyle {
    configProperties = checkstyleConfigProperties("import-control-server.xml")
  }

  javadoc {
    enabled = false
  }
}

project(':core') {
  apply plugin: 'scala'

  // scaladoc generation is configured at the sub-module level with an artifacts
  // block (cf. see streams-scala). If scaladoc generation is invoked explicitly
  // for the `core` module, this ensures the generated jar doesn't include scaladoc
  // files since the `core` module doesn't include public APIs.
  scaladoc {
    enabled = false
  }
  if (userEnableTestCoverage)
    apply plugin: "org.scoverage"

  base {
    archivesName = "kafka_${versions.baseScala}"
  }

  dependencies {
    // `core` is often used in users' tests, define the following dependencies as `api` for backwards compatibility
    // even though the `core` module doesn't expose any public API
    api project(':clients')
    api libs.scalaLibrary

    implementation project(':server-common')
    implementation project(':group-coordinator:group-coordinator-api')
    implementation project(':group-coordinator')
    implementation project(':transaction-coordinator')
    implementation project(':metadata')
    implementation project(':storage:storage-api')
    implementation project(':tools:tools-api')
    implementation project(':raft')
    implementation project(':storage')
    implementation project(':server')
    implementation project(':automq-shell')

    implementation libs.argparse4j
    implementation libs.commonsValidator
    implementation libs.jacksonDatabind
    implementation libs.jacksonModuleScala
    implementation libs.jacksonDataformatCsv
    implementation libs.jacksonJDK8Datatypes
    implementation libs.joptSimple
    implementation libs.jose4j
    implementation libs.metrics
    implementation libs.scalaCollectionCompat
    implementation libs.scalaJava8Compat
    // only needed transitively, but set it explicitly to ensure it has the same version as scala-library
    implementation libs.scalaReflect
    implementation libs.scalaLogging
    implementation libs.slf4jApi
    implementation libs.commonsIo // ZooKeeper dependency. Do not use, this is going away.
    implementation(libs.zookeeper) {
      // Dropwizard Metrics are required by ZooKeeper as of v3.6.0,
      // but the library should *not* be used in Kafka code
      implementation libs.dropwizardMetrics
      exclude module: 'slf4j-log4j12'
      exclude module: 'log4j'
      // Both Kafka and Zookeeper use slf4j. ZooKeeper moved from log4j to logback in v3.8.0, but Kafka relies on reload4j.
      // We are removing Zookeeper's dependency on logback so we have a singular logging backend.
      exclude module: 'logback-classic'
      exclude module: 'logback-core'
    }
    // ZooKeeperMain depends on commons-cli but declares the dependency as `provided`
    implementation libs.commonsCli

    implementation libs.zstd
    implementation libs.commonLang
    implementation libs.nettyHttp2
    implementation project(':s3stream')
    implementation libs.guava
    implementation libs.slf4jBridge
    implementation libs.slf4jReload4j

    implementation libs.opentelemetryJava8
    implementation libs.opentelemetryOshi
    implementation libs.opentelemetrySdk
    implementation libs.opentelemetrySdkMetrics
    implementation libs.opentelemetryExporterLogging
    implementation libs.opentelemetryExporterProm
    implementation libs.opentelemetryExporterOTLP
    implementation libs.opentelemetryJmx
    implementation libs.awsSdkAuth

    implementation(libs.oshi) {
      exclude group: 'org.slf4j', module: '*'
    }

    compileOnly libs.reload4j

    testImplementation project(':clients').sourceSets.test.output
    testImplementation project(':group-coordinator').sourceSets.test.output
    testImplementation project(':metadata').sourceSets.test.output
    testImplementation project(':raft').sourceSets.test.output
    testImplementation project(':server-common').sourceSets.test.output
    testImplementation project(':storage:storage-api').sourceSets.test.output
    testImplementation project(':server').sourceSets.test.output
    testImplementation libs.bcpkix
    testImplementation libs.mockitoCore
    testImplementation libs.guava
    testImplementation(libs.apacheda) {
      exclude group: 'xml-apis', module: 'xml-apis'
      // `mina-core` is a transitive dependency for `apacheds` and `apacheda`.
      // It is safer to use from `apacheds` since that is the implementation.
      exclude module: 'mina-core'
    }
    testImplementation libs.apachedsCoreApi
    testImplementation libs.apachedsInterceptorKerberos
    testImplementation libs.apachedsProtocolShared
    testImplementation libs.apachedsProtocolKerberos
    testImplementation libs.apachedsProtocolLdap
    testImplementation libs.apachedsLdifPartition
    testImplementation libs.apachedsMavibotPartition
    testImplementation libs.apachedsJdbmPartition
    testImplementation libs.junitJupiter
    testImplementation libs.slf4jReload4j
    testImplementation libs.caffeine
    testImplementation libs.commonMath3
    testRuntimeOnly libs.junitPlatformLanucher
  }

  if (userEnableTestCoverage) {
    scoverage {
      scoverageVersion = versions.scoverage
      if (versions.baseScala == '2.13') {
        scoverageScalaVersion = '2.13.9' // there's no newer 2.13 artifact, org.scoverage:scalac-scoverage-plugin_2.13.9:2.0.11 is the latest as of now
      }
      reportDir = file("${rootProject.buildDir}/scoverage")
      highlighting = false
      minimumRate = 0.0
    }
  }

  configurations {
    // manually excludes some unnecessary dependencies
    implementation.exclude module: 'javax'
    implementation.exclude module: 'jline'
    implementation.exclude module: 'jms'
    implementation.exclude module: 'jmxri'
    implementation.exclude module: 'jmxtools'
    implementation.exclude module: 'mail'
    // To prevent a UniqueResourceException due the same resource existing in both
    // org.apache.directory.api/api-all and org.apache.directory.api/api-ldap-schema-data
    testImplementation.exclude module: 'api-ldap-schema-data'
  }

  tasks.create(name: "copyDependantLibs", type: Copy) {
    from (configurations.testRuntimeClasspath) {
      include('slf4j-log4j12*')
      include('reload4j*jar')
    }
    from (configurations.runtimeClasspath) {
      exclude('kafka-clients*')
    }
    into "$buildDir/dependant-libs-${versions.scala}"
    duplicatesStrategy 'exclude'
  }

  task genProtocolErrorDocs(type: JavaExec) {
    classpath = sourceSets.main.runtimeClasspath
    mainClass = 'org.apache.kafka.common.protocol.Errors'
    if( !generatedDocsDir.exists() ) { generatedDocsDir.mkdirs() }
    standardOutput = new File(generatedDocsDir, "protocol_errors.html").newOutputStream()
  }

  task genProtocolTypesDocs(type: JavaExec) {
    classpath = sourceSets.main.runtimeClasspath
    mainClass = 'org.apache.kafka.common.protocol.types.Type'
    if( !generatedDocsDir.exists() ) { generatedDocsDir.mkdirs() }
    standardOutput = new File(generatedDocsDir, "protocol_types.html").newOutputStream()
  }

  task genProtocolApiKeyDocs(type: JavaExec) {
    classpath = sourceSets.main.runtimeClasspath
    mainClass = 'org.apache.kafka.common.protocol.ApiKeys'
    if( !generatedDocsDir.exists() ) { generatedDocsDir.mkdirs() }
    standardOutput = new File(generatedDocsDir, "protocol_api_keys.html").newOutputStream()
  }

  task genProtocolMessageDocs(type: JavaExec) {
    classpath = sourceSets.main.runtimeClasspath
    mainClass = 'org.apache.kafka.common.protocol.Protocol'
    if( !generatedDocsDir.exists() ) { generatedDocsDir.mkdirs() }
    standardOutput = new File(generatedDocsDir, "protocol_messages.html").newOutputStream()
  }

  task genAdminClientConfigDocs(type: JavaExec) {
    classpath = sourceSets.main.runtimeClasspath
    mainClass = 'org.apache.kafka.clients.admin.AdminClientConfig'
    if( !generatedDocsDir.exists() ) { generatedDocsDir.mkdirs() }
    standardOutput = new File(generatedDocsDir, "admin_client_config.html").newOutputStream()
  }

  task genProducerConfigDocs(type: JavaExec) {
    classpath = sourceSets.main.runtimeClasspath
    mainClass = 'org.apache.kafka.clients.producer.ProducerConfig'
    if( !generatedDocsDir.exists() ) { generatedDocsDir.mkdirs() }
    standardOutput = new File(generatedDocsDir, "producer_config.html").newOutputStream()
  }

  task genConsumerConfigDocs(type: JavaExec) {
    classpath = sourceSets.main.runtimeClasspath
    mainClass = 'org.apache.kafka.clients.consumer.ConsumerConfig'
    if( !generatedDocsDir.exists() ) { generatedDocsDir.mkdirs() }
    standardOutput = new File(generatedDocsDir, "consumer_config.html").newOutputStream()
  }

  task genKafkaConfigDocs(type: JavaExec) {
    classpath = sourceSets.main.runtimeClasspath
    mainClass = 'kafka.server.KafkaConfig'
    if( !generatedDocsDir.exists() ) { generatedDocsDir.mkdirs() }
    standardOutput = new File(generatedDocsDir, "kafka_config.html").newOutputStream()
  }

  task genTopicConfigDocs(type: JavaExec) {
    classpath = sourceSets.main.runtimeClasspath
    mainClass = 'org.apache.kafka.storage.internals.log.LogConfig'
    if( !generatedDocsDir.exists() ) { generatedDocsDir.mkdirs() }
    standardOutput = new File(generatedDocsDir, "topic_config.html").newOutputStream()
  }

  task genConsumerMetricsDocs(type: JavaExec) {
    classpath = sourceSets.test.runtimeClasspath
    mainClass = 'org.apache.kafka.clients.consumer.internals.ConsumerMetrics'
    if( !generatedDocsDir.exists() ) { generatedDocsDir.mkdirs() }
    standardOutput = new File(generatedDocsDir, "consumer_metrics.html").newOutputStream()
  }

  task genProducerMetricsDocs(type: JavaExec) {
    classpath = sourceSets.test.runtimeClasspath
    mainClass = 'org.apache.kafka.clients.producer.internals.ProducerMetrics'
    if( !generatedDocsDir.exists() ) { generatedDocsDir.mkdirs() }
    standardOutput = new File(generatedDocsDir, "producer_metrics.html").newOutputStream()
  }

  task siteDocsTar(dependsOn: ['genProtocolErrorDocs', 'genProtocolTypesDocs', 'genProtocolApiKeyDocs', 'genProtocolMessageDocs',
                               'genAdminClientConfigDocs', 'genProducerConfigDocs', 'genConsumerConfigDocs',
                               'genKafkaConfigDocs', 'genTopicConfigDocs',
                               ':connect:runtime:genConnectConfigDocs', ':connect:runtime:genConnectTransformationDocs',
                               ':connect:runtime:genConnectPredicateDocs',
                               ':connect:runtime:genSinkConnectorConfigDocs', ':connect:runtime:genSourceConnectorConfigDocs',
                               ':streams:genStreamsConfigDocs', 'genConsumerMetricsDocs', 'genProducerMetricsDocs',
                               ':connect:runtime:genConnectMetricsDocs', ':connect:runtime:genConnectOpenAPIDocs',
                               ':connect:mirror:genMirrorSourceConfigDocs', ':connect:mirror:genMirrorCheckpointConfigDocs',
                               ':connect:mirror:genMirrorHeartbeatConfigDocs', ':connect:mirror:genMirrorConnectorConfigDocs',
                               ':storage:genRemoteLogManagerConfigDoc', ':storage:genRemoteLogMetadataManagerConfigDoc'], type: Tar) {
    def prefix = project.findProperty('prefix') ?: ''
    archiveBaseName = "${prefix}kafka"

    archiveClassifier = 'site-docs'
    compression = Compression.GZIP
    from project.file("$rootDir/docs")
    into "${prefix}kafka-${archiveVersion.get()}-site-docs"
    duplicatesStrategy 'exclude'
  }

  tasks.create(name: "releaseTarGz", dependsOn: configurations.archives.artifacts, type: Tar) {
    def prefix = project.findProperty('prefix') ?: ''
    archiveBaseName = "${prefix}kafka"

    into "${prefix}kafka-${archiveVersion.get()}"
    compression = Compression.GZIP
    from(project.file("$rootDir/bin")) { into "bin/" }
    from(project.file("$rootDir/config")) { into "config/" }
    from(project.file("$rootDir/licenses")) { into "licenses/" }
    from(project.file("$rootDir/docker/docker-compose.yaml")) { into "docker/" }
    from(project.file("$rootDir/docker/telemetry")) { into "docker/telemetry/" }
    from(project.file("$rootDir/LICENSE")) { into "" }
    from(project.file("$rootDir/LICENSE.S3Stream")) { into "" }
    from "$rootDir/NOTICE-binary" rename {String filename -> filename.replace("-binary", "")}
    from(configurations.runtimeClasspath) { into("libs/") }
    from(configurations.archives.artifacts.files) { into("libs/") }
    from(project.siteDocsTar) { into("site-docs/") }
    from(project(':tools').jar) { into("libs/") }
    from(project(':tools').configurations.runtimeClasspath) { into("libs/") }
    from(project(':trogdor').jar) { into("libs/") }
    from(project(':trogdor').configurations.runtimeClasspath) { into("libs/") }
    from(project(':automq-shell').jar) { into("libs/") }
    from(project(':automq-shell').configurations.runtimeClasspath) { into("libs/") }
    from(project(':shell').jar) { into("libs/") }
    from(project(':shell').configurations.runtimeClasspath) { into("libs/") }
    from(project(':connect:api').jar) { into("libs/") }
    from(project(':connect:api').configurations.runtimeClasspath) { into("libs/") }
    from(project(':connect:runtime').jar) { into("libs/") }
    from(project(':connect:runtime').configurations.runtimeClasspath) { into("libs/") }
    from(project(':connect:transforms').jar) { into("libs/") }
    from(project(':connect:transforms').configurations.runtimeClasspath) { into("libs/") }
    from(project(':connect:json').jar) { into("libs/") }
    from(project(':connect:json').configurations.runtimeClasspath) { into("libs/") }
    from(project(':connect:file').jar) { into("libs/") }
    from(project(':connect:file').configurations.runtimeClasspath) { into("libs/") }
    from(project(':connect:basic-auth-extension').jar) { into("libs/") }
    from(project(':connect:basic-auth-extension').configurations.runtimeClasspath) { into("libs/") }
    from(project(':connect:mirror').jar) { into("libs/") }
    from(project(':connect:mirror').configurations.runtimeClasspath) { into("libs/") }
    from(project(':connect:mirror-client').jar) { into("libs/") }
    from(project(':connect:mirror-client').configurations.runtimeClasspath) { into("libs/") }
    from(project(':streams').jar) { into("libs/") }
    from(project(':streams').configurations.runtimeClasspath) { into("libs/") }
    from(project(':streams:streams-scala').jar) { into("libs/") }
    from(project(':streams:streams-scala').configurations.runtimeClasspath) { into("libs/") }
    from(project(':streams:test-utils').jar) { into("libs/") }
    from(project(':streams:test-utils').configurations.runtimeClasspath) { into("libs/") }
    from(project(':streams:examples').jar) { into("libs/") }
    from(project(':streams:examples').configurations.runtimeClasspath) { into("libs/") }
    from(project(':tools:tools-api').jar) { into("libs/") }
    from(project(':tools:tools-api').configurations.runtimeClasspath) { into("libs/") }
    duplicatesStrategy 'exclude'
  }

  jar {
    dependsOn('copyDependantLibs')
  }

  jar.manifest {
    attributes(
      'Version': "${version}"
    )
  }

  tasks.create(name: "copyDependantTestLibs", type: Copy) {
    from (configurations.testRuntimeClasspath) {
      include('*.jar')
    }
    into "$buildDir/dependant-testlibs"
    //By default gradle does not handle test dependencies between the sub-projects
    //This line is to include clients project test jar to dependant-testlibs
    from (project(':clients').testJar ) { "$buildDir/dependant-testlibs" }
    // log4j-appender is not in core dependencies,
    // so we add it to dependant-testlibs to avoid ClassNotFoundException in running kafka_log4j_appender.py
    from (project(':log4j-appender').jar ) { "$buildDir/dependant-testlibs" }
    duplicatesStrategy 'exclude'
  }

  systemTestLibs.dependsOn('jar', 'testJar', 'copyDependantTestLibs')

  checkstyle {
    configProperties = checkstyleConfigProperties("import-control-core.xml")
  }

  sourceSets {
    // Set java/scala source folders in the `scala` block to enable joint compilation
    main {
      java {
        srcDirs = []
      }
      scala {
        srcDirs = ["src/generated/java", "src/main/java", "src/main/scala"]
      }
    }
    test {
      java {
        srcDirs = []
      }
      scala {
        srcDirs = ["src/test/java", "src/test/scala"]
      }
    }
  }
}

project(':metadata') {
  base {
    archivesName = "kafka-metadata"
  }

  configurations {
    generator
  }

  dependencies {
    implementation project(':server-common')
    implementation project(':clients')
    implementation project(':raft')
    implementation project(':automq-shell')

    implementation libs.metrics
    implementation libs.nettyCommon
    implementation libs.nettyHttp2
    implementation libs.zstd
    implementation libs.guava
    implementation libs.awsSdkAuth
    implementation project(':s3stream')

    implementation libs.jacksonDatabind
    implementation libs.jacksonJDK8Datatypes
    implementation libs.metrics
    compileOnly libs.reload4j
    testImplementation libs.junitJupiter
    testImplementation libs.jqwik
    testImplementation libs.hamcrest
    testImplementation libs.mockitoCore
    testImplementation libs.slf4jReload4j
    testImplementation project(':clients').sourceSets.test.output
    testImplementation project(':raft').sourceSets.test.output
    testImplementation project(':server-common').sourceSets.test.output

    testRuntimeOnly libs.junitPlatformLanucher

    generator project(':generator')
  }

  task processMessages(type:JavaExec) {
    mainClass = "org.apache.kafka.message.MessageGenerator"
    classpath = configurations.generator
    args = [ "-p", "org.apache.kafka.common.metadata",
             "-o", "src/generated/java/org/apache/kafka/common/metadata",
             "-i", "src/main/resources/common/metadata",
             "-m", "MessageDataGenerator", "JsonConverterGenerator",
             "-t", "MetadataRecordTypeGenerator", "MetadataJsonConvertersGenerator"
           ]
    inputs.dir("src/main/resources/common/metadata")
        .withPropertyName("messages")
        .withPathSensitivity(PathSensitivity.RELATIVE)
    outputs.cacheIf { true }
    outputs.dir("src/generated/java/org/apache/kafka/common/metadata")
  }

  compileJava.dependsOn 'processMessages'
  srcJar.dependsOn 'processMessages'

  sourceSets {
    main {
      java {
        srcDirs = ["src/generated/java", "src/main/java"]
      }
    }
    test {
      java {
        srcDirs = ["src/test/java"]
      }
    }
  }

  javadoc {
    enabled = false
  }

  checkstyle {
    configProperties = checkstyleConfigProperties("import-control-metadata.xml")
  }
}

project(':group-coordinator:group-coordinator-api') {
  base {
    archivesName = "kafka-group-coordinator-api"
  }

  dependencies {
    implementation project(':clients')
  }

  task createVersionFile() {
    def receiptFile = file("$buildDir/kafka/$buildVersionFileName")
    inputs.property "commitId", commitId
    inputs.property "version", version
    outputs.file receiptFile

    doLast {
      def data = [
              commitId: commitId,
              version: version,
      ]

      receiptFile.parentFile.mkdirs()
      def content = data.entrySet().collect { "$it.key=$it.value" }.sort().join("\n")
      receiptFile.setText(content, "ISO-8859-1")
    }
  }

  sourceSets {
    main {
      java {
        srcDirs = ["src/main/java"]
      }
    }
    test {
      java {
        srcDirs = ["src/test/java"]
      }
    }
  }

  jar {
    dependsOn createVersionFile
    from("$buildDir") {
      include "kafka/$buildVersionFileName"
    }
  }

  clean.doFirst {
    delete "$buildDir/kafka/"
  }

  javadoc {
    include "**/org/apache/kafka/coordinator/group/api/**"
  }

  checkstyle {
    configProperties = checkstyleConfigProperties("import-control-group-coordinator.xml")
  }
}

project(':group-coordinator') {
  base {
    archivesName = "kafka-group-coordinator"
  }

  configurations {
    generator
  }

  dependencies {
    implementation project(':server-common')
    implementation project(':clients')
    implementation project(':metadata')
    implementation project(':group-coordinator:group-coordinator-api')
    implementation project(':storage')
    implementation libs.jacksonDatabind
    implementation libs.jacksonJDK8Datatypes
    implementation libs.slf4jApi
    implementation libs.metrics

    testImplementation project(':clients').sourceSets.test.output
    testImplementation project(':server-common').sourceSets.test.output
    testImplementation libs.junitJupiter
    testImplementation libs.mockitoCore

    testRuntimeOnly libs.slf4jReload4j
    testRuntimeOnly libs.junitPlatformLanucher

    generator project(':generator')
  }

  sourceSets {
    main {
      java {
        srcDirs = ["src/generated/java", "src/main/java"]
      }
    }
    test {
      java {
        srcDirs = ["src/test/java"]
      }
    }
  }

  javadoc {
    enabled = false
  }

  checkstyle {
    configProperties = checkstyleConfigProperties("import-control-group-coordinator.xml")
  }

  task processMessages(type:JavaExec) {
    mainClass = "org.apache.kafka.message.MessageGenerator"
    classpath = configurations.generator
    args = [ "-p", "org.apache.kafka.coordinator.group.generated",
             "-o", "src/generated/java/org/apache/kafka/coordinator/group/generated",
             "-i", "src/main/resources/common/message",
             "-m", "MessageDataGenerator", "JsonConverterGenerator"
    ]
    inputs.dir("src/main/resources/common/message")
        .withPropertyName("messages")
        .withPathSensitivity(PathSensitivity.RELATIVE)
    outputs.cacheIf { true }
    outputs.dir("src/generated/java/org/apache/kafka/coordinator/group/generated")
  }

  compileJava.dependsOn 'processMessages'
  srcJar.dependsOn 'processMessages'
}

project(':transaction-coordinator') {
  base {
    archivesName = "kafka-transaction-coordinator"
  }

  configurations {
    generator
  }

  dependencies {
    implementation libs.jacksonDatabind
    implementation project(':clients')
    generator project(':generator')
  }

  sourceSets {
    main {
      java {
        srcDirs = ["src/generated/java", "src/main/java"]
      }
    }
    test {
      java {
        srcDirs = ["src/test/java"]
      }
    }
  }

  checkstyle {
    configProperties = checkstyleConfigProperties("import-control-transaction-coordinator.xml")
  }

  task processMessages(type:JavaExec) {
    mainClass = "org.apache.kafka.message.MessageGenerator"
    classpath = configurations.generator
    args = [ "-p", "org.apache.kafka.coordinator.transaction.generated",
             "-o", "src/generated/java/org/apache/kafka/coordinator/transaction/generated",
             "-i", "src/main/resources/common/message",
             "-m", "MessageDataGenerator", "JsonConverterGenerator"
    ]
    inputs.dir("src/main/resources/common/message")
            .withPropertyName("messages")
            .withPathSensitivity(PathSensitivity.RELATIVE)
    outputs.cacheIf { true }
    outputs.dir("src/generated/java/org/apache/kafka/coordinator/transaction/generated")
  }

  compileJava.dependsOn 'processMessages'
  srcJar.dependsOn 'processMessages'

  javadoc {
    enabled = false
  }
}

project(':examples') {
  base {
    archivesName = "kafka-examples"
  }

  dependencies {
    implementation project(':clients')
  }

  javadoc {
    enabled = false
  }

  checkstyle {
    configProperties = checkstyleConfigProperties("import-control-core.xml")
  }
}

project(':generator') {
  dependencies {
    implementation libs.argparse4j
    implementation libs.jacksonDatabind
    implementation libs.jacksonJDK8Datatypes
    implementation libs.jacksonJaxrsJsonProvider
    testImplementation libs.junitJupiter

    testRuntimeOnly libs.junitPlatformLanucher
  }

  javadoc {
    enabled = false
  }
}

project(':clients') {
  base {
    archivesName = "kafka-clients"
  }

  configurations {
    generator
    shadowed
  }

  dependencies {
    implementation libs.zstd
    implementation libs.lz4
    implementation libs.snappy
    implementation libs.slf4jApi
    implementation libs.opentelemetryProto
    implementation libs.protobuf

    // libraries which should be added as runtime dependencies in generated pom.xml should be defined here:
    shadowed libs.zstd
    shadowed libs.lz4
    shadowed libs.snappy
    shadowed libs.slf4jApi

    compileOnly libs.jacksonDatabind // for SASL/OAUTHBEARER bearer token parsing
    compileOnly libs.jacksonJDK8Datatypes
    compileOnly libs.jose4j          // for SASL/OAUTHBEARER JWT validation; only used by broker

    testImplementation libs.bcpkix
    testImplementation libs.jacksonJaxrsJsonProvider
    testImplementation libs.jose4j
    testImplementation libs.junitJupiter
    testImplementation libs.reload4j
    testImplementation libs.mockitoCore
    testImplementation libs.mockitoJunitJupiter // supports MockitoExtension

    testRuntimeOnly libs.slf4jReload4j
    testRuntimeOnly libs.jacksonDatabind
    testRuntimeOnly libs.jacksonJDK8Datatypes
    testRuntimeOnly libs.junitPlatformLanucher

    generator project(':generator')
  }

  task createVersionFile() {
    def receiptFile = file("$buildDir/kafka/$buildVersionFileName")
    inputs.property "commitId", commitId
    inputs.property "version", version
    outputs.file receiptFile

    doLast {
      def data = [
        commitId: commitId,
        version: version,
      ]

      receiptFile.parentFile.mkdirs()
      def content = data.entrySet().collect { "$it.key=$it.value" }.sort().join("\n")
      receiptFile.setText(content, "ISO-8859-1")
    }
  }

  shadowJar {
    dependsOn createVersionFile
    // archiveClassifier defines the classifier for the shadow jar, the default is 'all'.
    // We don't want to use the default classifier because it will cause the shadow jar to
    // overwrite the original jar. We also don't want to use the 'shadow' classifier because
    // it will cause the shadow jar to be named kafka-clients-shadow.jar. We want to use the
    // same name as the original jar, kafka-clients.jar.
    archiveClassifier = null
    // KIP-714: move shaded dependencies to a shaded location
    relocate('io.opentelemetry.proto', 'org.apache.kafka.shaded.io.opentelemetry.proto')
    relocate('com.google.protobuf', 'org.apache.kafka.shaded.com.google.protobuf')

    // dependencies excluded from the final jar, since they are declared as runtime dependencies
    dependencies {
      project.configurations.shadowed.allDependencies.each {
        exclude(dependency(it.group + ':' + it.name))
      }
      // exclude proto files from the jar
      exclude "**/opentelemetry/proto/**/*.proto"
      exclude "**/google/protobuf/*.proto"
    }

    from("$buildDir") {
      include "kafka/$buildVersionFileName"
    }

    from "$rootDir/LICENSE"
    from "$rootDir/NOTICE"
  }

  jar {
    enabled false
    dependsOn 'shadowJar'
  }

  clean.doFirst {
    delete "$buildDir/kafka/"
  }

  task processMessages(type:JavaExec) {
    mainClass = "org.apache.kafka.message.MessageGenerator"
    classpath = configurations.generator
    args = [ "-p", "org.apache.kafka.common.message",
             "-o", "src/generated/java/org/apache/kafka/common/message",
             "-i", "src/main/resources/common/message",
             "-t", "ApiMessageTypeGenerator",
             "-m", "MessageDataGenerator", "JsonConverterGenerator"
           ]
    inputs.dir("src/main/resources/common/message")
        .withPropertyName("messages")
        .withPathSensitivity(PathSensitivity.RELATIVE)
    outputs.cacheIf { true }
    outputs.dir("src/generated/java/org/apache/kafka/common/message")
  }

  task processTestMessages(type:JavaExec) {
    mainClass = "org.apache.kafka.message.MessageGenerator"
    classpath = configurations.generator
    args = [ "-p", "org.apache.kafka.common.message",
             "-o", "src/generated-test/java/org/apache/kafka/common/message",
             "-i", "src/test/resources/common/message",
             "-m", "MessageDataGenerator", "JsonConverterGenerator"
           ]
    inputs.dir("src/test/resources/common/message")
        .withPropertyName("testMessages")
        .withPathSensitivity(PathSensitivity.RELATIVE)
    outputs.cacheIf { true }
    outputs.dir("src/generated-test/java/org/apache/kafka/common/message")
  }

  sourceSets {
    main {
      java {
        srcDirs = ["src/generated/java", "src/main/java"]
      }
    }
    test {
      java {
        srcDirs = ["src/generated-test/java", "src/test/java"]
      }
    }
  }

  compileJava.dependsOn 'processMessages'
  srcJar.dependsOn 'processMessages'

  compileTestJava.dependsOn 'processTestMessages'

  javadoc {
    include "**/org/apache/kafka/clients/admin/*"
    include "**/org/apache/kafka/clients/consumer/*"
    include "**/org/apache/kafka/clients/producer/*"
    include "**/org/apache/kafka/common/*"
    include "**/org/apache/kafka/common/acl/*"
    include "**/org/apache/kafka/common/annotation/*"
    include "**/org/apache/kafka/common/errors/*"
    include "**/org/apache/kafka/common/header/*"
    include "**/org/apache/kafka/common/metrics/*"
    include "**/org/apache/kafka/common/metrics/stats/*"
    include "**/org/apache/kafka/common/quota/*"
    include "**/org/apache/kafka/common/resource/*"
    include "**/org/apache/kafka/common/serialization/*"
    include "**/org/apache/kafka/common/config/*"
    include "**/org/apache/kafka/common/config/provider/*"
    include "**/org/apache/kafka/common/security/auth/*"
    include "**/org/apache/kafka/common/security/plain/*"
    include "**/org/apache/kafka/common/security/scram/*"
    include "**/org/apache/kafka/common/security/token/delegation/*"
    include "**/org/apache/kafka/common/security/oauthbearer/*"
    include "**/org/apache/kafka/common/security/oauthbearer/secured/*"
    include "**/org/apache/kafka/server/authorizer/*"
    include "**/org/apache/kafka/server/policy/*"
    include "**/org/apache/kafka/server/quota/*"
    include "**/org/apache/kafka/server/telemetry/*"
  }
}

project(':raft') {
  base {
    archivesName = "kafka-raft"
  }

  configurations {
    generator
  }

  dependencies {
    implementation project(':server-common')
    implementation project(':clients')
    implementation libs.slf4jApi
    implementation libs.jacksonDatabind

    testImplementation project(':server-common')
    testImplementation project(':server-common').sourceSets.test.output
    testImplementation project(':clients')
    testImplementation project(':clients').sourceSets.test.output
    testImplementation libs.junitJupiter
    testImplementation libs.mockitoCore
    testImplementation libs.jqwik
    testImplementation libs.hamcrest

    testRuntimeOnly libs.slf4jReload4j
    testRuntimeOnly libs.junitPlatformLanucher

    generator project(':generator')
  }

  task createVersionFile() {
    def receiptFile = file("$buildDir/kafka/$buildVersionFileName")
    inputs.property "commitId", commitId
    inputs.property "version", version
    outputs.file receiptFile

    doLast {
      def data = [
        commitId: commitId,
        version: version,
      ]

      receiptFile.parentFile.mkdirs()
      def content = data.entrySet().collect { "$it.key=$it.value" }.sort().join("\n")
      receiptFile.setText(content, "ISO-8859-1")
    }
  }

  task processMessages(type:JavaExec) {
    mainClass = "org.apache.kafka.message.MessageGenerator"
    classpath = configurations.generator
    args = [ "-p", "org.apache.kafka.raft.generated",
             "-o", "src/generated/java/org/apache/kafka/raft/generated",
             "-i", "src/main/resources/common/message",
             "-m", "MessageDataGenerator", "JsonConverterGenerator"]
    inputs.dir("src/main/resources/common/message")
        .withPropertyName("messages")
        .withPathSensitivity(PathSensitivity.RELATIVE)
    outputs.cacheIf { true }
    outputs.dir("src/generated/java/org/apache/kafka/raft/generated")
  }

  sourceSets {
    main {
      java {
        srcDirs = ["src/generated/java", "src/main/java"]
      }
    }
    test {
      java {
        srcDirs = ["src/test/java"]
      }
    }
  }

  compileJava.dependsOn 'processMessages'
  srcJar.dependsOn 'processMessages'

  jar {
    dependsOn createVersionFile
    from("$buildDir") {
        include "kafka/$buildVersionFileName"
    }
  }

  test {
    useJUnitPlatform {
      includeEngines 'jqwik', 'junit-jupiter'
    }
  }

  clean.doFirst {
    delete "$buildDir/kafka/"
  }

  javadoc {
    enabled = false
  }
}

project(':server-common') {
  base {
    archivesName = "kafka-server-common"
  }

  dependencies {
    api project(':clients')
    implementation libs.slf4jApi
    implementation libs.metrics
    implementation libs.joptSimple
    implementation libs.jacksonDatabind
    implementation libs.pcollections
    implementation libs.opentelemetrySdk
    implementation project(':s3stream')

    testImplementation project(':clients')
    testImplementation project(':clients').sourceSets.test.output
    testImplementation libs.junitJupiter
    testImplementation libs.mockitoCore
    testImplementation libs.hamcrest

    testRuntimeOnly libs.slf4jReload4j
    testRuntimeOnly libs.junitPlatformLanucher
  }

  task createVersionFile() {
    def receiptFile = file("$buildDir/kafka/$buildVersionFileName")
    inputs.property "commitId", commitId
    inputs.property "version", version
    outputs.file receiptFile

    doLast {
      def data = [
              commitId: commitId,
              version: version,
      ]

      receiptFile.parentFile.mkdirs()
      def content = data.entrySet().collect { "$it.key=$it.value" }.sort().join("\n")
      receiptFile.setText(content, "ISO-8859-1")
    }
  }

  jar {
    dependsOn createVersionFile
    from("$buildDir") {
      include "kafka/$buildVersionFileName"
    }
  }

  clean.doFirst {
    delete "$buildDir/kafka/"
  }

  checkstyle {
    configProperties = checkstyleConfigProperties("import-control-server-common.xml")
  }

  javadoc {
    enabled = false
  }
}

project(':storage:storage-api') {
  base {
    archivesName = "kafka-storage-api"
  }

  dependencies {
    implementation project(':clients')
    implementation project(':server-common')
    implementation libs.metrics
    implementation libs.slf4jApi

    testImplementation project(':clients')
    testImplementation project(':clients').sourceSets.test.output
    testImplementation libs.junitJupiter
    testImplementation libs.mockitoCore

    testRuntimeOnly libs.slf4jReload4j
    testRuntimeOnly libs.junitPlatformLanucher
  }

  task createVersionFile() {
    def receiptFile = file("$buildDir/kafka/$buildVersionFileName")
    inputs.property "commitId", commitId
    inputs.property "version", version
    outputs.file receiptFile

    doLast {
      def data = [
              commitId: commitId,
              version: version,
      ]

      receiptFile.parentFile.mkdirs()
      def content = data.entrySet().collect { "$it.key=$it.value" }.sort().join("\n")
      receiptFile.setText(content, "ISO-8859-1")
    }
  }

  sourceSets {
    main {
      java {
        srcDirs = ["src/main/java"]
      }
    }
    test {
      java {
        srcDirs = ["src/test/java"]
      }
    }
  }

  jar {
    dependsOn createVersionFile
    from("$buildDir") {
      include "kafka/$buildVersionFileName"
    }
  }

  clean.doFirst {
    delete "$buildDir/kafka/"
  }

  javadoc {
    include "**/org/apache/kafka/server/log/remote/storage/*"
  }

  checkstyle {
    configProperties = checkstyleConfigProperties("import-control-storage.xml")
  }
}

project(':storage') {
  base {
    archivesName = "kafka-storage"
  }

  configurations {
    generator
  }

  dependencies {
    implementation project(':storage:storage-api')
    implementation project(':server-common')
    implementation project(':clients')
    implementation project(':transaction-coordinator')
    implementation(libs.caffeine) {
      exclude group: 'org.checkerframework', module: 'checker-qual'
    }
    implementation libs.slf4jApi
    implementation libs.jacksonDatabind
    implementation libs.metrics

    testImplementation project(':clients')
    testImplementation project(':clients').sourceSets.test.output
    testImplementation project(':core')
    testImplementation project(':core').sourceSets.test.output
    testImplementation project(':server')
    testImplementation project(':server-common')
    testImplementation project(':server-common').sourceSets.test.output
    testImplementation libs.hamcrest
    testImplementation libs.junitJupiter
    testImplementation libs.mockitoCore
    testImplementation libs.bcpkix

    testRuntimeOnly libs.slf4jReload4j
    testRuntimeOnly libs.junitPlatformLanucher

    generator project(':generator')
  }

  task createVersionFile() {
    def receiptFile = file("$buildDir/kafka/$buildVersionFileName")
    inputs.property "commitId", commitId
    inputs.property "version", version
    outputs.file receiptFile

    doLast {
      def data = [
              commitId: commitId,
              version: version,
      ]

      receiptFile.parentFile.mkdirs()
      def content = data.entrySet().collect { "$it.key=$it.value" }.sort().join("\n")
      receiptFile.setText(content, "ISO-8859-1")
    }
  }

  task processMessages(type:JavaExec) {
    mainClass = "org.apache.kafka.message.MessageGenerator"
    classpath = configurations.generator
    args = [ "-p", "org.apache.kafka.server.log.remote.metadata.storage.generated",
             "-o", "src/generated/java/org/apache/kafka/server/log/remote/metadata/storage/generated",
             "-i", "src/main/resources/message",
             "-m", "MessageDataGenerator", "JsonConverterGenerator",
             "-t", "MetadataRecordTypeGenerator", "MetadataJsonConvertersGenerator" ]
    inputs.dir("src/main/resources/message")
        .withPropertyName("messages")
        .withPathSensitivity(PathSensitivity.RELATIVE)
    outputs.cacheIf { true }
    outputs.dir("src/generated/java/org/apache/kafka/server/log/remote/metadata/storage/generated")
  }

  task genRemoteLogManagerConfigDoc(type: JavaExec) {
    classpath = sourceSets.main.runtimeClasspath
    mainClass = 'org.apache.kafka.server.log.remote.storage.RemoteLogManagerConfig'
    if( !generatedDocsDir.exists() ) { generatedDocsDir.mkdirs() }
    standardOutput = new File(generatedDocsDir, "remote_log_manager_config.html").newOutputStream()
  }

  task genRemoteLogMetadataManagerConfigDoc(type: JavaExec) {
    classpath = sourceSets.main.runtimeClasspath
    mainClass = 'org.apache.kafka.server.log.remote.metadata.storage.TopicBasedRemoteLogMetadataManagerConfig'
    if( !generatedDocsDir.exists() ) { generatedDocsDir.mkdirs() }
    standardOutput = new File(generatedDocsDir, "remote_log_metadata_manager_config.html").newOutputStream()
  }

  sourceSets {
    main {
      java {
        srcDirs = ["src/generated/java", "src/main/java"]
      }
    }
    test {
      java {
        srcDirs = ["src/test/java"]
      }
    }
  }

  compileJava.dependsOn 'processMessages'
  srcJar.dependsOn 'processMessages'

  jar {
    dependsOn createVersionFile
    from("$buildDir") {
      include "kafka/$buildVersionFileName"
    }
  }

  clean.doFirst {
    delete "$buildDir/kafka/"
  }

  javadoc {
    enabled = false
  }

  checkstyle {
    configProperties = checkstyleConfigProperties("import-control-storage.xml")
  }
}

project(':s3stream') {
  archivesBaseName = "s3stream"

  checkstyle {
    configProperties = checkstyleConfigProperties("import-control-automq.xml")
  }

  dependencies {
    implementation libs.awsSdk
    implementation libs.awsSdkNetty
    // In gradle, we need to specify the classifier for netty-tcnative
    // see
    // https://netty.io/wiki/forked-tomcat-native.html
    // https://github.com/netty/netty-tcnative/issues/716
    // https://github.com/grpc/grpc-java/pull/9027
    runtimeOnly (libs.nettyTcnativeBoringSsl) {
      artifact {
        classifier = "linux-x86_64"
      }
    }
    runtimeOnly (libs.nettyTcnativeBoringSsl) {
      artifact {
        classifier = "linux-aarch_64"
      }
    }
    runtimeOnly (libs.nettyTcnativeBoringSsl) {
      artifact {
        classifier = "osx-x86_64"
      }
    }
    runtimeOnly (libs.nettyTcnativeBoringSsl) {
      artifact {
        classifier = "osx-aarch_64"
      }
    }
    implementation libs.nettyBuffer
    implementation libs.bucket4j
    implementation libs.commonLang
    implementation libs.slf4jApi
    implementation libs.argparse4j
    implementation libs.jna
    implementation libs.guava
    implementation libs.jacksonDatabind
    implementation libs.opentelemetrySdk
    implementation 'io.opentelemetry.instrumentation:opentelemetry-instrumentation-annotations:1.32.0'
    implementation 'org.aspectj:aspectjrt:1.9.20.1'
    implementation 'org.aspectj:aspectjweaver:1.9.20.1'
    implementation 'com.github.jnr:jnr-posix:3.1.19'
    implementation 'com.yammer.metrics:metrics-core:2.2.0'
    implementation 'commons-codec:commons-codec:1.17.0'
    implementation 'org.hdrhistogram:HdrHistogram:2.2.2'
    implementation 'software.amazon.awssdk.crt:aws-crt:0.30.8'

    testImplementation 'org.slf4j:slf4j-simple:2.0.9'
    testImplementation 'org.junit.jupiter:junit-jupiter:5.10.0'
    testImplementation 'org.mockito:mockito-core:5.5.0'
    testImplementation 'org.mockito:mockito-junit-jupiter:5.5.0'
    testImplementation 'org.awaitility:awaitility:4.2.1'
  }

  test {
    jvmArgs '--add-opens=java.base/java.nio=ALL-UNNAMED', '-Dio.netty.tryReflectionSetAccessible=true'
  }
}

project(':tools:tools-api') {
  base {
    archivesName = "kafka-tools-api"
  }

  dependencies {
    implementation project(':clients')
    testImplementation libs.junitJupiter
    testRuntimeOnly libs.junitPlatformLanucher
  }

  task createVersionFile() {
    def receiptFile = file("$buildDir/kafka/$buildVersionFileName")
    inputs.property "commitId", commitId
    inputs.property "version", version
    outputs.file receiptFile

    doLast {
      def data = [
              commitId: commitId,
              version: version,
      ]

      receiptFile.parentFile.mkdirs()
      def content = data.entrySet().collect { "$it.key=$it.value" }.sort().join("\n")
      receiptFile.setText(content, "ISO-8859-1")
    }
  }

  sourceSets {
    main {
      java {
        srcDirs = ["src/main/java"]
      }
    }
    test {
      java {
        srcDirs = ["src/test/java"]
      }
    }
  }

  jar {
    dependsOn createVersionFile
    from("$buildDir") {
      include "kafka/$buildVersionFileName"
    }
  }

  clean.doFirst {
    delete "$buildDir/kafka/"
  }

  javadoc {
    include "**/org/apache/kafka/tools/api/*"
  }
}

project(':tools') {
  base {
    archivesName = "kafka-tools"
  }

  dependencies {
<<<<<<< HEAD
    implementation (project(':clients')){
      exclude group: 'org.slf4j', module: '*'
    }
    implementation (project(':server-common')){
      exclude group: 'org.slf4j', module: '*'
    }
    implementation (project(':log4j-appender')){
      exclude group: 'org.slf4j', module: '*'
    }
    implementation project(':automq-shell')

    implementation project(':storage')
=======
    implementation project(':clients')
    implementation project(':metadata')
    implementation project(':storage')
    implementation project(':server')
    implementation project(':server-common')
>>>>>>> 398b4c4f
    implementation project(':connect:runtime')
    implementation project(':tools:tools-api')
    implementation project(':transaction-coordinator')
    implementation project(':group-coordinator')
    implementation libs.argparse4j
    implementation libs.jacksonDatabind
    implementation libs.jacksonDataformatCsv
    implementation libs.jacksonJDK8Datatypes
    implementation libs.slf4jApi
    implementation libs.slf4jReload4j
    implementation libs.joptSimple
    implementation libs.awsSdkAuth
    implementation libs.hdrHistogram
    implementation libs.spotbugsAnnotations

    // for SASL/OAUTHBEARER JWT validation
    implementation (libs.jose4j){
      exclude group: 'org.slf4j', module: '*'
    }
    implementation libs.jacksonJaxrsJsonProvider
    implementation project(':s3stream')
    implementation libs.commonio


    testImplementation (project(':clients')){
      exclude group: 'org.slf4j', module: '*'
    }
    testImplementation project(':clients').sourceSets.test.output
    testImplementation (project(':core')){
      exclude group: 'org.slf4j', module: '*'
    }
    testImplementation project(':core').sourceSets.test.output
    testImplementation (project(':server-common')){
      exclude group: 'org.slf4j', module: '*'
    }

    implementation libs.jose4j                    // for SASL/OAUTHBEARER JWT validation
    implementation libs.jacksonJaxrsJsonProvider

    testImplementation project(':clients')
    testImplementation project(':clients').sourceSets.test.output
    testImplementation project(':server')
    testImplementation project(':server').sourceSets.test.output
    testImplementation project(':core')
    testImplementation project(':core').sourceSets.test.output
    testImplementation project(':server-common')
    testImplementation project(':server-common').sourceSets.test.output
    testImplementation project(':connect:api')
    testImplementation project(':connect:runtime')
    testImplementation project(':connect:runtime').sourceSets.test.output
    testImplementation project(':storage:storage-api').sourceSets.main.output
    testImplementation project(':storage').sourceSets.test.output
    testImplementation libs.junitJupiter
    testImplementation libs.mockitoCore
    testImplementation libs.mockitoJunitJupiter // supports MockitoExtension
    testImplementation libs.bcpkix // required by the clients test module, but we have to specify it explicitly as gradle does not include the transitive test dependency automatically
    testImplementation(libs.jfreechart) {
      exclude group: 'junit', module: 'junit'
    }
    testImplementation libs.reload4j

    testRuntimeOnly libs.junitPlatformLanucher
  }

  javadoc {
    enabled = false
  }

  tasks.create(name: "copyDependantLibs", type: Copy) {
    from (configurations.testRuntimeClasspath) {
      include('slf4j-log4j12*')
      include('reload4j*jar')
    }
    from (configurations.runtimeClasspath) {
      exclude('kafka-clients*')
    }
    into "$buildDir/dependant-libs-${versions.scala}"
    duplicatesStrategy 'exclude'
  }

  jar {
    dependsOn 'copyDependantLibs'
  }
}

project(':trogdor') {
  base {
    archivesName = "trogdor"
  }

  dependencies {
    implementation project(':clients')
    implementation libs.argparse4j
    implementation libs.jacksonDatabind
    implementation libs.jacksonJDK8Datatypes
    implementation libs.slf4jApi

    implementation libs.jacksonJaxrsJsonProvider
    implementation libs.jerseyContainerServlet
    implementation libs.jerseyHk2
    implementation libs.jaxbApi // Jersey dependency that was available in the JDK before Java 9
    implementation libs.activation // Jersey dependency that was available in the JDK before Java 9
    implementation libs.jettyServer
    implementation libs.jettyServlet
    implementation libs.jettyServlets

    testImplementation project(':clients')
    testImplementation libs.junitJupiter
    testImplementation project(':clients').sourceSets.test.output
    testImplementation libs.mockitoCore

    testRuntimeOnly libs.slf4jReload4j
    testRuntimeOnly libs.junitPlatformLanucher
  }

  javadoc {
    enabled = false
  }

  tasks.create(name: "copyDependantLibs", type: Copy) {
    from (configurations.testRuntimeClasspath) {
      include('slf4j-log4j12*')
      include('reload4j*jar')
    }
    from (configurations.runtimeClasspath) {
      exclude('kafka-clients*')
    }
    into "$buildDir/dependant-libs-${versions.scala}"
    duplicatesStrategy 'exclude'
  }

  jar {
    dependsOn 'copyDependantLibs'
  }
}

project(':shell') {
  base {
    archivesName = "kafka-shell"
  }

  dependencies {
    implementation libs.argparse4j
    implementation libs.jacksonDatabind
    implementation libs.jacksonJDK8Datatypes
    implementation libs.jline
    implementation libs.slf4jApi
    implementation project(':server-common')
    implementation project(':clients')
    implementation project(':core')
    implementation project(':metadata')
    implementation project(':raft')

    implementation libs.jose4j                    // for SASL/OAUTHBEARER JWT validation
    implementation libs.jacksonJaxrsJsonProvider

    implementation project(':s3stream')

    testImplementation project(':clients')
    testImplementation project(':clients').sourceSets.test.output
    testImplementation project(':core')
    testImplementation project(':core').sourceSets.test.output
    testImplementation project(':server-common')
    testImplementation project(':server-common').sourceSets.test.output
    testImplementation libs.junitJupiter

    testRuntimeOnly libs.slf4jReload4j
    testRuntimeOnly libs.junitPlatformLanucher
  }

  javadoc {
    enabled = false
  }

  tasks.create(name: "copyDependantLibs", type: Copy) {
    from (configurations.testRuntimeClasspath) {
      include('jline-*jar')
    }
    from (configurations.runtimeClasspath) {
      include('jline-*jar')
    }
    into "$buildDir/dependant-libs-${versions.scala}"
    duplicatesStrategy 'exclude'
  }

  jar {
    dependsOn 'copyDependantLibs'
  }
}

project(':streams') {
  base {
    archivesName = "kafka-streams"
  }

  ext.buildStreamsVersionFileName = "kafka-streams-version.properties"

  configurations {
    generator
  }

  dependencies {
    api project(':clients')
    // `org.rocksdb.Options` is part of Kafka Streams public api via `RocksDBConfigSetter`
    api libs.rocksDBJni

    implementation libs.slf4jApi
    implementation libs.jacksonAnnotations
    implementation libs.jacksonDatabind

    // testCompileOnly prevents streams from exporting a dependency on test-utils, which would cause a dependency cycle
    testCompileOnly project(':streams:test-utils')

    testImplementation project(':clients').sourceSets.test.output
    testImplementation project(':server')
    testImplementation project(':core')
    testImplementation project(':tools')
    testImplementation project(':core').sourceSets.test.output
    testImplementation project(':storage')
    testImplementation project(':group-coordinator')
    testImplementation project(':transaction-coordinator')
    testImplementation project(':server-common')
    testImplementation project(':server-common').sourceSets.test.output
    testImplementation project(':server')
    testImplementation libs.reload4j
    testImplementation libs.junitJupiter
    testImplementation libs.bcpkix
    testImplementation libs.hamcrest
    testImplementation libs.mockitoCore
    testImplementation libs.mockitoJunitJupiter // supports MockitoExtension
    testImplementation libs.junitPlatformSuiteEngine // supports suite test
    testImplementation project(':group-coordinator')

    testRuntimeOnly project(':streams:test-utils')
    testRuntimeOnly libs.slf4jReload4j
    testRuntimeOnly libs.junitPlatformLanucher

    generator project(':generator')
  }

  task processMessages(type:JavaExec) {
    mainClass = "org.apache.kafka.message.MessageGenerator"
    classpath = configurations.generator
    args = [ "-p", "org.apache.kafka.streams.internals.generated",
             "-o", "src/generated/java/org/apache/kafka/streams/internals/generated",
             "-i", "src/main/resources/common/message",
             "-m", "MessageDataGenerator"
           ]
    inputs.dir("src/main/resources/common/message")
        .withPropertyName("messages")
        .withPathSensitivity(PathSensitivity.RELATIVE)
    outputs.cacheIf { true }
    outputs.dir("src/generated/java/org/apache/kafka/streams/internals/generated")
  }

  sourceSets {
    main {
      java {
        srcDirs = ["src/generated/java", "src/main/java"]
      }
    }
    test {
      java {
        srcDirs = ["src/test/java"]
      }
    }
  }

  compileJava.dependsOn 'processMessages'
  srcJar.dependsOn 'processMessages'

  javadoc {
    include "**/org/apache/kafka/streams/**"
    exclude "**/org/apache/kafka/streams/internals/**", "**/org/apache/kafka/streams/**/internals/**"
  }

  tasks.create(name: "copyDependantLibs", type: Copy) {
    from (configurations.runtimeClasspath) {
      exclude('kafka-clients*')
    }
    into "$buildDir/dependant-libs-${versions.scala}"
    duplicatesStrategy 'exclude'
  }

  task createStreamsVersionFile() {
    def receiptFile = file("$buildDir/kafka/$buildStreamsVersionFileName")
    inputs.property "commitId", commitId
    inputs.property "version", version
    outputs.file receiptFile

    doLast {
      def data = [
              commitId: commitId,
              version: version,
      ]

      receiptFile.parentFile.mkdirs()
      def content = data.entrySet().collect { "$it.key=$it.value" }.sort().join("\n")
      receiptFile.setText(content, "ISO-8859-1")
    }
  }

  jar {
    dependsOn 'createStreamsVersionFile'
    from("$buildDir") {
      include "kafka/$buildStreamsVersionFileName"
    }
    dependsOn 'copyDependantLibs'
  }

  systemTestLibs {
    dependsOn testJar
  }

  task genStreamsConfigDocs(type: JavaExec) {
    classpath = sourceSets.main.runtimeClasspath
    mainClass = 'org.apache.kafka.streams.StreamsConfig'
    if( !generatedDocsDir.exists() ) { generatedDocsDir.mkdirs() }
    standardOutput = new File(generatedDocsDir, "streams_config.html").newOutputStream()
  }

  task testAll(
    dependsOn: [
            ':streams:test',
            ':streams:test-utils:test',
            ':streams:streams-scala:test',
            ':streams:upgrade-system-tests-0100:test',
            ':streams:upgrade-system-tests-0101:test',
            ':streams:upgrade-system-tests-0102:test',
            ':streams:upgrade-system-tests-0110:test',
            ':streams:upgrade-system-tests-10:test',
            ':streams:upgrade-system-tests-11:test',
            ':streams:upgrade-system-tests-20:test',
            ':streams:upgrade-system-tests-21:test',
            ':streams:upgrade-system-tests-22:test',
            ':streams:upgrade-system-tests-23:test',
            ':streams:upgrade-system-tests-24:test',
            ':streams:upgrade-system-tests-25:test',
            ':streams:upgrade-system-tests-26:test',
            ':streams:upgrade-system-tests-27:test',
            ':streams:upgrade-system-tests-28:test',
            ':streams:upgrade-system-tests-30:test',
            ':streams:upgrade-system-tests-31:test',
            ':streams:upgrade-system-tests-32:test',
            ':streams:upgrade-system-tests-33:test',
            ':streams:upgrade-system-tests-34:test',
            ':streams:upgrade-system-tests-35:test',
            ':streams:upgrade-system-tests-36:test',
            ':streams:upgrade-system-tests-37:test',
            ':streams:upgrade-system-tests-38:test',
            ':streams:examples:test'
    ]
  )
}

project(':streams:streams-scala') {
  apply plugin: 'scala'

  base {
    archivesName = "kafka-streams-scala_${versions.baseScala}"
  }

  dependencies {
    api project(':streams')

    api libs.scalaLibrary
    if ( versions.baseScala == '2.12' ) {
      // Scala-Collection-Compat isn't required when compiling with Scala 2.13 or later,
      // and having it in the dependencies could lead to classpath conflicts in Scala 3
      // projects that use kafka-streams-kafka_2.13 (because we don't have a Scala 3 version yet)
      // but also pull in scala-collection-compat_3 via another dependency.
      // So we make sure to not include it in the dependencies.
      api libs.scalaCollectionCompat
    }
    testImplementation project(':group-coordinator')
    testImplementation project(':core')
    testImplementation project(':core').sourceSets.test.output
    testImplementation project(':server-common').sourceSets.test.output
    testImplementation project(':streams').sourceSets.test.output
    testImplementation project(':clients').sourceSets.test.output
    testImplementation project(':streams:test-utils')

    testImplementation libs.junitJupiter
    testImplementation libs.mockitoCore
    testImplementation libs.mockitoJunitJupiter // supports MockitoExtension
    testImplementation libs.hamcrest
    testRuntimeOnly libs.slf4jReload4j
    testRuntimeOnly libs.junitPlatformLanucher
  }

  javadoc {
    include "**/org/apache/kafka/streams/scala/**"
  }

  scaladoc {
    scalaDocOptions.additionalParameters = ["-no-link-warnings"]
  }

  tasks.create(name: "copyDependantLibs", type: Copy) {
    from (configurations.runtimeClasspath) {
      exclude('kafka-streams*')
    }
    into "$buildDir/dependant-libs-${versions.scala}"
    duplicatesStrategy 'exclude'
  }

  jar {
    dependsOn 'copyDependantLibs'
  }

  // spotless 6.14 requires Java 11 at runtime
  if (JavaVersion.current().isJava11Compatible()) {
    apply plugin: 'com.diffplug.spotless'
    spotless {
      scala {
        target '**/*.scala'
        scalafmt("$versions.scalafmt").configFile('../../checkstyle/.scalafmt.conf').scalaMajorVersion(versions.baseScala)
        licenseHeaderFile '../../checkstyle/java.header', 'package'
      }
    }
  }
}

project(':streams:test-utils') {
  base {
    archivesName = "kafka-streams-test-utils"
  }

  dependencies {
    api project(':streams')
    api project(':clients')

    implementation libs.slf4jApi

    testImplementation project(':clients').sourceSets.test.output
    testImplementation libs.junitJupiter
    testImplementation libs.mockitoCore
    testImplementation libs.hamcrest

    testRuntimeOnly libs.slf4jReload4j
    testRuntimeOnly libs.junitPlatformLanucher
  }

  tasks.create(name: "copyDependantLibs", type: Copy) {
    from (configurations.runtimeClasspath) {
      exclude('kafka-streams*')
    }
    into "$buildDir/dependant-libs-${versions.scala}"
    duplicatesStrategy 'exclude'
  }

  jar {
    dependsOn 'copyDependantLibs'
  }

}

project(':streams:examples') {
  base {
    archivesName = "kafka-streams-examples"
  }

  dependencies {
    // this dependency should be removed after we unify data API
    implementation(project(':connect:json')) {
      // this transitive dependency is not used in Streams, and it breaks SBT builds
      exclude module: 'javax.ws.rs-api'
    }

    implementation project(':streams')

    implementation libs.slf4jReload4j

    testImplementation project(':streams:test-utils')
    testImplementation project(':clients').sourceSets.test.output // for org.apache.kafka.test.IntegrationTest
    testImplementation libs.junitJupiter
    testImplementation libs.hamcrest

    testRuntimeOnly libs.junitPlatformLanucher
  }

  javadoc {
    enabled = false
  }

  tasks.create(name: "copyDependantLibs", type: Copy) {
    from (configurations.runtimeClasspath) {
      exclude('kafka-streams*')
    }
    into "$buildDir/dependant-libs-${versions.scala}"
    duplicatesStrategy 'exclude'
  }

  jar {
    dependsOn 'copyDependantLibs'
  }
}

project(':streams:upgrade-system-tests-0100') {
  base {
    archivesName = "kafka-streams-upgrade-system-tests-0100"
  }

  dependencies {
    testImplementation(libs.kafkaStreams_0100) {
      exclude group: 'org.slf4j', module: 'slf4j-log4j12'
      exclude group: 'log4j', module: 'log4j'
    }
    testRuntimeOnly libs.junitJupiter
  }

  systemTestLibs {
    dependsOn testJar
  }
}

project(':streams:upgrade-system-tests-0101') {
  base {
    archivesName = "kafka-streams-upgrade-system-tests-0101"
  }

  dependencies {
    testImplementation(libs.kafkaStreams_0101) {
      exclude group: 'org.slf4j', module: 'slf4j-log4j12'
      exclude group: 'log4j', module: 'log4j'
    }
    testRuntimeOnly libs.junitJupiter
  }

  systemTestLibs {
    dependsOn testJar
  }
}

project(':streams:upgrade-system-tests-0102') {
  base {
    archivesName = "kafka-streams-upgrade-system-tests-0102"
  }

  dependencies {
    testImplementation libs.kafkaStreams_0102
    testRuntimeOnly libs.junitJupiter
  }

  systemTestLibs {
    dependsOn testJar
  }
}

project(':streams:upgrade-system-tests-0110') {
  base{
    archivesName = "kafka-streams-upgrade-system-tests-0110"
  }

  dependencies {
    testImplementation libs.kafkaStreams_0110
    testRuntimeOnly libs.junitJupiter
  }

  systemTestLibs {
    dependsOn testJar
  }
}

project(':streams:upgrade-system-tests-10') {
  base {
    archivesName = "kafka-streams-upgrade-system-tests-10"
  }

  dependencies {
    testImplementation libs.kafkaStreams_10
    testRuntimeOnly libs.junitJupiter
  }

  systemTestLibs {
    dependsOn testJar
  }
}

project(':streams:upgrade-system-tests-11') {
  base {
    archivesName = "kafka-streams-upgrade-system-tests-11"
  }

  dependencies {
    testImplementation libs.kafkaStreams_11
    testRuntimeOnly libs.junitJupiter
  }

  systemTestLibs {
    dependsOn testJar
  }
}

project(':streams:upgrade-system-tests-20') {
  base {
    archivesName = "kafka-streams-upgrade-system-tests-20"
  }

  dependencies {
    testImplementation libs.kafkaStreams_20
    testRuntimeOnly libs.junitJupiter
  }

  systemTestLibs {
    dependsOn testJar
  }
}

project(':streams:upgrade-system-tests-21') {
  base {
    archivesName = "kafka-streams-upgrade-system-tests-21"
  }

  dependencies {
    testImplementation libs.kafkaStreams_21
    testRuntimeOnly libs.junitJupiter
  }

  systemTestLibs {
    dependsOn testJar
  }
}

project(':streams:upgrade-system-tests-22') {
  base {
    archivesName = "kafka-streams-upgrade-system-tests-22"
  }

  dependencies {
    testImplementation libs.kafkaStreams_22
    testRuntimeOnly libs.junitJupiter
  }

  systemTestLibs {
    dependsOn testJar
  }
}

project(':streams:upgrade-system-tests-23') {
  base {
    archivesName = "kafka-streams-upgrade-system-tests-23"
  }

  dependencies {
    testImplementation libs.kafkaStreams_23
    testRuntimeOnly libs.junitJupiter
  }

  systemTestLibs {
    dependsOn testJar
  }
}

project(':streams:upgrade-system-tests-24') {
  base {
    archivesName = "kafka-streams-upgrade-system-tests-24"
  }

  dependencies {
    testImplementation libs.kafkaStreams_24
    testRuntimeOnly libs.junitJupiter
  }

  systemTestLibs {
    dependsOn testJar
  }
}

project(':streams:upgrade-system-tests-25') {
  base {
    archivesName = "kafka-streams-upgrade-system-tests-25"
  }

  dependencies {
    testImplementation libs.kafkaStreams_25
    testRuntimeOnly libs.junitJupiter
  }

  systemTestLibs {
    dependsOn testJar
  }
}

project(':streams:upgrade-system-tests-26') {
  base {
    archivesName = "kafka-streams-upgrade-system-tests-26"
  }

  dependencies {
    testImplementation libs.kafkaStreams_26
    testRuntimeOnly libs.junitJupiter
  }

  systemTestLibs {
    dependsOn testJar
  }
}

project(':streams:upgrade-system-tests-27') {
  base {
    archivesName = "kafka-streams-upgrade-system-tests-27"
  }

  dependencies {
    testImplementation libs.kafkaStreams_27
    testRuntimeOnly libs.junitJupiter
  }

  systemTestLibs {
    dependsOn testJar
  }
}

project(':streams:upgrade-system-tests-28') {
  base {
    archivesName = "kafka-streams-upgrade-system-tests-28"
  }

  dependencies {
    testImplementation libs.kafkaStreams_28
    testRuntimeOnly libs.junitJupiter
  }

  systemTestLibs {
    dependsOn testJar
  }
}

project(':streams:upgrade-system-tests-30') {
  base {
    archivesName = "kafka-streams-upgrade-system-tests-30"
  }

  dependencies {
    testImplementation libs.kafkaStreams_30
    testRuntimeOnly libs.junitJupiter
  }

  systemTestLibs {
    dependsOn testJar
  }
}

project(':streams:upgrade-system-tests-31') {
  base {
    archivesName = "kafka-streams-upgrade-system-tests-31"
  }

  dependencies {
    testImplementation libs.kafkaStreams_31
    testRuntimeOnly libs.junitJupiter
  }

  systemTestLibs {
    dependsOn testJar
  }
}

project(':streams:upgrade-system-tests-32') {
  base {
    archivesName = "kafka-streams-upgrade-system-tests-32"
  }

  dependencies {
    testImplementation libs.kafkaStreams_32
    testRuntimeOnly libs.junitJupiter
  }

  systemTestLibs {
    dependsOn testJar
  }
}

project(':streams:upgrade-system-tests-33') {
  base {
    archivesName = "kafka-streams-upgrade-system-tests-33"
  }

  dependencies {
    testImplementation libs.kafkaStreams_33
    testRuntimeOnly libs.junitJupiter
  }

  systemTestLibs {
    dependsOn testJar
  }
}

project(':streams:upgrade-system-tests-34') {
  base {
    archivesName = "kafka-streams-upgrade-system-tests-34"
  }

  dependencies {
    testImplementation libs.kafkaStreams_34
    testRuntimeOnly libs.junitJupiter
  }

  systemTestLibs {
    dependsOn testJar
  }
}

project(':streams:upgrade-system-tests-35') {
  base {
    archivesName = "kafka-streams-upgrade-system-tests-35"
  }

  dependencies {
    testImplementation libs.kafkaStreams_35
    testRuntimeOnly libs.junitJupiter
  }

  systemTestLibs {
    dependsOn testJar
  }
}

project(':streams:upgrade-system-tests-36') {
  base {
    archivesName = "kafka-streams-upgrade-system-tests-36"
  }

  dependencies {
    testImplementation libs.kafkaStreams_36
    testRuntimeOnly libs.junitJupiter
  }

  systemTestLibs {
    dependsOn testJar
  }
}

project(':streams:upgrade-system-tests-37') {
  base {
    archivesName = "kafka-streams-upgrade-system-tests-37"
  }

  dependencies {
    testImplementation libs.kafkaStreams_37
    testRuntimeOnly libs.junitJupiter
  }

  systemTestLibs {
    dependsOn testJar
  }
}

project(':streams:upgrade-system-tests-38') {
  base {
    archivesName = "kafka-streams-upgrade-system-tests-38"
  }

  dependencies {
    testImplementation libs.kafkaStreams_38
    testRuntimeOnly libs.junitJupiter
  }

  systemTestLibs {
    dependsOn testJar
  }
}

project(':jmh-benchmarks') {

  apply plugin: 'com.github.johnrengelman.shadow'

  shadowJar {
    archiveBaseName = 'kafka-jmh-benchmarks'
  }

  dependencies {
    implementation(project(':core')) {
      // jmh requires jopt 4.x while `core` depends on 5.0, they are not binary compatible
      exclude group: 'net.sf.jopt-simple', module: 'jopt-simple'
    }
    implementation project(':server-common')
    implementation project(':server')
    implementation project(':raft')
    implementation project(':clients')
    implementation project(':group-coordinator')
    implementation project(':group-coordinator:group-coordinator-api')
    implementation project(':metadata')
    implementation project(':storage')
    implementation project(':streams')
    implementation project(':core')
    implementation project(':connect:api')
    implementation project(':connect:transforms')
    implementation project(':connect:json')
    implementation project(':clients').sourceSets.test.output
    implementation project(':core').sourceSets.test.output
    implementation project(':server-common').sourceSets.test.output

    implementation libs.jmhCore
    annotationProcessor libs.jmhGeneratorAnnProcess
    implementation libs.jmhCoreBenchmarks
    implementation libs.jacksonDatabind
    implementation libs.metrics
    implementation libs.mockitoCore
    implementation libs.slf4jReload4j
    implementation libs.scalaLibrary
    implementation libs.scalaJava8Compat
  }

  tasks.withType(JavaCompile) {
    // Suppress warning caused by code generated by jmh: `warning: [cast] redundant cast to long`
    options.compilerArgs << "-Xlint:-cast"
  }

  jar {
    manifest {
      attributes "Main-Class": "org.openjdk.jmh.Main"
    }
  }

  checkstyle {
    configProperties = checkstyleConfigProperties("import-control-jmh-benchmarks.xml")
  }

  task jmh(type: JavaExec, dependsOn: [':jmh-benchmarks:clean', ':jmh-benchmarks:shadowJar']) {

    mainClass = "-jar"

    doFirst {
      if (System.getProperty("jmhArgs")) {
          args System.getProperty("jmhArgs").split(' ')
      }
      args = [shadowJar.archivePath, *args]
    }
  }

  javadoc {
     enabled = false
  }
}

project(':log4j-appender') {
  base {
    archivesName = "kafka-log4j-appender"
  }

  dependencies {
    implementation project(':clients')
    implementation libs.slf4jReload4j

    testImplementation project(':clients').sourceSets.test.output
    testImplementation libs.junitJupiter
    testImplementation libs.hamcrest
    testImplementation libs.mockitoCore

    testRuntimeOnly libs.junitPlatformLanucher
  }

  javadoc {
    enabled = false
  }

}

project(':connect:api') {
  base {
    archivesName = "connect-api"
  }

  dependencies {
    api project(':clients')
    implementation libs.slf4jApi
    implementation libs.jaxrsApi

    testImplementation libs.junitJupiter
    testRuntimeOnly libs.junitPlatformLanucher
    testRuntimeOnly libs.slf4jReload4j
    testImplementation project(':clients').sourceSets.test.output
  }

  javadoc {
    include "**/org/apache/kafka/connect/**" // needed for the `aggregatedJavadoc` task
  }

  tasks.create(name: "copyDependantLibs", type: Copy) {
    from (configurations.testRuntimeClasspath) {
      include('slf4j-log4j12*')
      include('reload4j*jar')
    }
    from (configurations.runtimeClasspath) {
      exclude('kafka-clients*')
      exclude('connect-*')
    }
    into "$buildDir/dependant-libs"
    duplicatesStrategy 'exclude'
  }

  jar {
    dependsOn copyDependantLibs
  }
}

project(':connect:transforms') {
  base {
    archivesName = "connect-transforms"
  }

  dependencies {
    api project(':connect:api')

    implementation libs.slf4jApi

    testImplementation libs.junitJupiter

    testRuntimeOnly libs.slf4jReload4j
    testRuntimeOnly libs.junitPlatformLanucher
    testImplementation project(':clients').sourceSets.test.output
  }

  javadoc {
    enabled = false
  }

  tasks.create(name: "copyDependantLibs", type: Copy) {
    from (configurations.testRuntimeClasspath) {
      include('slf4j-log4j12*')
      include('reload4j*jar')
    }
    from (configurations.runtimeClasspath) {
      exclude('kafka-clients*')
      exclude('connect-*')
    }
    into "$buildDir/dependant-libs"
    duplicatesStrategy 'exclude'
  }

  jar {
    dependsOn copyDependantLibs
  }
}

project(':connect:json') {
  base {
    archivesName = "connect-json"
  }

  dependencies {
    api project(':connect:api')

    api libs.jacksonDatabind
    api libs.jacksonJDK8Datatypes
    api libs.jacksonAfterburner

    implementation libs.slf4jApi

    testImplementation libs.junitJupiter

    testRuntimeOnly libs.slf4jReload4j
    testRuntimeOnly libs.junitPlatformLanucher
    testImplementation project(':clients').sourceSets.test.output
  }

  javadoc {
    enabled = false
  }

  tasks.create(name: "copyDependantLibs", type: Copy) {
    from (configurations.testRuntimeClasspath) {
      include('slf4j-log4j12*')
      include('reload4j*jar')
    }
    from (configurations.runtimeClasspath) {
      exclude('kafka-clients*')
      exclude('connect-*')
    }
    into "$buildDir/dependant-libs"
    duplicatesStrategy 'exclude'
  }

  jar {
    dependsOn copyDependantLibs
  }
}

project(':connect:runtime') {
  configurations {
    swagger
  }

  base {
    archivesName = "connect-runtime"
  }

  dependencies {
    // connect-runtime is used in tests, use `api` for modules below for backwards compatibility even though
    // applications should generally not depend on `connect-runtime`
    api project(':connect:api')
    api project(':clients')
    api project(':connect:json')
    api project(':connect:transforms')

    implementation libs.slf4jApi
    implementation libs.reload4j
    implementation libs.jose4j                    // for SASL/OAUTHBEARER JWT validation
    implementation libs.jacksonAnnotations
    implementation libs.jacksonJaxrsJsonProvider
    implementation libs.jerseyContainerServlet
    implementation libs.jerseyHk2
    implementation libs.jaxbApi // Jersey dependency that was available in the JDK before Java 9
    implementation libs.activation // Jersey dependency that was available in the JDK before Java 9
    implementation libs.jettyServer
    implementation libs.jettyServlet
    implementation libs.jettyServlets
    implementation libs.jettyClient
    implementation libs.reflections
    implementation libs.mavenArtifact
    implementation libs.swaggerAnnotations

    // We use this library to generate OpenAPI docs for the REST API, but we don't want or need it at compile
    // or run time. So, we add it to a separate configuration, which we use later on during docs generation
    swagger libs.swaggerJaxrs2

    testImplementation project(':clients').sourceSets.test.output
    testImplementation project(':core')
    testImplementation project(':metadata')
    testImplementation project(':server-common')
    testImplementation project(':core').sourceSets.test.output
    testImplementation project(':server-common')
    testImplementation project(':server')
    testImplementation project(':group-coordinator')
    testImplementation project(':storage')
    testImplementation project(':connect:test-plugins')
    testImplementation project(':server-common').sourceSets.test.output

    testImplementation libs.junitJupiter
    testImplementation libs.mockitoCore
    testImplementation libs.hamcrest
    testImplementation libs.mockitoJunitJupiter
    testImplementation libs.httpclient

    testRuntimeOnly libs.slf4jReload4j
    testRuntimeOnly libs.bcpkix
    testRuntimeOnly libs.junitPlatformLanucher
  }

  javadoc {
    enabled = false
  }

  tasks.create(name: "copyDependantLibs", type: Copy) {
    from (configurations.testRuntimeClasspath) {
      // No need to copy log4j since the module has an explicit dependency on that
      include('slf4j-log4j12*')
    }
    from (configurations.runtimeClasspath) {
      exclude('kafka-clients*')
      exclude('connect-*')
    }
    into "$buildDir/dependant-libs"
    duplicatesStrategy 'exclude'
  }

  jar {
    dependsOn copyDependantLibs
  }

  task genConnectConfigDocs(type: JavaExec) {
    classpath = sourceSets.main.runtimeClasspath
    mainClass = 'org.apache.kafka.connect.runtime.distributed.DistributedConfig'
    if( !generatedDocsDir.exists() ) { generatedDocsDir.mkdirs() }
    standardOutput = new File(generatedDocsDir, "connect_config.html").newOutputStream()
  }

  task genSinkConnectorConfigDocs(type: JavaExec) {
    classpath = sourceSets.main.runtimeClasspath
    mainClass = 'org.apache.kafka.connect.runtime.SinkConnectorConfig'
    if( !generatedDocsDir.exists() ) { generatedDocsDir.mkdirs() }
    standardOutput = new File(generatedDocsDir, "sink_connector_config.html").newOutputStream()
  }

  task genSourceConnectorConfigDocs(type: JavaExec) {
    classpath = sourceSets.main.runtimeClasspath
    mainClass = 'org.apache.kafka.connect.runtime.SourceConnectorConfig'
    if( !generatedDocsDir.exists() ) { generatedDocsDir.mkdirs() }
    standardOutput = new File(generatedDocsDir, "source_connector_config.html").newOutputStream()
  }

  task genConnectTransformationDocs(type: JavaExec) {
    classpath = sourceSets.main.runtimeClasspath
    mainClass = 'org.apache.kafka.connect.tools.TransformationDoc'
    if( !generatedDocsDir.exists() ) { generatedDocsDir.mkdirs() }
    standardOutput = new File(generatedDocsDir, "connect_transforms.html").newOutputStream()
  }

  task genConnectPredicateDocs(type: JavaExec) {
    classpath = sourceSets.main.runtimeClasspath
    mainClass = 'org.apache.kafka.connect.tools.PredicateDoc'
    if( !generatedDocsDir.exists() ) { generatedDocsDir.mkdirs() }
    standardOutput = new File(generatedDocsDir, "connect_predicates.html").newOutputStream()
  }

  task genConnectMetricsDocs(type: JavaExec) {
    classpath = sourceSets.main.runtimeClasspath
    mainClass = 'org.apache.kafka.connect.runtime.ConnectMetrics'
    if( !generatedDocsDir.exists() ) { generatedDocsDir.mkdirs() }
    standardOutput = new File(generatedDocsDir, "connect_metrics.html").newOutputStream()
  }

  task setVersionInOpenAPISpec(type: Copy) {
    from "$rootDir/gradle/openapi.template"
    into "$buildDir/resources/docs"
    rename ('openapi.template', 'openapi.yaml')
    expand(kafkaVersion: "$rootProject.version")
  }

  task genConnectOpenAPIDocs(type: io.swagger.v3.plugins.gradle.tasks.ResolveTask, dependsOn: setVersionInOpenAPISpec) {
    classpath = sourceSets.main.runtimeClasspath

    buildClasspath = classpath + configurations.swagger
    outputFileName = 'connect_rest'
    outputFormat = 'YAML'
    prettyPrint = 'TRUE'
    sortOutput = 'TRUE'
    openApiFile = file("$buildDir/resources/docs/openapi.yaml")
    resourcePackages = ['org.apache.kafka.connect.runtime.rest.resources']
    if( !generatedDocsDir.exists() ) { generatedDocsDir.mkdirs() }
    outputDir = file(generatedDocsDir)
  }

}

project(':connect:file') {
  base {
    archivesName = "connect-file"
  }

  dependencies {
    implementation project(':connect:api')
    implementation libs.slf4jApi

    testImplementation libs.junitJupiter
    testImplementation libs.mockitoCore

    testRuntimeOnly libs.slf4jReload4j
    testRuntimeOnly libs.junitPlatformLanucher
    testImplementation project(':clients').sourceSets.test.output
    testImplementation project(':connect:runtime')
    testImplementation project(':connect:runtime').sourceSets.test.output
    testImplementation project(':core')
    testImplementation project(':core').sourceSets.test.output
    testImplementation project(':server-common').sourceSets.test.output
  }

  javadoc {
    enabled = false
  }

  tasks.create(name: "copyDependantLibs", type: Copy) {
    from (configurations.testRuntimeClasspath) {
      include('slf4j-log4j12*')
      include('reload4j*jar')
    }
    from (configurations.runtimeClasspath) {
      exclude('kafka-clients*')
      exclude('connect-*')
    }
    into "$buildDir/dependant-libs"
    duplicatesStrategy 'exclude'
  }

  jar {
    dependsOn copyDependantLibs
  }
}

project(':connect:basic-auth-extension') {
  base {
    archivesName = "connect-basic-auth-extension"
  }

  dependencies {
    implementation project(':connect:api')
    implementation libs.slf4jApi
    implementation libs.jaxrsApi
    implementation libs.jaxAnnotationApi

    testImplementation libs.bcpkix
    testImplementation libs.mockitoCore
    testImplementation libs.junitJupiter
    testImplementation project(':clients').sourceSets.test.output

    testRuntimeOnly libs.slf4jReload4j
    testRuntimeOnly libs.jerseyContainerServlet
    testRuntimeOnly libs.junitPlatformLanucher
  }

  javadoc {
    enabled = false
  }

  tasks.create(name: "copyDependantLibs", type: Copy) {
    from (configurations.testRuntimeClasspath) {
      include('slf4j-log4j12*')
      include('reload4j*jar')
    }
    from (configurations.runtimeClasspath) {
      exclude('kafka-clients*')
      exclude('connect-*')
    }
    into "$buildDir/dependant-libs"
    duplicatesStrategy 'exclude'
  }

  jar {
    dependsOn copyDependantLibs
  }
}

project(':connect:mirror') {
  base {
    archivesName = "connect-mirror"
  }

  dependencies {
    implementation project(':connect:api')
    implementation project(':connect:runtime')
    implementation project(':connect:mirror-client')
    implementation project(':clients')

    implementation libs.argparse4j
    implementation libs.jacksonAnnotations
    implementation libs.slf4jApi
    implementation libs.jacksonAnnotations
    implementation libs.jacksonJaxrsJsonProvider
    implementation libs.jerseyContainerServlet
    implementation libs.jerseyHk2
    implementation libs.jaxbApi // Jersey dependency that was available in the JDK before Java 9
    implementation libs.activation // Jersey dependency that was available in the JDK before Java 9
    implementation libs.jettyServer
    implementation libs.jettyServlet
    implementation libs.jettyServlets
    implementation libs.jettyClient
    implementation libs.swaggerAnnotations

    testImplementation libs.junitJupiter
    testImplementation libs.reload4j
    testImplementation libs.mockitoCore
    testImplementation project(':clients').sourceSets.test.output
    testImplementation project(':connect:runtime').sourceSets.test.output
    testImplementation project(':core')
    testImplementation project(':core').sourceSets.test.output
    testImplementation project(':server')
    testImplementation project(':server-common').sourceSets.test.output

    testRuntimeOnly project(':connect:runtime')
    testRuntimeOnly libs.slf4jReload4j
    testRuntimeOnly libs.bcpkix
    testRuntimeOnly libs.junitPlatformLanucher
  }

  javadoc {
    enabled = false
  }

  tasks.create(name: "copyDependantLibs", type: Copy) {
    from (configurations.testRuntimeClasspath) {
      include('slf4j-log4j12*')
      include('reload4j*jar')
    }
    from (configurations.runtimeClasspath) {
      exclude('kafka-clients*')
      exclude('connect-*')
    }
    into "$buildDir/dependant-libs"
    duplicatesStrategy 'exclude'
  }

  task genMirrorConnectorConfigDocs(type: JavaExec) {
    classpath = sourceSets.main.runtimeClasspath
    mainClass = 'org.apache.kafka.connect.mirror.MirrorConnectorConfig'
    if( !generatedDocsDir.exists() ) { generatedDocsDir.mkdirs() }
    standardOutput = new File(generatedDocsDir, "mirror_connector_config.html").newOutputStream()
  }

  task genMirrorSourceConfigDocs(type: JavaExec) {
    classpath = sourceSets.main.runtimeClasspath
    mainClass = 'org.apache.kafka.connect.mirror.MirrorSourceConfig'
    if( !generatedDocsDir.exists() ) { generatedDocsDir.mkdirs() }
    standardOutput = new File(generatedDocsDir, "mirror_source_config.html").newOutputStream()
  }

  task genMirrorCheckpointConfigDocs(type: JavaExec) {
    classpath = sourceSets.main.runtimeClasspath
    mainClass = 'org.apache.kafka.connect.mirror.MirrorCheckpointConfig'
    if( !generatedDocsDir.exists() ) { generatedDocsDir.mkdirs() }
    standardOutput = new File(generatedDocsDir, "mirror_checkpoint_config.html").newOutputStream()
  }

  task genMirrorHeartbeatConfigDocs(type: JavaExec) {
    classpath = sourceSets.main.runtimeClasspath
    mainClass = 'org.apache.kafka.connect.mirror.MirrorHeartbeatConfig'
    if( !generatedDocsDir.exists() ) { generatedDocsDir.mkdirs() }
    standardOutput = new File(generatedDocsDir, "mirror_heartbeat_config.html").newOutputStream()
  }

  jar {
    dependsOn copyDependantLibs
  }
}

project(':connect:mirror-client') {
  base {
    archivesName = "connect-mirror-client"
  }

  dependencies {
    implementation project(':clients')
    implementation libs.slf4jApi

    testImplementation libs.junitJupiter
    testImplementation project(':clients').sourceSets.test.output

    testRuntimeOnly libs.slf4jReload4j
    testRuntimeOnly libs.junitPlatformLanucher
  }

  javadoc {
    enabled = true
  }

  tasks.create(name: "copyDependantLibs", type: Copy) {
    from (configurations.testRuntimeClasspath) {
      include('slf4j-log4j12*')
      include('reload4j*jar')
    }
    from (configurations.runtimeClasspath) {
      exclude('kafka-clients*')
      exclude('connect-*')
    }
    into "$buildDir/dependant-libs"
    duplicatesStrategy 'exclude'
  }

  jar {
    dependsOn copyDependantLibs
  }
}

project(':connect:test-plugins') {
  base {
    archivesName = "connect-test-plugins"
  }

  dependencies {
    api project(':connect:api')

    implementation project(':server-common')
    implementation libs.slf4jApi
    implementation libs.jacksonDatabind
  }
}

task aggregatedJavadoc(type: Javadoc, dependsOn: compileJava) {
  def projectsWithJavadoc = subprojects.findAll { it.javadoc.enabled }
  source = projectsWithJavadoc.collect { it.sourceSets.main.allJava }
  classpath = files(projectsWithJavadoc.collect { it.sourceSets.main.compileClasspath })
  includes = projectsWithJavadoc.collectMany { it.javadoc.getIncludes() }
  excludes = projectsWithJavadoc.collectMany { it.javadoc.getExcludes() }
}<|MERGE_RESOLUTION|>--- conflicted
+++ resolved
@@ -2223,26 +2223,11 @@
   }
 
   dependencies {
-<<<<<<< HEAD
-    implementation (project(':clients')){
-      exclude group: 'org.slf4j', module: '*'
-    }
-    implementation (project(':server-common')){
-      exclude group: 'org.slf4j', module: '*'
-    }
-    implementation (project(':log4j-appender')){
-      exclude group: 'org.slf4j', module: '*'
-    }
-    implementation project(':automq-shell')
-
-    implementation project(':storage')
-=======
     implementation project(':clients')
     implementation project(':metadata')
     implementation project(':storage')
     implementation project(':server')
     implementation project(':server-common')
->>>>>>> 398b4c4f
     implementation project(':connect:runtime')
     implementation project(':tools:tools-api')
     implementation project(':transaction-coordinator')
@@ -2257,6 +2242,10 @@
     implementation libs.awsSdkAuth
     implementation libs.hdrHistogram
     implementation libs.spotbugsAnnotations
+
+    // AutoMQ inject start
+    implementation project(':automq-shell')
+    // AutoMQ inject end
 
     // for SASL/OAUTHBEARER JWT validation
     implementation (libs.jose4j){
