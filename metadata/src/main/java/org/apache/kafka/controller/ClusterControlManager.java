--- conflicted
+++ resolved
@@ -198,14 +198,9 @@
                 brokerUncleanShutdownHandler,
                 // AutoMQ inject start
                 quorumVoters,
-<<<<<<< HEAD
-                kvControlManager
-                // AutoMQ inject end
-=======
                 kvControlManager,
                 // AutoMQ inject end
                 interBrokerListenerName
->>>>>>> 5ae27285
             );
         }
     }
@@ -342,14 +337,9 @@
         BrokerUncleanShutdownHandler brokerUncleanShutdownHandler,
         // AutoMQ inject start
         List<String> quorumVoters,
-<<<<<<< HEAD
-        KVControlManager kvControlManager
-        // AutoMQ inject end
-=======
         KVControlManager kvControlManager,
         // AutoMQ inject end
         String interBrokerListenerName
->>>>>>> 5ae27285
     ) {
         this.logContext = logContext;
         this.clusterId = clusterId;
