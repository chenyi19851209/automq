--- conflicted
+++ resolved
@@ -99,13 +99,8 @@
                             initialOffset: Long = 0L): Unit = {
     log.append(lastOffset = initialOffset + records.size - 1,
       largestTimestamp = records.head.timestamp,
-<<<<<<< HEAD
-      offsetOfMaxTimestamp = initialOffset,
-      records = MemoryRecords.withRecords(initialOffset, CompressionType.NONE, 0, records.toList : _*))
-=======
       shallowOffsetOfMaxTimestamp = initialOffset,
       records = MemoryRecords.withRecords(initialOffset, Compression.NONE, 0, records.toList : _*))
->>>>>>> 0971924e
   }
 
   private def readRecords(log: LocalLog = log,
