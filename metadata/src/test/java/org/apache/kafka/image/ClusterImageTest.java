/*
 * Licensed to the Apache Software Foundation (ASF) under one or more
 * contributor license agreements. See the NOTICE file distributed with
 * this work for additional information regarding copyright ownership.
 * The ASF licenses this file to You under the Apache License, Version 2.0
 * (the "License"); you may not use this file except in compliance with
 * the License. You may obtain a copy of the License at
 *
 *    http://www.apache.org/licenses/LICENSE-2.0
 *
 * Unless required by applicable law or agreed to in writing, software
 * distributed under the License is distributed on an "AS IS" BASIS,
 * WITHOUT WARRANTIES OR CONDITIONS OF ANY KIND, either express or implied.
 * See the License for the specific language governing permissions and
 * limitations under the License.
 */

package org.apache.kafka.image;

import org.apache.kafka.common.Endpoint;
import org.apache.kafka.common.Uuid;
import org.apache.kafka.common.metadata.BrokerRegistrationChangeRecord;
import org.apache.kafka.common.metadata.FenceBrokerRecord;
import org.apache.kafka.common.metadata.RegisterBrokerRecord;
import org.apache.kafka.common.metadata.RegisterBrokerRecord.BrokerEndpoint;
import org.apache.kafka.common.metadata.RegisterBrokerRecord.BrokerEndpointCollection;
import org.apache.kafka.common.metadata.RegisterBrokerRecord.BrokerFeature;
import org.apache.kafka.common.metadata.RegisterBrokerRecord.BrokerFeatureCollection;
import org.apache.kafka.common.metadata.RegisterControllerRecord;
import org.apache.kafka.common.metadata.RegisterControllerRecord.ControllerEndpoint;
import org.apache.kafka.common.metadata.RegisterControllerRecord.ControllerEndpointCollection;
import org.apache.kafka.common.metadata.UnfenceBrokerRecord;
import org.apache.kafka.common.metadata.UnregisterBrokerRecord;
import org.apache.kafka.common.security.auth.SecurityProtocol;
import org.apache.kafka.image.writer.ImageWriterOptions;
import org.apache.kafka.image.writer.RecordListWriter;
import org.apache.kafka.metadata.BrokerRegistration;
import org.apache.kafka.metadata.BrokerRegistrationInControlledShutdownChange;
import org.apache.kafka.metadata.ControllerRegistration;
import org.apache.kafka.metadata.RecordTestUtils;
import org.apache.kafka.metadata.VersionRange;
import org.apache.kafka.server.common.ApiMessageAndVersion;
import org.apache.kafka.server.common.MetadataVersion;
import org.junit.jupiter.api.Test;
import org.junit.jupiter.api.Timeout;

import java.util.ArrayList;
import java.util.Arrays;
import java.util.Collections;
import java.util.HashMap;
import java.util.List;
import java.util.Map;
import java.util.Optional;
import java.util.concurrent.atomic.AtomicReference;

import static org.apache.kafka.common.metadata.MetadataRecordType.BROKER_REGISTRATION_CHANGE_RECORD;
import static org.apache.kafka.common.metadata.MetadataRecordType.FENCE_BROKER_RECORD;
import static org.apache.kafka.common.metadata.MetadataRecordType.REGISTER_BROKER_RECORD;
import static org.apache.kafka.common.metadata.MetadataRecordType.UNFENCE_BROKER_RECORD;
import static org.junit.jupiter.api.Assertions.assertEquals;


@Timeout(value = 40)
public class ClusterImageTest {

    public static final ClusterImage IMAGE1;

    static final List<ApiMessageAndVersion> DELTA1_RECORDS;

    static final ClusterDelta DELTA1;

    static final ClusterImage IMAGE2;

    static final List<ApiMessageAndVersion> DELTA2_RECORDS;

    static final ClusterDelta DELTA2;

    static final ClusterImage IMAGE3;

    static {
        Map<Integer, BrokerRegistration> map1 = new HashMap<>();
        map1.put(0, new BrokerRegistration.Builder().
            setId(0).
            setEpoch(1000).
            setIncarnationId(Uuid.fromString("vZKYST0pSA2HO5x_6hoO2Q")).
            setListeners(Arrays.asList(new Endpoint("PLAINTEXT", SecurityProtocol.PLAINTEXT, "localhost", 9092))).
            setSupportedFeatures(Collections.singletonMap("foo", VersionRange.of((short) 1, (short) 3))).
            setRack(Optional.empty()).
            setFenced(true).
            setInControlledShutdown(false).build());
        map1.put(1, new BrokerRegistration.Builder().
            setId(1).
            setEpoch(1001).
            setIncarnationId(Uuid.fromString("U52uRe20RsGI0RvpcTx33Q")).
            setListeners(Arrays.asList(new Endpoint("PLAINTEXT", SecurityProtocol.PLAINTEXT, "localhost", 9093))).
            setSupportedFeatures(Collections.singletonMap("foo", VersionRange.of((short) 1, (short) 3))).
            setRack(Optional.empty()).
            setFenced(false).
            setInControlledShutdown(false).build());
        map1.put(2, new BrokerRegistration.Builder().
            setId(2).
            setEpoch(123).
            setIncarnationId(Uuid.fromString("hr4TVh3YQiu3p16Awkka6w")).
            setListeners(Arrays.asList(new Endpoint("PLAINTEXT", SecurityProtocol.PLAINTEXT, "localhost", 9094))).
            setSupportedFeatures(Collections.emptyMap()).
            setRack(Optional.of("arack")).
            setFenced(false).
            setInControlledShutdown(false).build());
        Map<Integer, ControllerRegistration> cmap1 = new HashMap<>();
        cmap1.put(1000, new ControllerRegistration.Builder().
            setId(1000).
            setIncarnationId(Uuid.fromString("9ABu6HEgRuS-hjHLgC4cHw")).
            setZkMigrationReady(false).
            setListeners(Collections.singletonMap("PLAINTEXT",
                    new Endpoint("PLAINTEXT", SecurityProtocol.PLAINTEXT, "localhost", 19092))).
            setSupportedFeatures(Collections.emptyMap()).build());
        IMAGE1 = new ClusterImage(map1, cmap1, 0);

        DELTA1_RECORDS = new ArrayList<>();
        // unfence b0
        DELTA1_RECORDS.add(new ApiMessageAndVersion(new UnfenceBrokerRecord().
            setId(0).setEpoch(1000), UNFENCE_BROKER_RECORD.highestSupportedVersion()));
        // fence b1
        DELTA1_RECORDS.add(new ApiMessageAndVersion(new FenceBrokerRecord().
            setId(1).setEpoch(1001), FENCE_BROKER_RECORD.highestSupportedVersion()));
        // mark b0 in controlled shutdown
        DELTA1_RECORDS.add(new ApiMessageAndVersion(new BrokerRegistrationChangeRecord().
            setBrokerId(0).setBrokerEpoch(1000).setInControlledShutdown(
                BrokerRegistrationInControlledShutdownChange.IN_CONTROLLED_SHUTDOWN.value()),
            BROKER_REGISTRATION_CHANGE_RECORD.highestSupportedVersion()));
        // unregister b2
        DELTA1_RECORDS.add(new ApiMessageAndVersion(new UnregisterBrokerRecord().
            setBrokerId(2).setBrokerEpoch(123),
            (short) 0));

        ControllerEndpointCollection endpointsFor1001 = new ControllerEndpointCollection();
        endpointsFor1001.add(new ControllerEndpoint().
            setHost("localhost").
            setName("PLAINTEXT").
            setPort(19093).
            setSecurityProtocol(SecurityProtocol.PLAINTEXT.id));
        DELTA1_RECORDS.add(new ApiMessageAndVersion(new RegisterControllerRecord().
            setControllerId(1001).
            setIncarnationId(Uuid.fromString("FdEHF-IqScKfYyjZ1CjfNQ")).
            setZkMigrationReady(true).
            setEndPoints(endpointsFor1001),
            (short) 0));

        DELTA1 = new ClusterDelta(IMAGE1);
        RecordTestUtils.replayAll(DELTA1, DELTA1_RECORDS);

        Map<Integer, BrokerRegistration> map2 = new HashMap<>();
        map2.put(0, new BrokerRegistration.Builder().
            setId(0).
            setEpoch(1000).
            setIncarnationId(Uuid.fromString("vZKYST0pSA2HO5x_6hoO2Q")).
            setListeners(Arrays.asList(new Endpoint("PLAINTEXT", SecurityProtocol.PLAINTEXT, "localhost", 9092))).
            setSupportedFeatures(Collections.singletonMap("foo", VersionRange.of((short) 1, (short) 3))).
            setRack(Optional.empty()).
            setFenced(false).
            setInControlledShutdown(true).build());
        map2.put(1, new BrokerRegistration.Builder().
            setId(1).
            setEpoch(1001).
            setIncarnationId(Uuid.fromString("U52uRe20RsGI0RvpcTx33Q")).
            setListeners(Arrays.asList(new Endpoint("PLAINTEXT", SecurityProtocol.PLAINTEXT, "localhost", 9093))).
            setSupportedFeatures(Collections.singletonMap("foo", VersionRange.of((short) 1, (short) 3))).
            setRack(Optional.empty()).
            setFenced(true).
            setInControlledShutdown(false).build());
        Map<Integer, ControllerRegistration> cmap2 = new HashMap<>(cmap1);
        cmap2.put(1001, new ControllerRegistration.Builder().
            setId(1001).
            setIncarnationId(Uuid.fromString("FdEHF-IqScKfYyjZ1CjfNQ")).
            setZkMigrationReady(true).
            setListeners(Collections.singletonMap("PLAINTEXT",
                new Endpoint("PLAINTEXT", SecurityProtocol.PLAINTEXT, "localhost", 19093))).
            setSupportedFeatures(Collections.emptyMap()).build());
<<<<<<< HEAD
        IMAGE2 = new ClusterImage(map2, cmap2, 0);
=======
        IMAGE2 = new ClusterImage(map2, cmap2);

        DELTA2_RECORDS = new ArrayList<>(DELTA1_RECORDS);
        // fence b0
        DELTA2_RECORDS.add(new ApiMessageAndVersion(new FenceBrokerRecord().
            setId(0).setEpoch(1000), FENCE_BROKER_RECORD.highestSupportedVersion()));
        // unfence b1
        DELTA2_RECORDS.add(new ApiMessageAndVersion(new UnfenceBrokerRecord().
            setId(1).setEpoch(1001), UNFENCE_BROKER_RECORD.highestSupportedVersion()));
        // mark b0 as not in controlled shutdown
        DELTA2_RECORDS.add(new ApiMessageAndVersion(new BrokerRegistrationChangeRecord().
            setBrokerId(0).setBrokerEpoch(1000).setInControlledShutdown(
                BrokerRegistrationInControlledShutdownChange.NONE.value()),
            BROKER_REGISTRATION_CHANGE_RECORD.highestSupportedVersion()));
        // re-register b2
        DELTA2_RECORDS.add(new ApiMessageAndVersion(new RegisterBrokerRecord().
            setBrokerId(2).setIsMigratingZkBroker(true).setIncarnationId(Uuid.fromString("Am5Yse7GQxaw0b2alM74bP")).
            setBrokerEpoch(1002).setEndPoints(new BrokerEndpointCollection(
                Arrays.asList(new BrokerEndpoint().setName("PLAINTEXT").setHost("localhost").
                    setPort(9094).setSecurityProtocol((short) 0)).iterator())).
            setFeatures(new BrokerFeatureCollection(
                Collections.singleton(new BrokerFeature().
                    setName(MetadataVersion.FEATURE_NAME).
                    setMinSupportedVersion(MetadataVersion.IBP_3_3_IV3.featureLevel()).
                    setMaxSupportedVersion(MetadataVersion.IBP_3_6_IV0.featureLevel())).iterator())).
            setRack("rack3"),
            REGISTER_BROKER_RECORD.highestSupportedVersion()));

        DELTA2 = new ClusterDelta(IMAGE2);
        RecordTestUtils.replayAll(DELTA2, DELTA2_RECORDS);

        Map<Integer, BrokerRegistration> map3 = new HashMap<>();
        map3.put(0, new BrokerRegistration.Builder().
            setId(0).
            setEpoch(1000).
            setIncarnationId(Uuid.fromString("vZKYST0pSA2HO5x_6hoO2Q")).
            setListeners(Arrays.asList(new Endpoint("PLAINTEXT", SecurityProtocol.PLAINTEXT, "localhost", 9092))).
            setSupportedFeatures(Collections.singletonMap("foo", VersionRange.of((short) 1, (short) 3))).
            setRack(Optional.empty()).
            setFenced(true).
            setInControlledShutdown(true).build());
        map3.put(1, new BrokerRegistration.Builder().
            setId(1).
            setEpoch(1001).
            setIncarnationId(Uuid.fromString("U52uRe20RsGI0RvpcTx33Q")).
            setListeners(Arrays.asList(new Endpoint("PLAINTEXT", SecurityProtocol.PLAINTEXT, "localhost", 9093))).
            setSupportedFeatures(Collections.singletonMap("foo", VersionRange.of((short) 1, (short) 3))).
            setRack(Optional.empty()).
            setFenced(false).
            setInControlledShutdown(false).build());
        map3.put(2, new BrokerRegistration.Builder().
            setId(2).
            setEpoch(1002).
            setIncarnationId(Uuid.fromString("Am5Yse7GQxaw0b2alM74bP")).
            setListeners(Arrays.asList(new Endpoint("PLAINTEXT", SecurityProtocol.PLAINTEXT, "localhost", 9094))).
            setSupportedFeatures(Collections.singletonMap("metadata.version",
                VersionRange.of(MetadataVersion.IBP_3_3_IV3.featureLevel(), MetadataVersion.IBP_3_6_IV0.featureLevel()))).
            setRack(Optional.of("rack3")).
            setFenced(true).
            setIsMigratingZkBroker(true).build());

        IMAGE3 = new ClusterImage(map3, cmap2);
>>>>>>> 0971924e
    }

    @Test
    public void testEmptyImageRoundTrip() {
        testToImage(ClusterImage.EMPTY);
    }

    @Test
    public void testImage1RoundTrip() {
        testToImage(IMAGE1);
    }

    @Test
    public void testApplyDelta1() {
        assertEquals(IMAGE2, DELTA1.apply());
        // check image1 + delta1 = image2, since records for image1 + delta1 might differ from records from image2
        List<ApiMessageAndVersion> records = getImageRecords(IMAGE1);
        records.addAll(DELTA1_RECORDS);
        testToImage(IMAGE2, records);
    }

    @Test
    public void testImage2RoundTrip() {
        testToImage(IMAGE2);
    }

    @Test
    public void testApplyDelta2() {
        assertEquals(IMAGE3, DELTA2.apply());
        // check image2 + delta2 = image3, since records for image2 + delta2 might differ from records from image3
        List<ApiMessageAndVersion> records = getImageRecords(IMAGE2);
        records.addAll(DELTA2_RECORDS);
        testToImage(IMAGE3, records);
    }

    @Test
    public void testImage3RoundTrip() {
        testToImage(IMAGE3);
    }

    private static void testToImage(ClusterImage image) {
        testToImage(image, Optional.empty());
    }

    private static void testToImage(ClusterImage image, Optional<List<ApiMessageAndVersion>> fromRecords) {
        testToImage(image, fromRecords.orElseGet(() -> getImageRecords(image)));
    }

    private static void testToImage(ClusterImage image, List<ApiMessageAndVersion> fromRecords) {
        // test from empty image stopping each of the various intermediate images along the way
        new RecordTestUtils.TestThroughAllIntermediateImagesLeadingToFinalImageHelper<>(
            () -> ClusterImage.EMPTY,
            ClusterDelta::new
        ).test(image, fromRecords);
    }

    private static List<ApiMessageAndVersion> getImageRecords(ClusterImage image) {
        RecordListWriter writer = new RecordListWriter();
        image.write(writer, new ImageWriterOptions.Builder().build());
        return writer.records();
    }

    @Test
    public void testHandleLossOfControllerRegistrations() {
        ClusterImage testImage = new ClusterImage(Collections.emptyMap(),
            Collections.singletonMap(1000, new ControllerRegistration.Builder().
                setId(1000).
                setIncarnationId(Uuid.fromString("9ABu6HEgRuS-hjHLgC4cHw")).
                setListeners(Collections.singletonMap("PLAINTEXT",
                    new Endpoint("PLAINTEXT", SecurityProtocol.PLAINTEXT, "localhost", 19092))).
                setSupportedFeatures(Collections.emptyMap()).build()),
            0);
        RecordListWriter writer = new RecordListWriter();
        final AtomicReference<String> lossString = new AtomicReference<>("");
        testImage.write(writer, new ImageWriterOptions.Builder().
            setMetadataVersion(MetadataVersion.IBP_3_6_IV2).
            setLossHandler(loss -> lossString.compareAndSet("", loss.loss())).
                build());
        assertEquals("controller registration data", lossString.get());
    }
}<|MERGE_RESOLUTION|>--- conflicted
+++ resolved
@@ -176,9 +176,6 @@
             setListeners(Collections.singletonMap("PLAINTEXT",
                 new Endpoint("PLAINTEXT", SecurityProtocol.PLAINTEXT, "localhost", 19093))).
             setSupportedFeatures(Collections.emptyMap()).build());
-<<<<<<< HEAD
-        IMAGE2 = new ClusterImage(map2, cmap2, 0);
-=======
         IMAGE2 = new ClusterImage(map2, cmap2);
 
         DELTA2_RECORDS = new ArrayList<>(DELTA1_RECORDS);
@@ -241,7 +238,6 @@
             setIsMigratingZkBroker(true).build());
 
         IMAGE3 = new ClusterImage(map3, cmap2);
->>>>>>> 0971924e
     }
 
     @Test
