# Licensed to the Apache Software Foundation (ASF) under one or more
# contributor license agreements.  See the NOTICE file distributed with
# this work for additional information regarding copyright ownership.
# The ASF licenses this file to You under the Apache License, Version 2.0
# (the "License"); you may not use this file except in compliance with
# the License.  You may obtain a copy of the License at
#
#    http://www.apache.org/licenses/LICENSE-2.0
#
# Unless required by applicable law or agreed to in writing, software
# distributed under the License is distributed on an "AS IS" BASIS,
# WITHOUT WARRANTIES OR CONDITIONS OF ANY KIND, either express or implied.
# See the License for the specific language governing permissions and
# limitations under the License.

from kafkatest.services.zookeeper import ZookeeperService
from kafkatest.services.kafka import KafkaService, quorum, consumer_group
from kafkatest.services.console_consumer import ConsoleConsumer
from kafkatest.services.verifiable_producer import VerifiableProducer
from kafkatest.utils import is_int
from kafkatest.utils.transactions_utils import create_and_start_copiers

from ducktape.tests.test import Test
from ducktape.mark import matrix
from ducktape.mark.resource import cluster
from ducktape.utils.util import wait_until

import time

class TransactionsTest(Test):
    """Tests transactions by transactionally copying data from a source topic to
    a destination topic and killing the copy process as well as the broker
    randomly through the process. In the end we verify that the final output
    topic contains exactly one committed copy of each message in the input
    topic.
    """
    def __init__(self, test_context):
        """:type test_context: ducktape.tests.test.TestContext"""
        super(TransactionsTest, self).__init__(test_context=test_context)

        self.input_topic = "input-topic"
        self.output_topic = "output-topic"

        self.num_brokers = 3

        # Test parameters
        self.num_input_partitions = 2
        self.num_output_partitions = 3
        self.num_seed_messages = 100000
        self.transaction_size = 750

        # The transaction timeout should be lower than the progress timeout, but at
        # least as high as the request timeout (which is 30s by default). When the
        # client is hard-bounced, progress may depend on the previous transaction
        # being aborted. When the broker is hard-bounced, we may have to wait as
        # long as the request timeout to get a `Produce` response and we do not
        # want the coordinator timing out the transaction.
        self.transaction_timeout = 40000
        self.progress_timeout_sec = 60
        self.consumer_group = "transactions-test-consumer-group"

        self.zk = ZookeeperService(test_context, num_nodes=1) if quorum.for_test(test_context) == quorum.zk else None
        self.kafka = KafkaService(test_context,
                                  num_nodes=self.num_brokers,
                                  zk=self.zk,
                                  controller_num_nodes_override=1)

    def setUp(self):
        if self.zk:
            self.zk.start()

    def seed_messages(self, topic, num_seed_messages):
        seed_timeout_sec = 10000
        seed_producer = VerifiableProducer(context=self.test_context,
                                           num_nodes=1,
                                           kafka=self.kafka,
                                           topic=topic,
                                           message_validator=is_int,
                                           max_messages=num_seed_messages,
                                           enable_idempotence=True)
        seed_producer.start()
        wait_until(lambda: seed_producer.num_acked >= num_seed_messages,
                   timeout_sec=seed_timeout_sec,
                   err_msg="Producer failed to produce messages %d in %ds." %\
                   (self.num_seed_messages, seed_timeout_sec))
        return seed_producer.acked

    def get_messages_from_topic(self, topic, num_messages, group_protocol):
        consumer = self.start_consumer(topic, group_id="verifying_consumer", group_protocol=group_protocol)
        return self.drain_consumer(consumer, num_messages)

    def bounce_brokers(self, clean_shutdown):
       for node in self.kafka.nodes:
            if clean_shutdown:
                self.kafka.restart_node(node, clean_shutdown = True)
            else:
                self.kafka.stop_node(node, clean_shutdown = False)
                gracePeriodSecs = 5
                if self.zk:
                    wait_until(lambda: not self.kafka.pids(node) and not self.kafka.is_registered(node),
                               timeout_sec=self.kafka.zk_session_timeout + gracePeriodSecs,
                               err_msg="Failed to see timely deregistration of hard-killed broker %s" % str(node.account))
                else:
                    brokerSessionTimeoutSecs = 18
                    wait_until(lambda: not self.kafka.pids(node),
                               timeout_sec=brokerSessionTimeoutSecs + gracePeriodSecs,
                               err_msg="Failed to see timely disappearance of process for hard-killed broker %s" % str(node.account))
                    # Do not sleep. Recover ASAP.
                    # time.sleep(brokerSessionTimeoutSecs + gracePeriodSecs)
                self.kafka.start_node(node)

            self.kafka.await_no_under_replicated_partitions()

    def bounce_copiers(self, copiers, clean_shutdown):
        for _ in range(3):
            for copier in copiers:
                wait_until(lambda: copier.progress_percent() >= 20.0,
                           timeout_sec=self.progress_timeout_sec,
                           err_msg="%s : Message copier didn't make enough progress in %ds. Current progress: %s" \
                           % (copier.transactional_id, self.progress_timeout_sec, str(copier.progress_percent())))
                self.logger.info("%s - progress: %s" % (copier.transactional_id,
                                                        str(copier.progress_percent())))
                copier.restart(clean_shutdown)

<<<<<<< HEAD
    def create_and_start_copiers(self, input_topic, output_topic, num_copiers, use_group_metadata):
        copiers = []
        for i in range(0, num_copiers):
            copiers.append(self.create_and_start_message_copier(
                input_topic=input_topic,
                output_topic=output_topic,
                input_partition=i,
                transactional_id="copier-" + str(i),
                use_group_metadata=use_group_metadata
            ))
        return copiers

=======
>>>>>>> 0971924e
    def start_consumer(self, topic_to_read, group_id, group_protocol):
        consumer = ConsoleConsumer(context=self.test_context,
                                   num_nodes=1,
                                   kafka=self.kafka,
                                   topic=topic_to_read,
                                   group_id=group_id,
                                   message_validator=is_int,
                                   from_beginning=True,
                                   isolation_level="read_committed",
                                   consumer_properties=consumer_group.maybe_set_group_protocol(group_protocol))
        consumer.start()
        # ensure that the consumer is up.
        wait_until(lambda: (len(consumer.messages_consumed[1]) > 0) == True,
                   timeout_sec=60,
                   err_msg="Consumer failed to consume any messages for %ds" %\
                   60)
        return consumer

    def drain_consumer(self, consumer, num_messages):
        # wait until we read at least the expected number of messages.
        # This is a safe check because both failure modes will be caught:
        #  1. If we have 'num_seed_messages' but there are duplicates, then
        #     this is checked for later.
        #
        #  2. If we never reach 'num_seed_messages', then this will cause the
        #     test to fail.
        wait_until(lambda: len(consumer.messages_consumed[1]) >= num_messages,
                   timeout_sec=90,
                   err_msg="Consumer consumed only %d out of %d messages in %ds" %\
                   (len(consumer.messages_consumed[1]), num_messages, 90))
        consumer.stop()
        return consumer.messages_consumed[1]

    def copy_messages_transactionally(self, failure_mode, bounce_target,
                                      input_topic, output_topic,
                                      num_copiers, num_messages_to_copy,
                                      use_group_metadata, group_protocol):
        """Copies messages transactionally from the seeded input topic to the
        output topic, either bouncing brokers or clients in a hard and soft
        way as it goes.

        This method also consumes messages in read_committed mode from the
        output topic while the bounces and copy is going on.

        It returns the concurrently consumed messages.
        """
        copiers = create_and_start_copiers(test_context=self.test_context,
                                           kafka=self.kafka,
                                           consumer_group=self.consumer_group,
                                           input_topic=input_topic,
                                           output_topic=output_topic,
                                           transaction_size=self.transaction_size,
                                           transaction_timeout=self.transaction_timeout,
                                           num_copiers=num_copiers,
                                           use_group_metadata=use_group_metadata)
        concurrent_consumer = self.start_consumer(output_topic,
                                                  group_id="concurrent_consumer",
                                                  group_protocol=group_protocol)
        clean_shutdown = False
        if failure_mode == "clean_bounce":
            clean_shutdown = True

        if bounce_target == "brokers":
            self.bounce_brokers(clean_shutdown)
        elif bounce_target == "clients":
            self.bounce_copiers(copiers, clean_shutdown)

        copier_timeout_sec = 120
        for copier in copiers:
            wait_until(lambda: copier.is_done,
                       timeout_sec=copier_timeout_sec,
                       err_msg="%s - Failed to copy all messages in  %ds." %\
                       (copier.transactional_id, copier_timeout_sec))
        self.logger.info("finished copying messages")

        return self.drain_consumer(concurrent_consumer, num_messages_to_copy)

    def setup_topics(self):
        self.kafka.topics = {
            self.input_topic: {
                "partitions": self.num_input_partitions,
                "replication-factor": 3,
                "configs": {
                    "min.insync.replicas": 2
                }
            },
            self.output_topic: {
                "partitions": self.num_output_partitions,
                "replication-factor": 3,
                "configs": {
                    "min.insync.replicas": 2
                }
            }
        }

    @cluster(num_nodes=9)
    # @matrix(
    #     failure_mode=["hard_bounce", "clean_bounce"],
    #     bounce_target=["brokers", "clients"],
    #     check_order=[True, False],
    #     use_group_metadata=[True, False],
    #     metadata_quorum=[quorum.zk],
    #     use_new_coordinator=[False]
    # )
    @matrix(
        failure_mode=["hard_bounce", "clean_bounce"],
        bounce_target=["brokers", "clients"],
        check_order=[True, False],
        use_group_metadata=[True, False],
        metadata_quorum=quorum.all_kraft,
        use_new_coordinator=[False]
    )
    @matrix(
        failure_mode=["hard_bounce", "clean_bounce"],
        bounce_target=["brokers", "clients"],
        check_order=[True, False],
        use_group_metadata=[True, False],
        metadata_quorum=quorum.all_kraft,
<<<<<<< HEAD
=======
        use_new_coordinator=[False]
    )
    @matrix(
        failure_mode=["hard_bounce", "clean_bounce"],
        bounce_target=["brokers", "clients"],
        check_order=[True, False],
        use_group_metadata=[True, False],
        metadata_quorum=quorum.all_kraft,
>>>>>>> 0971924e
        use_new_coordinator=[True],
        group_protocol=consumer_group.all_group_protocols
    )
    def test_transactions(self, failure_mode, bounce_target, check_order, use_group_metadata, metadata_quorum=quorum.zk, use_new_coordinator=False, group_protocol=None):
        security_protocol = 'PLAINTEXT'
        self.kafka.security_protocol = security_protocol
        self.kafka.interbroker_security_protocol = security_protocol
        self.kafka.logs["kafka_data_1"]["collect_default"] = True
        self.kafka.logs["kafka_data_2"]["collect_default"] = True
        self.kafka.logs["kafka_operational_logs_debug"]["collect_default"] = True
        if check_order:
            # To check ordering, we simply create input and output topics
            # with a single partition.
            # We reduce the number of seed messages to copy to account for the fewer output
            # partitions, and thus lower parallelism. This helps keep the test
            # time shorter.
            self.num_seed_messages = self.num_seed_messages // 3
            self.num_input_partitions = 1
            self.num_output_partitions = 1

        self.setup_topics()
        self.kafka.start()

        input_messages = self.seed_messages(self.input_topic, self.num_seed_messages)
        concurrently_consumed_messages = self.copy_messages_transactionally(
            failure_mode, bounce_target, input_topic=self.input_topic,
            output_topic=self.output_topic, num_copiers=self.num_input_partitions,
            num_messages_to_copy=self.num_seed_messages, use_group_metadata=use_group_metadata, group_protocol=group_protocol)
        output_messages = self.get_messages_from_topic(self.output_topic, self.num_seed_messages, group_protocol)

        concurrently_consumed_message_set = set(concurrently_consumed_messages)
        output_message_set = set(output_messages)
        input_message_set = set(input_messages)

        num_dups = abs(len(output_messages) - len(output_message_set))
        num_dups_in_concurrent_consumer = abs(len(concurrently_consumed_messages)
                                              - len(concurrently_consumed_message_set))
        assert num_dups == 0, "Detected %d duplicates in the output stream" % num_dups
        assert input_message_set == output_message_set, "Input and output message sets are not equal. Num input messages %d. Num output messages %d" %\
            (len(input_message_set), len(output_message_set))

        assert num_dups_in_concurrent_consumer == 0, "Detected %d dups in concurrently consumed messages" % num_dups_in_concurrent_consumer
        assert input_message_set == concurrently_consumed_message_set, \
            "Input and concurrently consumed output message sets are not equal. Num input messages: %d. Num concurrently_consumed_messages: %d" %\
            (len(input_message_set), len(concurrently_consumed_message_set))
        if check_order:
            assert input_messages == sorted(input_messages), "The seed messages themselves were not in order"
            assert output_messages == input_messages, "Output messages are not in order"
            assert concurrently_consumed_messages == output_messages, "Concurrently consumed messages are not in order"<|MERGE_RESOLUTION|>--- conflicted
+++ resolved
@@ -122,21 +122,6 @@
                                                         str(copier.progress_percent())))
                 copier.restart(clean_shutdown)
 
-<<<<<<< HEAD
-    def create_and_start_copiers(self, input_topic, output_topic, num_copiers, use_group_metadata):
-        copiers = []
-        for i in range(0, num_copiers):
-            copiers.append(self.create_and_start_message_copier(
-                input_topic=input_topic,
-                output_topic=output_topic,
-                input_partition=i,
-                transactional_id="copier-" + str(i),
-                use_group_metadata=use_group_metadata
-            ))
-        return copiers
-
-=======
->>>>>>> 0971924e
     def start_consumer(self, topic_to_read, group_id, group_protocol):
         consumer = ConsoleConsumer(context=self.test_context,
                                    num_nodes=1,
@@ -255,8 +240,6 @@
         check_order=[True, False],
         use_group_metadata=[True, False],
         metadata_quorum=quorum.all_kraft,
-<<<<<<< HEAD
-=======
         use_new_coordinator=[False]
     )
     @matrix(
@@ -265,7 +248,6 @@
         check_order=[True, False],
         use_group_metadata=[True, False],
         metadata_quorum=quorum.all_kraft,
->>>>>>> 0971924e
         use_new_coordinator=[True],
         group_protocol=consumer_group.all_group_protocols
     )
